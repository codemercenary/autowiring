#pragma once
#include "SharedPointerSlot.h"

struct AnySharedPointer {
public:
  AnySharedPointer(void) {
    new (m_space) SharedPointerSlot;
  }

  AnySharedPointer(const AnySharedPointer& rhs) {
    new (m_space) SharedPointerSlot(*rhs.slot());
  }

  template<class T>
  AnySharedPointer(const std::shared_ptr<T>& rhs) {
    // Delegate the remainder to the assign operation:
    new (m_space) SharedPointerSlotT<T>(rhs);
  }

  ~AnySharedPointer(void) {
    // Pass control to the *real* destructor:
    slot()->~SharedPointerSlot();
  }

protected:
  unsigned char m_space[sizeof(SharedPointerSlot)];

public:
  // Convenience method to cast the space to a slot
  SharedPointerSlot* slot(void) { return (SharedPointerSlot*) m_space; }
  const SharedPointerSlot* slot(void) const { return (const SharedPointerSlot*) m_space; }

<<<<<<< HEAD
  operator bool(void) const { return slot()->operator bool(); }
=======
public:
  explicit operator bool(void) const { return slot()->operator bool(); }
>>>>>>> ab03b8b5

  SharedPointerSlot& operator*(void) { return *slot(); }
  const SharedPointerSlot& operator*(void) const { return *slot(); }

  SharedPointerSlot* operator->(void) { return slot(); }
  const SharedPointerSlot* operator->(void) const { return slot(); }

  bool operator==(const AnySharedPointer& rhs) const {
    return *slot() == *rhs.slot();
  }

  /// <summary>
  /// Copy assignment operator
  /// </summary>
  /// <remarks>
  /// Consumer beware:  This is a transformative assignment.  The true polymorphic
  /// type will be carried from the right-hand side into this element, which is a
  /// different behavior from how things are normally done during assignment.  Other
  /// than that, however, the behavior is very similar to boost::any's assignment
  /// implementation.
  /// </remarks>
  void operator=(const AnySharedPointer& rhs) {
    **this = *rhs;
  }

  /// <summary>
  /// Convenience overload for shared pointer assignment
  /// </summary>
  template<class T>
  void operator=(const std::shared_ptr<T>& rhs) {
    **this = rhs;
  }
};

<<<<<<< HEAD
/// <summary>
/// Convenience implementation of AnySharedPointer which is initially of type T
/// </summary>
template<class T>
class AnySharedPointerT:
  public AnySharedPointer
{
public:
  AnySharedPointerT(void) {
    new (m_space) SharedPointerSlotT<T>();
  }
};
=======
template<class T>
inline bool operator==(const std::shared_ptr<T>& lhs, const AnySharedPointer& rhs) {
  return rhs == lhs;
}
>>>>>>> ab03b8b5

static_assert(!std::is_polymorphic<AnySharedPointer>::value, "The shared pointer cannot be polymorphic");<|MERGE_RESOLUTION|>--- conflicted
+++ resolved
@@ -30,12 +30,7 @@
   SharedPointerSlot* slot(void) { return (SharedPointerSlot*) m_space; }
   const SharedPointerSlot* slot(void) const { return (const SharedPointerSlot*) m_space; }
 
-<<<<<<< HEAD
-  operator bool(void) const { return slot()->operator bool(); }
-=======
-public:
   explicit operator bool(void) const { return slot()->operator bool(); }
->>>>>>> ab03b8b5
 
   SharedPointerSlot& operator*(void) { return *slot(); }
   const SharedPointerSlot& operator*(void) const { return *slot(); }
@@ -70,7 +65,6 @@
   }
 };
 
-<<<<<<< HEAD
 /// <summary>
 /// Convenience implementation of AnySharedPointer which is initially of type T
 /// </summary>
@@ -83,11 +77,10 @@
     new (m_space) SharedPointerSlotT<T>();
   }
 };
-=======
+
 template<class T>
 inline bool operator==(const std::shared_ptr<T>& lhs, const AnySharedPointer& rhs) {
   return rhs == lhs;
 }
->>>>>>> ab03b8b5
 
 static_assert(!std::is_polymorphic<AnySharedPointer>::value, "The shared pointer cannot be polymorphic");