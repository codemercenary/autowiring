--- conflicted
+++ resolved
@@ -38,14 +38,12 @@
   SharedPointerSlot* operator->(void) { return slot(); }
   const SharedPointerSlot* operator->(void) const { return slot(); }
 
-<<<<<<< HEAD
   template<class T>
   SharedPointerSlotT<T>& as(void) const { return (SharedPointerSlotT<T>&)*slot(); }
-=======
+
   bool operator==(const AnySharedPointer& rhs) const {
     return *slot() == *rhs.slot();
   }
->>>>>>> 9a83f198
 
   /// <summary>
   /// Copy assignment operator
