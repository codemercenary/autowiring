--- conflicted
+++ resolved
@@ -196,14 +196,9 @@
   AutoRequired<RequiredType> rt;
   AutowiredFast<WiredFastType> wft;
 };
-<<<<<<< HEAD
-TEST_F(AnySharedPointerTest, DISABLED_SlotInformation) {
-  AutoRequired<Foo> foo;
-=======
+
 TEST_F(AnySharedPointerTest, SlotInformation) {
-  //AutoRequired<WiredFastType> wft;
   AutoRequired<CombinedWireType> cwt;
->>>>>>> 8ca86db3
 
   AnySharedPointer ptr = cwt;
   int numSlots = 0;
