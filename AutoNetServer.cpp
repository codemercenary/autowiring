--- conflicted
+++ resolved
@@ -55,53 +55,6 @@
   m_Server->stop();
 }
 
-<<<<<<< HEAD
-// Websocket handlers
-void AutoNetServer::OnOpen(connection_ptr p_connection){
-
-  *this += [this, p_connection] {
-    SendMessage(p_connection, "opened");
-  };
-
-}
-
-void AutoNetServer::OnClose(connection_ptr p_connection){
-
-  *this += [this, p_connection] {
-    SendMessage(p_connection, "closed");
-    m_Subscribers.erase(p_connection);
-  };
-
-}
-
-void AutoNetServer::OnMessage(connection_ptr p_connection, message_ptr p_message){
-  
-  Jzon::Object msg;
-  Jzon::Parser parser(msg, p_message->get_payload());
-  if (!parser.Parse()) {
-    std::cout << "Couldn't parse message" << std::endl;
-    SendMessage(p_connection, "invalidMessage", "Couldn't parse message");
-    return;
-  }
-  
-  std::string msgType = msg.Get("type").ToString();
-  Jzon::Array msgArgs = msg.Get("args");
-
-  *this += [this, p_connection, msgType, msgArgs] {
-
-    if (msgType == "subscribe") HandleSubscribe(p_connection);
-    else if (msgType == "unsubscribe") HandleUnsubscribe(p_connection);
-    else if (msgType == "terminateContext") HandleTerminateContext(msgArgs.Get(0).ToInt());
-    else if (msgType == "injectContextMember") HandleInjectContextMember(msgArgs.Get(0).ToInt(), msgArgs.Get(1).ToString());
-    else if (msgType == "resumeFromBreakpoint") HandleResumeFromBreakpoint(msgArgs.Get(0).ToString());
-    else {
-      SendMessage(p_connection, "invalidMessage", "Message type not recognized");
-    };
-  };
-}
-
-=======
->>>>>>> 8064b20a
 void AutoNetServer::Breakpoint(std::string name){
   boost::unique_lock<boost::mutex> lk(m_mutex);
 
@@ -224,32 +177,6 @@
   };
 }
 
-<<<<<<< HEAD
-// Handler functions
-void AutoNetServer::HandleSubscribe(connection_ptr p_connection){
-  m_Subscribers.insert(p_connection);
-  
-  Jzon::Array types;
-  for (auto type : m_AllTypes) {
-    types.Add(type.first);
-  }
-
-  SendMessage(p_connection, "subscribed", types);
-  AutoGlobalContext()->BuildCurrentState();
-  
-  // Send breakpoint message
-  for (auto breakpoint : m_breakpoints) {
-    SendMessage(p_connection, "breakpoint", breakpoint);
-  }
-}
-
-void AutoNetServer::HandleUnsubscribe(connection_ptr p_connection){
-  m_Subscribers.erase(p_connection);
-  SendMessage(p_connection, "unsubscribed");
-}
-
-=======
->>>>>>> 8064b20a
 void AutoNetServer::HandleTerminateContext(int contextID) {
   ResolveContextID(contextID)->SignalShutdown();
 }
