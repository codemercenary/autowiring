--- conflicted
+++ resolved
@@ -234,13 +234,8 @@
   // All CoreThreads
   struct ThreadStats {
     // Last amount of time the thread was known to be running
-<<<<<<< HEAD
     boost::chrono::milliseconds m_lastRuntimeKM;
     boost::chrono::milliseconds m_lastRuntimeUM;
-=======
-    std::chrono::nanoseconds m_lastRuntimeKM;
-    std::chrono::nanoseconds m_lastRuntimeUM;
->>>>>>> b76078fd
   };
   std::map<std::weak_ptr<BasicThread>, ThreadStats, std::owner_less<std::weak_ptr<BasicThread>>> m_Threads;
   
