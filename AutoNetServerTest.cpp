--- conflicted
+++ resolved
@@ -82,13 +82,8 @@
 
   {
     CurrentContextPusher pshr(ctxt2);
-<<<<<<< HEAD
-    AutoRequired<Foo> foo;
+    AutoRequired<TestThread1> foo;
     *foo += std::chrono::seconds(4),[&ctxt]{
-=======
-    AutoRequired<TestThread1> foo;
-    *foo += boost::chrono::seconds(4),[&ctxt]{
->>>>>>> 8ca86db3
       ctxt->Inject<ThisClassGetsAddedLater<4>>();
     };
     *foo += std::chrono::seconds(6),[&ctxt]{
@@ -106,13 +101,8 @@
     *foo += std::chrono::seconds(16),[&ctxt]{
       AutoRequired<ThisClassGetsAddedLater<16>> derp(ctxt);
     };
-<<<<<<< HEAD
     *foo += std::chrono::seconds(18),[&newContext, &ctxt2]{
-      newContext = ctxt2->Create<Foo>();
-=======
-    *foo += boost::chrono::seconds(18),[&newContext, &ctxt2]{
       newContext = ctxt2->Create<TestThread1>();
->>>>>>> 8ca86db3
     };
     *foo += std::chrono::seconds(20),[&ctxt2]{
       AutoRequired<ThisClassGetsAddedLater<20>> derp(ctxt2);
