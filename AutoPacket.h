--- conflicted
+++ resolved
@@ -51,8 +51,6 @@
   typedef std::unordered_map<std::type_index, DecorationDisposition> t_decorationMap;
   t_decorationMap m_decorations;
 
-  void ResolveOptions(void);
-
   /// <summary>
   /// Last change call with unsatisfied optional arguments
   /// </summary>
@@ -298,11 +296,7 @@
         pTypeSubs[i]->satisfied = true;
         pTypeSubs[i]->wasCheckedOut = true;
 
-<<<<<<< HEAD
         pTypeSubs[i]->m_pImmediate = pvImmeds[i];
-=======
-        pTypeSubs[i]->m_pImmediate = &pvImmeds[i];
->>>>>>> bc1a0faa
       }
     }
 
@@ -315,12 +309,8 @@
       }
 
       // Now trigger a rescan to hit any deferred, unsatisfiable entries:
-<<<<<<< HEAD
-      for(auto ti : sc_typeInfo)
-=======
       static const std::type_info* lamda_typeInfos [] = {&typeid(Ts)...};
       for(auto ti : lamda_typeInfos)
->>>>>>> bc1a0faa
         MarkUnsatisfiable(*ti);
     }),
     PulseSatisfaction(pTypeSubs, sizeof...(Ts));
