#pragma once
#include "Autowired.h"
#include "AutoCheckout.h"
#include "auto_out.h"
#include "auto_pooled.h"
#include "Enclosure.h"
#include "Object.h"
<<<<<<< HEAD
=======
#include "optional_ptr.h"
#include "SatCounter.h"
>>>>>>> 000c2c27
#include <boost/any.hpp>
#include <boost/thread/mutex.hpp>
#include TYPE_INDEX_HEADER
#include STL_UNORDERED_MAP

class AutoPacketFactory;
class AutoPacketProfiler;
class AutoPacketSubscriber;

/// <summary>
/// A decorator-style processing packet
/// </summary>
/// <remarks>
/// A processing packet may be decorated with additional types as desired by the user.
/// The pipeline packet is not a type of context; querying the packet for an element of
/// a particular type will look for an element of precisely that type, not an inherited
/// type or a related interface.
///
/// Consumers who wish to advertise a particular field under multiple types must do so
/// manually with the Advertise function.
/// </remarks>
class AutoPacket:
  public std::enable_shared_from_this<AutoPacket>
{
public:
  AutoPacket(AutoPacketFactory& factory);
  ~AutoPacket(void);

private:
  /// <remarks>
  /// A disposition holder, used to maintain initialization state on the key
  /// </remarks>
  struct DecorationDisposition {
    DecorationDisposition(void) :
      satisfied(false),
      pEnclosure(nullptr)
    {}

    ~DecorationDisposition(void) {
      delete pEnclosure;
    }

    // Flag, used by the caller, to mark this enclosure as satisfied
    bool satisfied;

    // The enclosure proper:
    EnclosureBase* pEnclosure;

    template<class T>
    Enclosure<T>& Initialize(void) {
      if(!pEnclosure)
        pEnclosure = new EnclosureImpl<T>();
      pEnclosure->Reset();
      return static_cast<Enclosure<T>&>(*pEnclosure);
    }

    template<class T>
    Enclosure<T>& Initialize(T&& rhs) {
      if(pEnclosure)
        *static_cast<Enclosure<T>*>(pEnclosure) = std::move(rhs);
      else
        pEnclosure = new EnclosureImpl<T>(std::move(rhs));
      return *static_cast<Enclosure<T>*>(pEnclosure);
    }

    void Release(void) {
      if(pEnclosure)
        pEnclosure->Release();
    }
  };

  // The associated packet factory:
  AutoPacketFactory& m_factory;

  // Profiler, if one exists:
  Autowired<AutoPacketProfiler> m_profiler;

  // The set of decorations currently attached to this object, and the associated lock:
  mutable boost::mutex m_lock;
  mutable std::unordered_map<std::type_index, DecorationDisposition> m_mp;

  // Status counters, copied directly from the degree vector in the packet factory:
  std::vector<SatCounter> m_satCounters;

  /// <summary>
  /// Interior routine to UpdateSatisfaction
  /// </summary>
  void UpdateSatisfactionSpecific(size_t subscriberIndex);

  /// <summary>
  /// Updates subscriber statuses given that the specified type information has been satisfied
  /// </summary>
  /// <param name="info">The decoration which was just added to this packet</param>
  /// <remarks>
  /// This method results in a call to the AutoFilter method on any subscribers which are
  /// satisfied by this decoration.
  /// </remarks>
  void UpdateSatisfaction(const std::type_info& info, bool is_satisfied);

  /// <summary>
  /// Performs a "satisfaction pulse", which will avoid notifying any deferred filters
  /// </summary>
  void PulseSatisfaction(const std::type_info& info);

  /// <summary>
  /// Reverses a satisfaction that was issued, as in by a checkout, but not completed
  /// </summary>
  template<class T>
  void RevertSatisfaction(void) {
    {
      boost::lock_guard<boost::mutex> lk(m_lock);
      auto& entry = m_mp[typeid(T)];
      entry.satisfied = true;
      static_cast<Enclosure<T>*>(entry.pEnclosure)->Release();
    }

    // Now we update the satisfaction:
    UpdateSatisfaction(typeid(T), false);
  }

  /// <summary>
  /// Invoked from a checkout when a checkout has completed
  /// <param name="ready">Ready flag, set to false if the decoration should be marked unsatisfiable</param>
  template<class T>
  void CompleteCheckout(bool ready) {
    if(ready)
      UpdateSatisfaction(typeid(T), true);
    else
      RevertSatisfaction<T>();
  }

public:
  /// <summary>
  /// Releases all exterior references to autowired members
  /// </summary>
  void Release(void);

  /// <summary>
  /// Clears all decorations and copies over all satisfaction counters
  /// </summary>
  void Reset(void);

  /// <summary>
  /// Detects the desired type, or throws an exception if such a type cannot be found
  /// </summary>
  template<class T>
  const T& Get(void) const {
    const T* retVal;
    if(!Get(retVal))
      throw_rethrowable std::runtime_error("Attempted to obtain a value which was not decorated on this packet");
    return *retVal;
  }

  template<class T>
  typename std::enable_if<
    std::is_same<AutoPacket, T>::value, T
  >::type& Get(void) {
    return *this;
  }

  /// <summary>
  /// Determines whether this pipeline packet contains an entry of the specified type
  /// </summary>
  template<class T>
<<<<<<< HEAD
  bool Get(T*& out) const {
    static_assert(!std::is_same<T, AutoPacket>::value, "Cannot obtain an non-const AutoPacket from a const AutoPacket");
=======
  bool Get(const T*& out) const {
    static_assert(!std::is_same<T, AutoPacket>::value, "Cannot decorate a packet with another packet");
>>>>>>> 000c2c27

    auto q = m_mp.find(typeid(T));
    if(q != m_mp.end() && q->second.satisfied) {
      auto enclosure = static_cast<Enclosure<T>*>(q->second.pEnclosure);
      if(enclosure) {
        out = enclosure->get();
        return true;
      }
    }

    out = nullptr;
    return false;
  }

  bool Get(const AutoPacket*& out) const {
    out = this;
    return true;
  }

  bool Get(AutoPacket*& out) {
    out = this;
    return true;
  }

  /// <summary>
  /// Provides the passed enumerator function with a list of all interior types
  /// </summary>
  template<class Fx>
  void Enumerate(Fx&& fx) {
    boost::lock_guard<boost::mutex> lk(m_lock);
    for(auto q = m_mp.begin(); q != m_mp.end(); q++)
      if(q->second.satisfied)
        fx(q->first, q->second.pEnclosure);
  }

  /// <summary>
  /// Checks out the specified type, providing it to the caller to be filled in
  /// </summary>
  /// <param name="use_pool">If set, allocations will use an object pool instead of an
  /// <remarks>
  /// The caller must call Ready on the returned value before it falls out of scope in order
  /// to ensure that the checkout is eventually committed.  The checkout will be committed
  /// when it falls out of scope if so marked.
  /// </remarks>
  template<class T>
  AutoCheckout<T> Checkout(bool use_pool = false) {
    // This allows us to install correct entries for decorated input requests
    typedef typename subscriber_traits<T>::type type;

    DecorationDisposition* entry;
    {
      boost::lock_guard<boost::mutex> lk(m_lock);

      entry = &m_mp[typeid(type)];
      if(entry->satisfied)
        throw std::runtime_error("Cannot decorate this packet with type T, the requested decoration already exists");
      entry->satisfied = true;
    }

    if(HasSubscribers<T>()) {
      auto& enclosure = entry->Initialize<T>();
      return AutoCheckout<T>(*this, enclosure.get(), &AutoPacket::CompleteCheckout<T>);
    }

    // Ensure we mark this entry unsatisfiable so that cleanup behavior works as expected
    entry->Release();
    return AutoCheckout<T>(*this, nullptr, &AutoPacket::CompleteCheckout<T>);
  }

  /// <summary>
  /// Marks the named decoration as unsatisfiable
  /// </summary>
  /// <remarks>
  /// Marking a decoration as unsatisfiable immediately causes any filters with an optional
  /// input on this type to be called, if the remainder of their inputs are available.
  /// </remarks>
  template<class T>
  void Unsatisfiable(void) {
    {
      // Insert a null entry at this location:
      boost::lock_guard<boost::mutex> lk(m_lock);
      auto& entry = m_mp[typeid(T)];
      if(entry.satisfied)
        throw std::runtime_error("Cannot mark a decoration as unsatisfiable when that decoration is already present on this packet");

      // Mark the entry as appropriate:
      entry.satisfied = true;
      entry.Release();
    }

    // Now trigger a rescan:
    UpdateSatisfaction(typeid(T), false);
  }

  /// <summary>
  /// Decorates this packet with a particular type
  /// </summary>
  /// <returns>A reference to the internally persisted object</returns>
  /// <remarks>
  /// Unlike Publish, the Decorate method is unconditional and will install the passed
  /// value regardless of whether any subscribers exist.
  /// </remarks>
  template<class T>
  T& Decorate(T&& t) {
<<<<<<< HEAD
    Object* retVal;
    {
      boost::lock_guard<boost::mutex> lk(m_lock);
      auto*& pObj = m_mp[typeid(T)];
      if(pObj)
        throw std::runtime_error("Cannot decorate this packet with type T, the requested decoration already exists");
      retVal = pObj = new Enclosure<T>(std::move(t));
    }

    UpdateSatisfaction(typeid(T));
    return static_cast<Enclosure<T>*>(retVal)->held;
=======
    DecorationDisposition* pEntry;
    {
      boost::lock_guard<boost::mutex> lk(m_lock);
      pEntry = &m_mp[typeid(T)];
      if(pEntry->satisfied)
        throw std::runtime_error("Cannot decorate this packet with type T, the requested decoration already exists");
      pEntry->satisfied = true;
    }

    auto& retVal = pEntry->Initialize(std::move(t));
    UpdateSatisfaction(typeid(T), true);
    return *retVal.get();
  }

  /// <sumamry>
  /// Attaches a decoration which will only be valid for the duration of the call
  /// </summary>
  /// <remarks>
  /// The attached decoration is only valid for AutoFilters which are valid during
  /// this call.
  /// </remarks>
  template<class T>
  void DecorateImmediate(const T* pt) {
    // Perform standard decoration with a short initialization:
    DecorationDisposition* pEntry;
    {
      boost::lock_guard<boost::mutex> lk(m_lock);
      pEntry = &m_mp[typeid(T)];
      if(pEntry->satisfied)
        throw std::runtime_error("Cannot perform immediate decoration with type T, the requested decoration already exists");
      pEntry->satisfied = true;
    }

    // Pulse satisfaction:
    auto& enclosure = pEntry->Initialize(const_cast<T*>(pt));
    PulseSatisfaction(typeid(T));

    // Mark this entry as unsatisfiable:
    enclosure.Release();

    // Now trigger a rescan to hit any deferred, unsatisfiable entries:
    UpdateSatisfaction(typeid(T), false);
>>>>>>> 000c2c27
  }

  /// <returns>
  /// True if the indicated type has been requested for use by some consumer
  /// </returns>
  /// <remarks>
  /// This method is used to determine whether an AutoFilter recipient existed
  /// for the specified type at the time the packet was created
  /// </remarks>
  template<class T>
  bool HasSubscribers(void) const {return HasSubscribers(typeid(T));}

  bool HasSubscribers(const std::type_info& ti) const;
};

/// <summary>
/// Utility extractive wrapper
/// </summary>
/// <remarks>
/// This class is useful in instances where implicitly casting is more convenient
/// than explicitly naming the desired type and pulling it out of the packet with Get.
///
/// So, for instance, rather than:
///
/// type t = packet.Get<type>();
///
/// One could do:
///
/// type t = AutoPacketAdaptor(packet);
///
/// The packet extractor also provides additional utility extraction routines, which
/// makes it a much more attractive option than trying to manually invoke Get on the
/// packet directly.
/// </remarks>
class AutoPacketAdaptor {
public:
  AutoPacketAdaptor(AutoPacket& packet):
    packet(packet)
  {}

private:
  AutoPacket& packet;

public:
  // Reflexive overloads:
  operator AutoPacket*(void) const {return &packet;}
  operator AutoPacket&(void) const {return packet;}
  operator std::shared_ptr<AutoPacket>(void) const { return packet.shared_from_this(); }

  // Optional pointer overload, tries to satisfy but doesn't throw if there's a miss
  template<class T>
  operator optional_ptr<T>(void) const {
    const typename std::decay<T>::type* out;
    if(packet.Get(out))
      return out;
    return nullptr;
  }

  // Checkout type overload
  template<class T, bool checkout>
  operator auto_out<T, checkout>(void) const {
    return auto_out<T, checkout>(packet.Checkout<T>());
  }

  // This is our last-ditch attempt:  Run a query on the underlying packet
  template<class T>
  operator const T&(void) const {
    return packet.Get<typename std::decay<T>::type>();
  }

  // MSVC and CLANG can use the above cast to handle by-value coercions as necessary,
  // but GCC cannot.  Unfortunately, Windows gets confused by the additional overload,
  // and so we must provide just one overload on Windows, but two otherwise.
#if defined(__GNUC__) && !defined(__clang__)
  template<class T>
  operator T(void) const {
    return packet.Get<typename std::decay<T>::type>();
  }
#endif
};<|MERGE_RESOLUTION|>--- conflicted
+++ resolved
@@ -5,11 +5,8 @@
 #include "auto_pooled.h"
 #include "Enclosure.h"
 #include "Object.h"
-<<<<<<< HEAD
-=======
 #include "optional_ptr.h"
 #include "SatCounter.h"
->>>>>>> 000c2c27
 #include <boost/any.hpp>
 #include <boost/thread/mutex.hpp>
 #include TYPE_INDEX_HEADER
@@ -163,24 +160,12 @@
     return *retVal;
   }
 
-  template<class T>
-  typename std::enable_if<
-    std::is_same<AutoPacket, T>::value, T
-  >::type& Get(void) {
-    return *this;
-  }
-
   /// <summary>
   /// Determines whether this pipeline packet contains an entry of the specified type
   /// </summary>
   template<class T>
-<<<<<<< HEAD
-  bool Get(T*& out) const {
-    static_assert(!std::is_same<T, AutoPacket>::value, "Cannot obtain an non-const AutoPacket from a const AutoPacket");
-=======
   bool Get(const T*& out) const {
     static_assert(!std::is_same<T, AutoPacket>::value, "Cannot decorate a packet with another packet");
->>>>>>> 000c2c27
 
     auto q = m_mp.find(typeid(T));
     if(q != m_mp.end() && q->second.satisfied) {
@@ -195,16 +180,6 @@
     return false;
   }
 
-  bool Get(const AutoPacket*& out) const {
-    out = this;
-    return true;
-  }
-
-  bool Get(AutoPacket*& out) {
-    out = this;
-    return true;
-  }
-
   /// <summary>
   /// Provides the passed enumerator function with a list of all interior types
   /// </summary>
@@ -285,19 +260,6 @@
   /// </remarks>
   template<class T>
   T& Decorate(T&& t) {
-<<<<<<< HEAD
-    Object* retVal;
-    {
-      boost::lock_guard<boost::mutex> lk(m_lock);
-      auto*& pObj = m_mp[typeid(T)];
-      if(pObj)
-        throw std::runtime_error("Cannot decorate this packet with type T, the requested decoration already exists");
-      retVal = pObj = new Enclosure<T>(std::move(t));
-    }
-
-    UpdateSatisfaction(typeid(T));
-    return static_cast<Enclosure<T>*>(retVal)->held;
-=======
     DecorationDisposition* pEntry;
     {
       boost::lock_guard<boost::mutex> lk(m_lock);
@@ -340,7 +302,6 @@
 
     // Now trigger a rescan to hit any deferred, unsatisfiable entries:
     UpdateSatisfaction(typeid(T), false);
->>>>>>> 000c2c27
   }
 
   /// <returns>
