--- conflicted
+++ resolved
@@ -12,13 +12,10 @@
 AutoPacketFactory::AutoPacketResetter::AutoPacketResetter(AutoFired<AutoPacketListener>&& apl) :
   m_apl(std::move(apl))
 {}
-<<<<<<< HEAD
-=======
 
 AutoPacket* AutoPacketFactory::AutoPacketCreator::operator()() const {
   return new AutoPacket(*factory);
 }
->>>>>>> 000c2c27
 
 void AutoPacketFactory::AutoPacketResetter::operator()(AutoPacket& packet) const {
   // Notify all listeners that a packet has just returned home:
@@ -28,14 +25,6 @@
   packet.Release();
 }
 
-<<<<<<< HEAD
-AutoPacketFactory::AutoPacketFactory(void)
-{}
-
-AutoPacketFactory::AutoPacketFactory(AutoFired<AutoPacketListener>&& apl) :
-  m_packets(~0, ~0, AutoPacketResetter(std::move(apl)))
-{}
-=======
 AutoPacketFactory::AutoPacketFactory(void) {}
 
 AutoPacketFactory::AutoPacketFactory(AutoFired<AutoPacketListener>&& apl):
@@ -43,7 +32,6 @@
 {
   m_packets.SetAlloc(AutoPacketCreator(this));
 }
->>>>>>> 000c2c27
 
 AutoPacketFactory::~AutoPacketFactory()
 {}
@@ -86,26 +74,6 @@
 
   // Prime the satisfaction graph for each element:
   for(
-<<<<<<< HEAD
-    auto ppCur = rhs.GetSubscriberArgs();
-    *ppCur;
-  ppCur++
-    ) {
-    // Obtain the decorator type at this position:
-    auto r = m_decorations.find(**ppCur);
-    if(r == m_decorations.end())
-      // Decorator formerly not encountered, introduce it:
-      r = m_decorations.insert(
-      t_decMap::value_type(
-      **ppCur,
-      AdjacencyEntry(**ppCur)
-      )
-      ).first;
-
-    // Now we need to update the adjacency entry with the new subscriber:
-    r->second.subscribers.push_back(subscriberIndex);
-  }
-=======
     auto pCur = rhs.GetSubscriberInput();
     *pCur;
     pCur++
@@ -152,5 +120,4 @@
 bool AutoPacketFactory::HasSubscribers(const std::type_info& ti) const {
   auto decorator = FindDecorator(ti);
   return !!decorator;
->>>>>>> 000c2c27
 }