--- conflicted
+++ resolved
@@ -83,17 +83,7 @@
 class Autowired:
   public AutowirableSlot<T>
 {
-<<<<<<< HEAD
-  static_assert(!std::is_same<CoreContext, T>::value, "Do not attempt to autowire CoreContext.  Instead, use AutoCurrentContext or AutoCreateContext");
-  static_assert(!std::is_same<GlobalCoreContext, T>::value, "Do not attempt to autowire GlobalCoreContext.  Instead, use AutoGlobalContext");
-
-public:
-  typedef T value_type;
-  typedef shared_ptr<T> t_ptrType;
-
-=======
-public:
->>>>>>> 6ffc983a
+public:
   // !!!!! READ THIS IF YOU ARE GETTING A COMPILER ERROR HERE !!!!!
   // If you are getting an error tracked to this line, ensure that class T is totally
   // defined at the point where the Autowired instance is constructed.  Generally,
@@ -118,24 +108,13 @@
   //
   // !!!!! READ THIS IF YOU ARE GETTING A COMPILER ERROR HERE !!!!!
 
-<<<<<<< HEAD
-  Autowired(void):
-    AutowirableSlot(CoreContext::CurrentContext() -> template ResolveAnchor<T>())
-=======
   Autowired(const std::shared_ptr<CoreContext>& ctxt = CoreContext::CurrentContext()) :
     AutowirableSlot<T>(ctxt->template ResolveAnchor<T>()),
     m_pFirstChild(nullptr)
->>>>>>> 6ffc983a
   {
     ctxt->Autowire(*this);
   }
 
-<<<<<<< HEAD
-  Autowired(std::weak_ptr<CoreContext> ctxt):
-    AutowirableSlot(ctxt.lock() -> template ResolveAnchor<T>())
-  {
-    AutowirableSlot::LockContext() -> Autowire(*this);
-=======
   ~Autowired(void) {
     std::unique_ptr<DeferrableAutowiring> prior;
     for(DeferrableAutowiring* cur = m_pFirstChild; cur; cur = cur->GetFlink())
@@ -149,7 +128,6 @@
 public:
   operator T*(void) const {
     return std::shared_ptr<T>::get();
->>>>>>> 6ffc983a
   }
 
   operator bool(void) const {
@@ -209,20 +187,20 @@
 {
 public:
   using std::shared_ptr<T>::operator=;
-  
+
   // !!!!! Read comment in Autowired if you get a compiler error here !!!!!
   AutowiredFast(const std::shared_ptr<CoreContext>& ctxt = CoreContext::CurrentContext()){
     ctxt->FindByTypeRecursive(*this);
   }
-  
+
   operator bool(void) const {
     return IsAutowired();
   }
-  
+
   operator T*(void) const {
     return std::shared_ptr<T>::get();
   }
-  
+
   bool IsAutowired(void) const {return std::shared_ptr<T>::get() != nullptr;}
 };
 
@@ -244,52 +222,11 @@
 {
 public:
   using std::shared_ptr<T>::operator=;
-<<<<<<< HEAD
-  typedef T value_type;
-  typedef shared_ptr<T> t_ptrType;
-
-  // !!!!! READ THIS IF YOU ARE GETTING A COMPILER ERROR HERE !!!!!
-  // If you are getting an error tracked to this line, ensure that class T is totally
-  // defined at the point where the Autowired instance is constructed.  Generally,
-  // such errors are tracked to missing header files.  A common mistake, for instance,
-  // is to do something like this:
-  //
-  // class MyClass;
-  //
-  // struct MyStructure {
-  //   Autowired<MyClass> m_member;
-  // };
-  //
-  // At the time m_member is instantiated, MyClass is an incomplete type.  So, when the
-  // compiler tries to instantiate AutowiredCreator::Create (the function you're in right
-  // now!) it finds that it can't create a new instance of type MyClass because it has
-  // no idea how to construct it!
-  //
-  // This problem can be fixed two ways:  You can include the definition of MyClass before
-  // MyStructure is defined, OR, you can give MyStructure a nontrivial constructor, and
-  // then ensure that the definition of MyClass is available before the nontrivial
-  // constructor is defined.
-  //
-  // !!!!! READ THIS IF YOU ARE GETTING A COMPILER ERROR HERE !!!!!
-
-  AutoRequired(void):
-    AutowirableSlot(CoreContext::CurrentContext() -> template ResolveAnchor<T>())
-  {
-    *this = AutowirableSlot::LockContext()->template Inject<T>();
-  }
-
-  AutoRequired(std::weak_ptr<CoreContext> ctxt):
-    AutowirableSlot(ctxt.lock() -> template ResolveAnchor<T>())
-  {
-    *this = AutowirableSlot::LockContext()->template Inject<T>();
-  }
-=======
 
   // !!!!! Read comment in Autowired if you get a compiler error here !!!!!
   AutoRequired(const std::shared_ptr<CoreContext>& ctxt = CoreContext::CurrentContext()):
     std::shared_ptr<T>(ctxt->template Inject<T>())
   {}
->>>>>>> 6ffc983a
 
   operator bool(void) const {
     return IsAutowired();
@@ -299,11 +236,7 @@
     return std::shared_ptr<T>::get();
   }
 
-<<<<<<< HEAD
-  bool IsAutowired(void) const override {return !!t_ptrType::get();}
-=======
   bool IsAutowired(void) const {return std::shared_ptr<T>::get() != nullptr;}
->>>>>>> 6ffc983a
 };
 
 
