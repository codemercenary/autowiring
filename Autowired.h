#pragma once
#include "AutowirableSlot.h"
#include "Decompose.h"
#include "GlobalCoreContext.h"
#include MEMORY_HEADER
#include ATOMIC_HEADER

template<class T>
class Autowired;
class CoreContext;
class GlobalCoreContext;

/// <summary>
/// Provides a simple way to obtain a reference to the current context
/// </summary>
/// <remarks>
/// Users of this class are encouraged not to hold references for longer than needed.  Failing
/// to release a context pointer could prevent resources from being correctly released.
/// </remarks>
class AutoCurrentContext:
  public std::shared_ptr<CoreContext>
{
public:
  AutoCurrentContext(void);
};

/// <summary>
/// Simple way to obtain a reference to the global context
/// </summary>
class AutoGlobalContext:
  public std::shared_ptr<GlobalCoreContext>
{
public:
  AutoGlobalContext(void);
};

/// <summary>
/// Provides a simple way to create a dependent context pointer
/// </summary>
/// <remarks>
/// The newly created context will be created using CoreContext::CurrentContext()->Create().
/// </remarks>
template<typename T>
class AutoCreateContextT:
  public std::shared_ptr<CoreContext>
{
public:
  AutoCreateContextT(void):
    std::shared_ptr<CoreContext>(CoreContext::CurrentContext()->Create<T>())
  {}
  AutoCreateContextT(std::shared_ptr<CoreContext>& ctxt):
    std::shared_ptr<CoreContext>(ctxt->Create<T>())
  {}
};

typedef AutoCreateContextT<void> AutoCreateContext;


/// <summary>
/// Idiom to enable boltable classes
/// </summary>
template<class T>
class AutoEnable
{
public:
  AutoEnable(void) { CoreContext::CurrentContext()->Enable<T>(); }
};

/// <summary>
/// An autowired template class that forms the foundation of the context consumer system
/// </summary>
/// <param name="T">The class whose type is to be found.  Must be an EXACT match.</param>
/// <remarks>
/// The autowired class offers a quick way to import or create an instance of a specified
/// class in the local context.
///
/// This class may be safely used even when the member in question is an abstract type.
/// </remarks>
template<class T>
class Autowired:
  public AutowirableSlot<T>
{
public:
  // !!!!! READ THIS IF YOU ARE GETTING A COMPILER ERROR HERE !!!!!
  // If you are getting an error tracked to this line, ensure that class T is totally
  // defined at the point where the Autowired instance is constructed.  Generally,
  // such errors are tracked to missing header files.  A common mistake, for instance,
  // is to do something like this:
  //
  // class MyClass;
  //
  // struct MyStructure {
  //   Autowired<MyClass> m_member;
  // };
  //
  // At the time m_member is instantiated, MyClass is an incomplete type.  So, when the
  // compiler tries to instantiate AutowiredCreator::Create (the function you're in right
  // now!) it finds that it can't create a new instance of type MyClass because it has
  // no idea how to construct it!
  //
  // This problem can be fixed two ways:  You can include the definition of MyClass before
  // MyStructure is defined, OR, you can give MyStructure a nontrivial constructor, and
  // then ensure that the definition of MyClass is available before the nontrivial
  // constructor is defined.
  //
  // !!!!! READ THIS IF YOU ARE GETTING A COMPILER ERROR HERE !!!!!

  Autowired(const std::shared_ptr<CoreContext>& ctxt = CoreContext::CurrentContext()) :
    AutowirableSlot<T>(ctxt->template ResolveAnchor<T>()),
    m_pFirstChild(nullptr)
  {
    ctxt->Autowire(*this);
  }

  ~Autowired(void) {
    if(m_pFirstChild == this)
      // Tombstoned, nothing to do:
      return;

    // Need to ensure that nobody tries to autowire us while we are tearing down:
    this->CancelAutowiring();

    // And now we destroy our deferrable autowiring collection:
    std::unique_ptr<DeferrableAutowiring> prior;
    for(DeferrableAutowiring* cur = m_pFirstChild; cur; cur = cur->GetFlink())
      prior.reset(cur);
  }

private:
  // The first deferred child known to need registration.  This is distinct from the m_pFlink entry in
  // the base class, which refers to the _next sibling_; by contrast, this type refers to the _first child_
  // which will be the first member registered via NotifyWhenAutowired.
  std::atomic<AutowirableSlot<T>*> m_pFirstChild;

public:
  operator T*(void) const {
    return std::shared_ptr<T>::get();
  }

  /// <summary>
  /// Allows a lambda function to be called when this slot is autowired
  /// </summary>
  /// <remarks>
  /// In contrast with CoreContext::NotifyWhenAutowired, the specified lambda will only be
  /// called as long as this Autowired slot has not been destroyed.  If this slot is destroyed
  /// beforehand, the lambda will never be invoked.
  /// </remarks>
  template<class Fn>
  void NotifyWhenAutowired(Fn fn) {
    // Trivial initial check:
    if(*this) {
      fn();
      return;
    }

    // We pass a null shared_ptr, because we do not want this slot to attempt any kind of unregistration when
    // it goes out of scope.  Instead, we will manage its entire registration lifecycle, and
    // retain full ownership over the object until we need to destroy it.
    auto newHead = new AutowirableSlotFn<T, Fn>(std::shared_ptr<CoreContext>(), std::forward<Fn>(fn));

    // Append to our list in a lock-free way.  This is a fairly standard way to do a lock-free append to
    // a singly linked list; the only unusual aspect is the use of "this" as a tombstone indicator (IE,
    // to signify that the list should no longer be used).
    AutowirableSlot<T>* pFirstChild;
    do {
      // Obtain the current first child, and keep it here so we know what to exchange out with later:
      pFirstChild = m_pFirstChild;

      // Determine if we've been tombstoned at this piont:
      if(pFirstChild == this) {
        // Trivially satisfy, and then return.  This might look like a leak, but it's not, because we know
        // that Finalize is going to destroy the object.
        newHead->SatisfyAutowiring((std::shared_ptr<T>*)this);
        newHead->Finalize();
        return;
      }

      // Try to set the forward link to the current head, and then update our own flink;
      newHead->SetFlink(pFirstChild);
    } while(!m_pFirstChild.compare_exchange_weak(pFirstChild, newHead, std::memory_order_acquire));
  }

  // Base overrides:
  DeferrableAutowiring* ReleaseDependentChain(void) override {
    // Rip the head off the list, replace it with a tombstone:
    auto pFirstChild = m_pFirstChild.exchange(this, std::memory_order_relaxed);

    // If we got the tombstone back, we have nothing to return.  Otherwise return the element.
    return pFirstChild == this ? nullptr : pFirstChild;
  }
};

/// <summary>
/// Similar to Autowired, but doesn't defer creation if types doesn't already exist
/// </summary>
template<class T>
class AutowiredFast:
  public std::shared_ptr<T>
{
public:
  using std::shared_ptr<T>::operator=;

  // !!!!! Read comment in Autowired if you get a compiler error here !!!!!
  AutowiredFast(const std::shared_ptr<CoreContext>& ctxt = CoreContext::CurrentContext()){
    ctxt->FindByTypeRecursive(*this);
  }

  operator bool(void) const {
    return IsAutowired();
  }

  operator T*(void) const {
    return std::shared_ptr<T>::get();
  }

  bool IsAutowired(void) const {return std::shared_ptr<T>::get() != nullptr;}
};

/// <summary>
/// Similar to Autowired, Creates a new instance if this instance isn't autowired
/// </summary>
/// <remarks>
/// This class is simply a convenience class and provides a declarative way to name a required dependency.
///
/// If type T has a static member function called New, the helper's Create routine will attempt call
/// this function instead of the default constructor, even if the default constructor has been supplied,
/// and even if the arity of the New routine is not zero.
///
/// To prevent this behavior, use a name other than New.
/// </remarks>
template<class T>
class AutoRequired:
  public std::shared_ptr<T>
{
public:
  using std::shared_ptr<T>::operator=;

  // !!!!! Read comment in Autowired if you get a compiler error here !!!!!
  AutoRequired(const std::shared_ptr<CoreContext>& ctxt = CoreContext::CurrentContext()):
    std::shared_ptr<T>(ctxt->template Inject<T>())
  {}

  operator bool(void) const {
    return IsAutowired();
  }

  operator T*(void) const {
    return std::shared_ptr<T>::get();
  }

  bool IsAutowired(void) const {return std::shared_ptr<T>::get() != nullptr;}
};


/// <summary>
/// Convenience class to create an event firer. Also caches the associated JunctionBox
/// </summary>
template<class T>
  class AutoFired
{
public:
  AutoFired(const std::shared_ptr<CoreContext>& ctxt = CoreContext::CurrentContext()):
    m_junctionBox(ctxt->GetJunctionBox<T>())
  {
    static_assert(std::is_base_of<EventReceiver, T>::value, "Cannot AutoFire a non-event type, your type must inherit EventReceiver");
  }

  /// <summary>
  /// Utility constructor, used when the receiver is already known
  /// </summary>
  AutoFired(const std::shared_ptr<JunctionBox<T>>& junctionBox) :
    m_junctionBox(junctionBox)
  {}

  /// <summary>
  /// Utility constructor, used to support movement operations
  /// </summary>
  AutoFired(AutoFired&& rhs):
    m_junctionBox(std::move(rhs.m_junctionBox))
  {}

private:
  std::weak_ptr<JunctionBox<T>> m_junctionBox;

  template<class MemFn, bool isDeferred = std::is_same<typename Decompose<MemFn>::retType, Deferred>::value>
  struct Selector {
    typedef std::function<typename Decompose<MemFn>::fnType> retType;

    static inline retType Select(JunctionBox<T>* pJunctionBox, MemFn pfn) {
      return pJunctionBox->Defer(pfn);
    }
  };

  template<class MemFn>
  struct Selector<MemFn, false> {
    typedef std::function<typename Decompose<MemFn>::fnType> retType;

    static inline retType Select(JunctionBox<T>* pJunctionBox, MemFn pfn) {
      return pJunctionBox->Fire(pfn);
    }
  };

public:
  bool HasListeners(void) const {
    //TODO: Refactor this so it isn't messy
    //check: does it have any direct listeners, or are any appropriate marshalling objects wired into the immediate context?
    auto ctxt = CoreContext::CurrentContext();
    bool checkval = ctxt->CheckEventOutputStream<T>();
    return (checkval || (!m_junctionBox.expired() && m_junctionBox.lock()->HasListeners()) );
  }

  template<class MemFn>
  InvokeRelay<MemFn> operator()(MemFn pfn) const {
    static_assert(std::is_same<typename Decompose<MemFn>::type, T>::value, "Cannot invoke an event for an unrelated type");

<<<<<<< HEAD
    auto box = m_junctionBox.lock();
    if(!box)
      // Context has been destroyed
      return InvokeRelay<MemFn>();
    
=======
    if (m_junctionBox.expired()) return InvokeRelay<MemFn>(); //Context has been destroyed

>>>>>>> ab03b8b5
    AutoGlobalContext()->Invoke(&AutowiringEvents::EventFired)(*CoreContext::CurrentContext(),typeid(typename Decompose<MemFn>::type));

    return MakeInvokeRelay(box, pfn);
  }

  template<class MemFn>
  InvokeRelay<MemFn> Fire(MemFn pfn) const {
    static_assert(!std::is_same<typename Decompose<MemFn>::retType, Deferred>::value, "Cannot Fire an event which is marked Deferred");

    return operator()(pfn);
  }

  template<class MemFn>
  InvokeRelay<MemFn> Defer(MemFn pfn) const {
    static_assert(std::is_same<typename Decompose<MemFn>::retType, Deferred>::value, "Cannot Defer an event which does not return the Deferred type");

    return operator()(pfn);
  }
};

// We will also pull in a few utility headers which are reliant upon the declarations in this file
// TODO:  Consider moving the declarations in this file into its own header, and using this header
// as a master header for all of Autowiring
#include "AutoPacketFactory.h"<|MERGE_RESOLUTION|>--- conflicted
+++ resolved
@@ -313,16 +313,11 @@
   InvokeRelay<MemFn> operator()(MemFn pfn) const {
     static_assert(std::is_same<typename Decompose<MemFn>::type, T>::value, "Cannot invoke an event for an unrelated type");
 
-<<<<<<< HEAD
     auto box = m_junctionBox.lock();
     if(!box)
       // Context has been destroyed
       return InvokeRelay<MemFn>();
-    
-=======
-    if (m_junctionBox.expired()) return InvokeRelay<MemFn>(); //Context has been destroyed
-
->>>>>>> ab03b8b5
+
     AutoGlobalContext()->Invoke(&AutowiringEvents::EventFired)(*CoreContext::CurrentContext(),typeid(typename Decompose<MemFn>::type));
 
     return MakeInvokeRelay(box, pfn);
