// Copyright (c) 2010 - 2013 Leap Motion. All rights reserved. Proprietary and confidential.
#ifndef _AUTOWIRED_H
#define _AUTOWIRED_H
#include "AutowirableSlot.h"
#include "CreationRules.h"
#include "GlobalCoreContext.h"
#include "Decompose.h"
#include <functional>
#include <memory>

template<class T>
class Autowired;
class CoreContext;
class GlobalCoreContext;
template<class T, class Witness>
class TransientPool;

/// <summary>
/// Provides a simple way to obtain a reference to the current context
/// </summary>
/// <remarks>
/// Users of this class are encouraged not to hold references for longer than needed.  Failing
/// to release a context pointer could prevent resources from being correctly released.
/// </remarks>
class AutoCurrentContext:
  public std::shared_ptr<CoreContext>
{
public:
  AutoCurrentContext(void);
};

/// <summary>
/// Simple way to obtain a reference to the global context
/// </summary>
class AutoGlobalContext:
  public std::shared_ptr<GlobalCoreContext>
{
public:
  AutoGlobalContext(void);
};

/// <summary>
/// Idiom to enable boltable classes
/// </summary>
template<class T>
class AutoEnable
{
public:
  AutoEnable(void) { CoreContext::CurrentContext()->Enable<T>(); }
};

/// <summary>
/// Provides a simple way to create a dependent context pointer
/// </summary>
/// <remarks>
/// The newly created context will be created using CoreContext::CurrentContext()->Create().
/// </remarks>
class AutoCreateContext:
  public std::shared_ptr<CoreContext>
{
public:
  AutoCreateContext(void);
};

template<class T>
class AutowiredCreator:
  public AutowirableSlot,
  public std::shared_ptr<T>
{
public:
  typedef T value_type;
  typedef shared_ptr<T> t_ptrType;
<<<<<<< HEAD
  
  template<class U>
  static typename std::enable_if<has_static_new<U>::value, U*>::type New(void) {
    return U::New();
  }

  template<class U>
  static typename std::enable_if<!has_static_new<U>::value, U*>::type New(void) {
    static_assert(!std::is_abstract<U>::value, "Cannot create a type which is abstract");
    static_assert(has_simple_constructor<U>::value, "Attempted to create a type which did not provide a zero-arguments ctor");
    return new U;
  }
=======
>>>>>>> c3e06404

  /// <summary>
  /// Creates a new instance if this instance isn't autowired
  /// </summary>
  /// <remarks>
  /// If type T has a static member function called New, the helper's Create routine will attempt call
  /// this function instead of the default constructor, even if the default constructor has been supplied,
  /// and even if the arity of the New routine is not zero.
  ///
  /// To prevent this behavior, use a name other than New.
  /// </remarks>
  void Create(void) {
    if(*this)
      return;

    // !!!!! READ THIS IF YOU ARE GETTING A COMPILER ERROR HERE !!!!!
    // If you are getting an error tracked to this line, ensure that class T is totally
    // defined at the point where the Autowired instance is constructed.  Generally,
    // such errors are tracked to missing header files.  A common mistake, for instance,
    // is to do something like this:
    //
    // class MyClass;
    //
    // struct MyStructure {
    //   Autowired<MyClass> m_member;
    // };
    //
    // At the time m_member is instantiated, MyClass is an incomplete type.  So, when the
    // compiler tries to instantiate AutowiredCreator::Create (the function you're in right
    // now!) it finds that it can't create a new instance of type MyClass because it has
    // no idea how to construct it!
    //
    // This problem can be fixed two ways:  You can include the definition of MyClass before
    // MyStructure is defined, OR, you can give MyStructure a nontrivial constructor, and
    // then ensure that the definition of MyClass is available before the nontrivial
    // constructor is defined.
    //
    // !!!!! READ THIS IF YOU ARE GETTING A COMPILER ERROR HERE !!!!!
    this->reset(CreationRules::New<T>());
    AutowirableSlot::LockContext()->Add(*this);
  }

  operator bool(void) const {
    return IsAutowired();
  }

  operator T*(void) const {
    return t_ptrType::get();
  }

  bool IsAutowired(void) const override {return !!t_ptrType::get();}
};

/// <summary>
/// An autowired template class that forms the foundation of the context consumer system
/// </summary>
/// <param name="T">The class whose type is to be found.  Must be an EXACT match.</param>
/// <remarks>
/// The autowired class offers a quick way to import or create an instance of a specified
/// class in the local context.
///
/// This class may be safely used even when the member in question is an abstract type.
/// </remarks>
template<class T>
class Autowired:
  public AutowiredCreator<T>
{
public:
  static_assert(!std::is_same<CoreContext, T>::value, "Do not attempt to autowire CoreContext.  Instead, use AutoCurrentContext or AutoCreateContext");
  static_assert(!std::is_same<GlobalCoreContext, T>::value, "Do not attempt to autowire GlobalCoreContext.  Instead, use AutoGlobalContext");

  Autowired(void) {
    shared_ptr<CoreContext> context = AutowirableSlot::LockContext();
    context->Autowire(*this);
  }
};

/// <summary>
/// Similar to Autowired, but the default constructor invokes Autowired(true)
/// </summary>
/// <remarks>
/// This class is simply a convenience class and provides a declarative way to name a required dependency.
/// </remarks>
template<class T>
class AutoRequired:
  public Autowired<T>
{
public:
  AutoRequired(void) {
    if(!*this)
      AutowiredCreator<T>::Create();
  }
};

/// <summary>
/// Unconditionally creates a new transient member of type T and adds it to the current context
/// </summary>
template<class T>
class AutoTransient:
  public std::shared_ptr<T>
{
public:
  /// <summary>
  /// Constructor which registers the specified transient instance with the passed pool
  /// </summary>
  template<class W>
  AutoTransient(TransientPool<T, W>& pool):
    std::shared_ptr<T>(new T)
  {
    // Associate with the pool:
    pool.Add(*this);
  }
};

/// <summary>
/// This class
/// </summary>
template<class T>
class AutoFired
{
public:
  AutoFired(void) {
    static_assert(std::is_base_of<EventReceiver, T>::value, "Cannot AutoFire a non-event type, your type must inherit EventReceiver");

    auto ctxt = CoreContext::CurrentContext();
    m_receiver = ctxt->GetEventRecieverProxy<T>();
  }

  /// <summary>
  /// Utility constructor, used when the receiver is already known
  /// </summary>
  AutoFired(const std::shared_ptr<EventReceiverProxy<T>>& receiver) :
    m_receiver(receiver)
  {}

  /// <summary>
  /// Utility constructor, used to support movement operations
  /// </summary>
  AutoFired(AutoFired&& rhs):
    m_receiver(std::move(rhs.m_receiver))
  {}

private:
  std::shared_ptr<EventReceiverProxy<T>> m_receiver;

  template<class MemFn, bool isDeferred = std::is_same<typename Decompose<MemFn>::retType, Deferred>::value>
  struct Selector {
    typedef std::function<typename Decompose<MemFn>::fnType> retType;

    static inline retType Select(EventReceiverProxy<T>* pReceiver, MemFn pfn) {
      return pReceiver->Defer(pfn);
    }
  };

  template<class MemFn>
  struct Selector<MemFn, false> {
    typedef std::function<typename Decompose<MemFn>::fnType> retType;

    static inline retType Select(EventReceiverProxy<T>* pReceiver, MemFn pfn) {
      return pReceiver->Fire(pfn);
    }
  };

public:
  bool HasListeners(void) const {
    return m_receiver->HasListeners();
  }

  template<class MemFn>
  InvokeRelay<MemFn> operator()(MemFn pfn) const {
    static_assert(std::is_same<typename Decompose<MemFn>::type, T>::value, "Cannot invoke an event for an unrelated type");
    return m_receiver->Invoke(pfn);
  }

  template<class MemFn>
  InvokeRelay<MemFn> Fire(MemFn pfn) const {
    static_assert(!std::is_same<typename Decompose<MemFn>::retType, Deferred>::value, "Cannot Fire an event which is marked Deferred");
    static_assert(std::is_same<typename Decompose<MemFn>::type, T>::value, "Cannot Fire an event for an unrelated type");
    return m_receiver->Invoke(pfn);
  }

  template<class MemFn>
  InvokeRelay<MemFn> Defer(MemFn pfn) const {
    static_assert(std::is_same<typename Decompose<MemFn>::retType, Deferred>::value, "Cannot Defer an event which does not return the Deferred type");
    static_assert(std::is_same<typename Decompose<MemFn>::type, T>::value, "Cannot Defer an event for an unrelated type");
    return m_receiver->Invoke(pfn);
  }
};

// We will also pull in a few utility headers which are reliant upon the declarations in this file
// TODO:  Consider moving the declarations in this file into its own header, and using this header
// as a master header for all of Autowiring
#include "AutoPacketFactory.h"

#endif<|MERGE_RESOLUTION|>--- conflicted
+++ resolved
@@ -70,21 +70,6 @@
 public:
   typedef T value_type;
   typedef shared_ptr<T> t_ptrType;
-<<<<<<< HEAD
-  
-  template<class U>
-  static typename std::enable_if<has_static_new<U>::value, U*>::type New(void) {
-    return U::New();
-  }
-
-  template<class U>
-  static typename std::enable_if<!has_static_new<U>::value, U*>::type New(void) {
-    static_assert(!std::is_abstract<U>::value, "Cannot create a type which is abstract");
-    static_assert(has_simple_constructor<U>::value, "Attempted to create a type which did not provide a zero-arguments ctor");
-    return new U;
-  }
-=======
->>>>>>> c3e06404
 
   /// <summary>
   /// Creates a new instance if this instance isn't autowired
