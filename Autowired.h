// Copyright (c) 2010 - 2013 Leap Motion. All rights reserved. Proprietary and confidential.
#pragma once

#include "AutowirableSlot.h"
#include "GlobalCoreContext.h"
#include "Decompose.h"
#include <functional>
#include <memory>

template<class T>
class Autowired;
class CoreContext;
class GlobalCoreContext;

/// <summary>
/// Provides a simple way to obtain a reference to the current context
/// </summary>
/// <remarks>
/// Users of this class are encouraged not to hold references for longer than needed.  Failing
/// to release a context pointer could prevent resources from being correctly released.
/// </remarks>
class AutoCurrentContext:
  public std::shared_ptr<CoreContext>
{
public:
  AutoCurrentContext(void);
};

/// <summary>
/// Simple way to obtain a reference to the global context
/// </summary>
class AutoGlobalContext:
  public std::shared_ptr<GlobalCoreContext>
{
public:
  AutoGlobalContext(void);
};

/// <summary>
/// Provides a simple way to create a dependent context pointer
/// </summary>
/// <remarks>
/// The newly created context will be created using CoreContext::CurrentContext()->Create().
/// </remarks>
template<typename T>
class AutoCreateContextT:
  public std::shared_ptr<CoreContext>
{
public:
  AutoCreateContextT(void):
    std::shared_ptr<CoreContext>(CoreContext::CurrentContext()->Create<T>())
  {}
  AutoCreateContextT(std::shared_ptr<CoreContext>& ctxt):
    std::shared_ptr<CoreContext>(ctxt->Create<T>())
  {}
};

typedef AutoCreateContextT<void> AutoCreateContext;


/// <summary>
/// Idiom to enable boltable classes
/// </summary>
template<class T>
class AutoEnable
{
public:
  AutoEnable(void) { CoreContext::CurrentContext()->Enable<T>(); }
};

/// <summary>
/// An autowired template class that forms the foundation of the context consumer system
/// </summary>
/// <param name="T">The class whose type is to be found.  Must be an EXACT match.</param>
/// <remarks>
/// The autowired class offers a quick way to import or create an instance of a specified
/// class in the local context.
///
/// This class may be safely used even when the member in question is an abstract type.
/// </remarks>
template<class T>
class Autowired:
  public AutowirableSlot,
  public std::shared_ptr<T>
{
  static_assert(!std::is_same<CoreContext, T>::value, "Do not attempt to autowire CoreContext.  Instead, use AutoCurrentContext or AutoCreateContext");
  static_assert(!std::is_same<GlobalCoreContext, T>::value, "Do not attempt to autowire GlobalCoreContext.  Instead, use AutoGlobalContext");

public:
  typedef T value_type;
  typedef shared_ptr<T> t_ptrType;

  // !!!!! READ THIS IF YOU ARE GETTING A COMPILER ERROR HERE !!!!!
  // If you are getting an error tracked to this line, ensure that class T is totally
  // defined at the point where the Autowired instance is constructed.  Generally,
  // such errors are tracked to missing header files.  A common mistake, for instance,
  // is to do something like this:
  //
  // class MyClass;
  //
  // struct MyStructure {
  //   Autowired<MyClass> m_member;
  // };
  //
  // At the time m_member is instantiated, MyClass is an incomplete type.  So, when the
  // compiler tries to instantiate AutowiredCreator::Create (the function you're in right
  // now!) it finds that it can't create a new instance of type MyClass because it has
  // no idea how to construct it!
  //
  // This problem can be fixed two ways:  You can include the definition of MyClass before
  // MyStructure is defined, OR, you can give MyStructure a nontrivial constructor, and
  // then ensure that the definition of MyClass is available before the nontrivial
  // constructor is defined.
  //
  // !!!!! READ THIS IF YOU ARE GETTING A COMPILER ERROR HERE !!!!!

  Autowired(void):
    AutowirableSlot(CoreContext::CurrentContext() -> template ResolveAnchor<T>())
  {
    AutowirableSlot::LockContext() -> Autowire(*this);
  }

  Autowired(std::weak_ptr<CoreContext> ctxt):
    AutowirableSlot(ctxt.lock() -> template ResolveAnchor<T>())
  {
    AutowirableSlot::LockContext() -> Autowire(*this);
  }

  operator bool(void) const {
    return IsAutowired();
  }

  operator T*(void) const {
    return t_ptrType::get();
  }

  bool IsAutowired(void) const override {return !!t_ptrType::get();}
};

/// <summary>
/// Similar to Autowired, Creates a new instance if this instance isn't autowired
/// </summary>
/// <remarks>
/// This class is simply a convenience class and provides a declarative way to name a required dependency.
///
/// If type T has a static member function called New, the helper's Create routine will attempt call
/// this function instead of the default constructor, even if the default constructor has been supplied,
/// and even if the arity of the New routine is not zero.
///
/// To prevent this behavior, use a name other than New.
/// </remarks>
template<class T>
class AutoRequired:
  public AutowirableSlot,
  public std::shared_ptr<T>
{
  static_assert(!std::is_same<CoreContext, T>::value, "Do not attempt to autowire CoreContext.  Instead, use AutoCurrentContext or AutoCreateContext");
  static_assert(!std::is_same<GlobalCoreContext, T>::value, "Do not attempt to autowire GlobalCoreContext.  Instead, use AutoGlobalContext");
public:
  using std::shared_ptr<T>::operator=;
  typedef T value_type;
  typedef shared_ptr<T> t_ptrType;

  // !!!!! READ THIS IF YOU ARE GETTING A COMPILER ERROR HERE !!!!!
  // If you are getting an error tracked to this line, ensure that class T is totally
  // defined at the point where the Autowired instance is constructed.  Generally,
  // such errors are tracked to missing header files.  A common mistake, for instance,
  // is to do something like this:
  //
  // class MyClass;
  //
  // struct MyStructure {
  //   Autowired<MyClass> m_member;
  // };
  //
  // At the time m_member is instantiated, MyClass is an incomplete type.  So, when the
  // compiler tries to instantiate AutowiredCreator::Create (the function you're in right
  // now!) it finds that it can't create a new instance of type MyClass because it has
  // no idea how to construct it!
  //
  // This problem can be fixed two ways:  You can include the definition of MyClass before
  // MyStructure is defined, OR, you can give MyStructure a nontrivial constructor, and
  // then ensure that the definition of MyClass is available before the nontrivial
  // constructor is defined.
  //
  // !!!!! READ THIS IF YOU ARE GETTING A COMPILER ERROR HERE !!!!!

  AutoRequired(void):
    AutowirableSlot(CoreContext::CurrentContext() -> template ResolveAnchor<T>())
  {
    *this = AutowirableSlot::LockContext()->template Inject<T>();
  }

  AutoRequired(std::weak_ptr<CoreContext> ctxt):
    AutowirableSlot(ctxt.lock() -> template ResolveAnchor<T>())
  {
    *this = AutowirableSlot::LockContext()->template Inject<T>();
  }

  operator bool(void) const {
    return IsAutowired();
  }

  operator T*(void) const {
    return t_ptrType::get();
  }

  bool IsAutowired(void) const override {return !!t_ptrType::get();}
};


/// <summary>
/// This class
/// </summary>
template<class T>
  class AutoFired
{
public:
  AutoFired(void) {
    static_assert(std::is_base_of<EventReceiver, T>::value, "Cannot AutoFire a non-event type, your type must inherit EventReceiver");
<<<<<<< HEAD

    // Add an utterance of the TypeRegistry so we can add this AutoFired type to our collection
    (void)RegType<T>::r;
=======
>>>>>>> c474e920

    auto ctxt = CoreContext::CurrentContext();
    m_junctionBox = ctxt->GetJunctionBox<T>();
  }

  /// <summary>
  /// Utility constructor, used when the receiver is already known
  /// </summary>
  AutoFired(const std::shared_ptr<JunctionBox<T>>& junctionBox) :
    m_junctionBox(junctionBox)
  {}

  /// <summary>
  /// Utility constructor, used to support movement operations
  /// </summary>
  AutoFired(AutoFired&& rhs):
    m_junctionBox(std::move(rhs.m_junctionBox))
  {}

private:
  std::weak_ptr<JunctionBox<T>> m_junctionBox;

  template<class MemFn, bool isDeferred = std::is_same<typename Decompose<MemFn>::retType, Deferred>::value>
  struct Selector {
    typedef std::function<typename Decompose<MemFn>::fnType> retType;

    static inline retType Select(JunctionBox<T>* pJunctionBox, MemFn pfn) {
      return pJunctionBox->Defer(pfn);
    }
  };

  template<class MemFn>
  struct Selector<MemFn, false> {
    typedef std::function<typename Decompose<MemFn>::fnType> retType;

    static inline retType Select(JunctionBox<T>* pJunctionBox, MemFn pfn) {
      return pJunctionBox->Fire(pfn);
    }
  };

public:
  bool HasListeners(void) const {
    //TODO: Refactor this so it isn't messy
    //check: does it have any direct listeners, or are any appropriate marshalling objects wired into the immediate context?
    auto ctxt = CoreContext::CurrentContext();
    bool checkval = ctxt->CheckEventOutputStream<T>();
    return (checkval || (!m_junctionBox.expired() && m_junctionBox.lock()->HasListeners()) );
  }

  template<class MemFn>
  InvokeRelay<MemFn> operator()(MemFn pfn) const {
    static_assert(std::is_same<typename Decompose<MemFn>::type, T>::value, "Cannot invoke an event for an unrelated type");

    if (m_junctionBox.expired()) return InvokeRelay<MemFn>(); //Context has been destroyed

    return m_junctionBox.lock()->Invoke(pfn);
  }

  template<class MemFn>
  InvokeRelay<MemFn> Fire(MemFn pfn) const {
    static_assert(!std::is_same<typename Decompose<MemFn>::retType, Deferred>::value, "Cannot Fire an event which is marked Deferred");

    return operator()(pfn);
  }

  template<class MemFn>
  InvokeRelay<MemFn> Defer(MemFn pfn) const {
    static_assert(std::is_same<typename Decompose<MemFn>::retType, Deferred>::value, "Cannot Defer an event which does not return the Deferred type");

    return operator()(pfn);
  }
};

// We will also pull in a few utility headers which are reliant upon the declarations in this file
// TODO:  Consider moving the declarations in this file into its own header, and using this header
// as a master header for all of Autowiring
#include "AutoPacketFactory.h"<|MERGE_RESOLUTION|>--- conflicted
+++ resolved
@@ -218,12 +218,6 @@
 public:
   AutoFired(void) {
     static_assert(std::is_base_of<EventReceiver, T>::value, "Cannot AutoFire a non-event type, your type must inherit EventReceiver");
-<<<<<<< HEAD
-
-    // Add an utterance of the TypeRegistry so we can add this AutoFired type to our collection
-    (void)RegType<T>::r;
-=======
->>>>>>> c474e920
 
     auto ctxt = CoreContext::CurrentContext();
     m_junctionBox = ctxt->GetJunctionBox<T>();
