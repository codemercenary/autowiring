#include "stdafx.h"
#include "AutowiringBenchmarkTest.h"
#include "TestFixtures/SimpleObject.h"
#include <boost/chrono/system_clocks.hpp>

TEST_F(AutowiringBenchmarkTest, VerifySimplePerformance) {
  const size_t n = 10000;

  // Insert the object:
  AutoRequired<SimpleObject>();

  // Time n hash map hits, in order to get a baseline:
  std::unordered_map<int, int> ref;
  ref[0] = 212;
  ref[1] = 21;

  boost::chrono::nanoseconds baseline;
  {
    auto start = boost::chrono::high_resolution_clock::now();
    for(size_t i = n; i--;)
      ref[i % 2];
    baseline = boost::chrono::high_resolution_clock::now() - start;
  }

  // Time n autowirings:
  boost::chrono::nanoseconds benchmark;
  {
    auto start = boost::chrono::high_resolution_clock::now();
    for(size_t i = n; i--;)
      Autowired<SimpleObject>();
    benchmark = (boost::chrono::high_resolution_clock::now() - start) / n;
  }

  EXPECT_GT(baseline * 3. / 2., benchmark) << "Average time to autowire one member was more than 3/2 of a hash map lookup";
}

template<int N>
struct dummy:
  public virtual ContextMember
{};

void InjectDummy(void) {
  Autowired<dummy<1>>();
  Autowired<dummy<2>>();
  Autowired<dummy<3>>();
  Autowired<dummy<4>>();
  Autowired<dummy<5>>();
  Autowired<dummy<6>>();
  Autowired<dummy<7>>();
  Autowired<dummy<8>>();
  Autowired<dummy<9>>();
  Autowired<dummy<10>>();
  Autowired<dummy<11>>();
  Autowired<dummy<12>>();
  Autowired<dummy<13>>();
  Autowired<dummy<14>>();
  Autowired<dummy<15>>();
  Autowired<dummy<16>>();
  Autowired<dummy<17>>();
  Autowired<dummy<18>>();
  Autowired<dummy<19>>();
  Autowired<dummy<20>>();
  Autowired<dummy<21>>();
  Autowired<dummy<22>>();
  Autowired<dummy<23>>();
  Autowired<dummy<24>>();
  Autowired<dummy<25>>();
};

#if defined(__GNUC__) && !defined(__clang__)
TEST_F(AutowiringBenchmarkTest, DISABLED_VerifyAutowiringCache)
#else
TEST_F(AutowiringBenchmarkTest, VerifyAutowiringCache)
#endif
{
  boost::chrono::nanoseconds baseline(0);
  boost::chrono::nanoseconds benchmark(0);

  for(int i = 0; i<100; ++i) {
    AutoCreateContext ctxt;
    CurrentContextPusher pshr(ctxt);

    auto startBase = boost::chrono::high_resolution_clock::now();
    InjectDummy();
    baseline += boost::chrono::high_resolution_clock::now() - startBase;

    auto startBench = boost::chrono::high_resolution_clock::now();
    InjectDummy();
    benchmark += boost::chrono::high_resolution_clock::now() - startBench;
  }

  EXPECT_GT(baseline, benchmark) << "Autowiring cache not improving performance on subsequent autowirings";
}


TEST_F(AutowiringBenchmarkTest, VerifyAutowiredFast) {
  {
    AutoCreateContext ctxt;
    CurrentContextPusher pshr(ctxt);

    AutoRequired<dummy<1>> foo;
    AutowiredFast<dummy<1>> bar;

    ASSERT_TRUE(foo) << "AutoRequred member not created";
    EXPECT_TRUE(bar) << "AutowiredFast not satisfied";
  }

  {
    AutoCreateContext ctxt;
    CurrentContextPusher pshr(ctxt);

    AutowiredFast<dummy<1>> fast;
    Autowired<dummy<1>> wired;

    AutoRequired<dummy<1>> required;

    ASSERT_TRUE(required) << "AutoRequired member not created";

    EXPECT_TRUE(wired.IsAutowired()) << "Deferred Autowiring wasn't satisfied";
    EXPECT_FALSE(fast) << "AutowiredFast member was deferred";
  }
}

TEST_F(AutowiringBenchmarkTest, VerifyAutowiredFastPerformance) {
  boost::chrono::nanoseconds baseline;
  boost::chrono::nanoseconds benchmark;
  {
    // All of these tests will operate in the same context:
    AutoCreateContext ctxt;
    CurrentContextPusher pshr(ctxt);

    // Prime all memos:
    InjectDummy();

    // Test simple autowiring first:
    auto startBase = boost::chrono::high_resolution_clock::now();
    for(int i = 0; i < 500; ++i)
      InjectDummy();
<<<<<<< HEAD
    baseline += boost::chrono::high_resolution_clock::now() - startBase;

=======
    baseline = boost::chrono::high_resolution_clock::now() - startBase;
    
>>>>>>> 02e82bd6
    auto startBench = boost::chrono::high_resolution_clock::now();
    for(int i = 0; i < 500; ++i) {
      AutowiredFast<dummy<1>>();
      AutowiredFast<dummy<2>>();
      AutowiredFast<dummy<3>>();
      AutowiredFast<dummy<4>>();
      AutowiredFast<dummy<5>>();
      AutowiredFast<dummy<6>>();
      AutowiredFast<dummy<7>>();
      AutowiredFast<dummy<8>>();
      AutowiredFast<dummy<9>>();
      AutowiredFast<dummy<10>>();
      AutowiredFast<dummy<11>>();
      AutowiredFast<dummy<12>>();
      AutowiredFast<dummy<13>>();
      AutowiredFast<dummy<14>>();
      AutowiredFast<dummy<15>>();
      AutowiredFast<dummy<16>>();
      AutowiredFast<dummy<17>>();
      AutowiredFast<dummy<18>>();
      AutowiredFast<dummy<19>>();
      AutowiredFast<dummy<20>>();
    }
    benchmark = boost::chrono::high_resolution_clock::now() - startBench;
  }

  EXPECT_GT(baseline, benchmark*1.75) << "Fast autowiring is slower than ordinary autowiring";
}<|MERGE_RESOLUTION|>--- conflicted
+++ resolved
@@ -136,13 +136,8 @@
     auto startBase = boost::chrono::high_resolution_clock::now();
     for(int i = 0; i < 500; ++i)
       InjectDummy();
-<<<<<<< HEAD
-    baseline += boost::chrono::high_resolution_clock::now() - startBase;
+    baseline = boost::chrono::high_resolution_clock::now() - startBase;
 
-=======
-    baseline = boost::chrono::high_resolution_clock::now() - startBase;
-    
->>>>>>> 02e82bd6
     auto startBench = boost::chrono::high_resolution_clock::now();
     for(int i = 0; i < 500; ++i) {
       AutowiredFast<dummy<1>>();
