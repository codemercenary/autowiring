#include "stdafx.h"
#include "BasicThread.h"
#include "Autowired.h"
#include "BasicThreadStateBlock.h"
#include "fast_pointer_cast.h"
#include "move_only.h"
#include <boost/thread.hpp>

// Explicit instantiation of supported time point types:
template<> bool BasicThread::WaitUntil(boost::chrono::high_resolution_clock::time_point);
template<> bool BasicThread::WaitUntil(boost::chrono::system_clock::time_point);

BasicThread::BasicThread(const char* pName):
  ContextMember(pName),
  m_priority(ThreadPriority::Default),
  m_state(std::make_shared<BasicThreadStateBlock>()),
  m_stop(false),
  m_running(false),
  m_completed(false)
{}

boost::mutex& BasicThread::GetLock(void) {
  return m_state->m_lock;
}

void BasicThread::DoRun(std::shared_ptr<Object>&& refTracker) {
  assert(m_running);

  // Make our own session current before we do anything else:
  CurrentContextPusher pusher(GetContext());

  // Set the thread name no matter what:
  if(GetName())
    SetCurrentThreadName();

  // Now we wait for the thread to be good to go:
  try {
    Run();
  }
  catch(dispatch_aborted_exception&) {
    // Okay, this is fine, a dispatcher is terminating--this is a normal way to
    // end a dispatcher loop.
  }
  catch(...) {
    try {
      // Ask that the enclosing context filter this exception, if possible:
      GetContext()->FilterException();
    }
    catch(...) {
      // Generic exception, unhandled, we can't do anything about this
    }

    // Signal shutdown on the enclosing context--cannot wait, if we wait we WILL deadlock
    GetContext()->SignalShutdown(false);
  }

  // Run loop is over, time to clean up
  DoRunLoopCleanup(pusher.Pop(), std::move(refTracker));
}

void BasicThread::DoRunLoopCleanup(std::shared_ptr<CoreContext>&& ctxt, std::shared_ptr<Object>&& refTracker) {
  // Take a copy of our state condition shared pointer while we still hold a reference to
  // ourselves.  This is the only member out of our collection of members that we actually
  // need to hold a reference to.
  auto state = m_state;

  // Notify everyone that we're completed:
  boost::lock_guard<boost::mutex> lk(state->m_lock);
  m_stop = true;
  m_completed = true;
  m_running = false;

  // Perform a manual notification of teardown listeners
  NotifyTeardownListeners();

  // No longer running, we MUST release the thread pointer to ensure proper teardown order
  state->m_thisThread.detach();

  // Release our hold on the context.  After this point, we have to be VERY CAREFUL that we
  // don't try to refer to any of our own member variables, because our own object may have
  // already gone out of scope.  [this] is potentially dangling.
  ctxt.reset();

  // Clear our reference tracker, which will notify anyone who is asleep and also maybe
  // will destroy the entire underlying context.
  refTracker.reset();

  // Notify other threads that we are done.  At this point, any held references that might
  // still exist are held by entities other than ourselves.
  state->m_stateCondition.notify_all();
}

void BasicThread::WaitForStateUpdate(const std::function<bool()>& fn) {
  boost::unique_lock<boost::mutex> lk(m_state->m_lock);
  m_state->m_stateCondition.wait(
    lk,
    [&fn, this] {
      return fn() || ShouldStop();
    }
  );
  if(ShouldStop())
    throw dispatch_aborted_exception();
}

void BasicThread::PerformStatusUpdate(const std::function<void()>& fn) {
  boost::unique_lock<boost::mutex> lk(m_state->m_lock);
  fn();
  m_state->m_stateCondition.notify_all();
}

bool BasicThread::ShouldStop(void) const {
  shared_ptr<CoreContext> context = ContextMember::GetContext();
  return m_stop || !context || context->IsShutdown();
}

bool BasicThread::IsRunning(void) const {
  boost::lock_guard<boost::mutex> lk(m_state->m_lock);
  return m_running;
}

bool BasicThread::ThreadSleep(boost::chrono::nanoseconds timeout) {
  boost::unique_lock<boost::mutex> lk(m_state->m_lock);
  return m_state->m_stateCondition.wait_for(lk, timeout, [this] { return ShouldStop(); });
}

bool BasicThread::Start(std::shared_ptr<Object> outstanding) {
  std::shared_ptr<CoreContext> context = m_context.lock();
  if(!context)
    return false;

  {
    boost::lock_guard<boost::mutex> lk(m_state->m_lock);
    if(m_running)
      // Already running, short-circuit
      return true;

<<<<<<< HEAD
=======
    if(m_completed)
      // Already completed (perhaps cancelled), short-circuit
      return false;
    
>>>>>>> 4b78538d
    // Currently running:
    m_running = true;
    m_state->m_stateCondition.notify_all();
  }

  // Kick off a thread and return here
  MoveOnly<std::shared_ptr<Object>> out(std::move(outstanding));
  m_state->m_thisThread = boost::thread(
    [this, out] {
      this->DoRun(std::move(out.value));
    }
  );
  return true;
}

void BasicThread::Wait(void) {
  boost::unique_lock<boost::mutex> lk(m_state->m_lock);
  m_state->m_stateCondition.wait(
    lk,
    [this] {return this->m_completed; }
  );
}

bool BasicThread::WaitFor(boost::chrono::nanoseconds duration) {
  boost::unique_lock<boost::mutex> lk(m_state->m_lock);
  return m_state->m_stateCondition.wait_for(
    lk,
    duration,
    [this] {return this->m_completed; }
  );
}

template<class TimeType>
bool BasicThread::WaitUntil(TimeType timepoint) {
  boost::unique_lock<boost::mutex> lk(m_state->m_lock);
  return m_state->m_stateCondition.wait_until(
    lk,
    timepoint,
    [this] {return this->m_completed; }
  );
}

void BasicThread::Stop(bool graceful) {
<<<<<<< HEAD
  // Trivial return check:
  if(m_stop)
    return;

  // Perform initial stop:
  m_stop = true;
=======
  {
    boost::lock_guard<boost::mutex> lk(m_state->m_lock);

    // Trivial return check:
    if(m_stop)
      return;

    // If we're not running, mark ourselves complete
    if(!m_running)
      m_completed = true;

    // Now we send the appropriate trigger:
    m_stop = true;
    m_state->m_stateCondition.notify_all();
  }

  // Event notification takes place outside of the context of a lock
>>>>>>> 4b78538d
  OnStop();
}

void BasicThread::ForceCoreThreadReidentify(void) {
  AutoGlobalContext global;
  global->EnumerateChildContexts(
    [](std::shared_ptr<CoreContext> ctxt) {
      auto threadListCpy = ctxt->CopyBasicThreadList();
      for(auto q = threadListCpy.begin(); q != threadListCpy.end(); q++) {
        (**q).SetCurrentThreadName();
      }
    }
  );
}

void ForceCoreThreadReidentify(void) {
  BasicThread::ForceCoreThreadReidentify();
}<|MERGE_RESOLUTION|>--- conflicted
+++ resolved
@@ -134,13 +134,10 @@
       // Already running, short-circuit
       return true;
 
-<<<<<<< HEAD
-=======
     if(m_completed)
       // Already completed (perhaps cancelled), short-circuit
       return false;
-    
->>>>>>> 4b78538d
+
     // Currently running:
     m_running = true;
     m_state->m_stateCondition.notify_all();
@@ -184,14 +181,6 @@
 }
 
 void BasicThread::Stop(bool graceful) {
-<<<<<<< HEAD
-  // Trivial return check:
-  if(m_stop)
-    return;
-
-  // Perform initial stop:
-  m_stop = true;
-=======
   {
     boost::lock_guard<boost::mutex> lk(m_state->m_lock);
 
@@ -209,7 +198,6 @@
   }
 
   // Event notification takes place outside of the context of a lock
->>>>>>> 4b78538d
   OnStop();
 }
 
