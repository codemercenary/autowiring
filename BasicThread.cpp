--- conflicted
+++ resolved
@@ -72,14 +72,8 @@
   m_stop = true;
   m_completed = true;
   m_running = false;
-<<<<<<< HEAD
-
-  // Perform a manual notification of teardown listeners
-  NotifyTeardownListeners();
-
-=======
-  
->>>>>>> 02e82bd6
+
+
   // No longer running, we MUST release the thread pointer to ensure proper teardown order
   state->m_thisThread.detach();
 
