#pragma once
#include "ContextMember.h"
#include "CoreRunnable.h"
#include <boost/chrono/duration.hpp>
#include SHARED_PTR_HEADER

using std::shared_ptr;

struct BasicThreadStateBlock;
class BasicThread;
class CoreContext;

namespace boost {
  class mutex;
}

enum class ThreadPriority {
  // This is the default thread priority, it's treated as a value lower than any of the
  // other priority so that an initial request to elevate can alter the OS-supplied default
  // without causing the types of contention problems resulting from a high-priority operation
  // transitioning to a low-priority state.
  Default,
  
  Idle,
  Lowest,
  BelowNormal,
  Normal,
  AboveNormal,
  Highest,
  TimeCritical,
  
  // This is a special case for multimedia applications.  Some operating systems, like Windows,
  // can provide additional scheduling guarantees to applications which declare themselves as
  // multimedia-intensive in nature.  For other systems, Multimedia is identical to TimeCritical.
  Multimedia
};

/// <summary>
/// This is an abstract class that has a single Run method for implementation by a
/// derived class.  The object will remain in the context as long as the thread is
/// running, even if there are no other references to it.
/// </summary>
class BasicThread:
  public ContextMember,
  public virtual CoreRunnable
{
public:
  /// <param name="pName">An optional name for this thread</param>
  BasicThread(const char* pName = nullptr);
  
  virtual ~BasicThread(void) {}
  
protected:
  // Internally held thread status block.  This has to be a shared pointer because we need to signal
  // the held state condition after releasing all shared pointers to ourselves, and this could mean
  // we're actually signalling this event after we free ourselves.
  const std::shared_ptr<BasicThreadStateBlock> m_state;
  
  // Flag indicating that we need to stop right now
  bool m_stop;
  
  // Run condition:
  bool m_running;
  
  // Completion condition, true when this thread is no longer running and has run at least once
  bool m_completed;
  
  // The current thread priority
  ThreadPriority m_priority;

  /// <summary>
  /// Assigns the name of the thread, for use in debugger windows
  /// </summary>
  /// <remarks>
  /// Some platforms allow the assignment of a thread name for viewing by a debugger
  /// window.  This method is a platform-independent way of doing this for the current
  /// thread.
  /// </remarks>
  void SetCurrentThreadName(void) const;

private:
  /// <summary>
  /// Sets the thread priority of this thread
  /// </summary>
  /// <remarks>
  /// This method must only be called from the running thread's context, and then, only inside
  /// the ElevatePriority constructor
  /// </remarks>
  void SetThreadPriority(ThreadPriority threadPriority);

protected:
  /// <summary>
  /// Recovers a general lock used to synchronize entities in this thread internally
  /// </summary>
  boost::mutex& GetLock(void);

  /// <summary>
  /// Routine that sets up the necessary extranea before a call to Run
  /// </summary>
  /// <remarks>
  /// Clients who wish to trigger teardown may release the reference to the passed refTracker
  /// instance.  If this thread is the last thread holding a reference to this context, then
  /// after the point where the reference is released, [this] will be deleted.  Clients should
  /// be careful to hold their own references to refTracker before calling DoRun if they
  /// intend to reference member data on function return.  This method will always release the
  /// shared pointer passed to it, typically as a last step before return, potentially
  /// triggering the case described above.
  /// </remarks>
  virtual void DoRun(std::shared_ptr<Object>&& refTracker);
  
  /// <summary>
  /// Performs all cleanup operations that must take place after DoRun
  /// </summary>
  /// <param name="pusher">The last reference to the enclosing context held by this thread</param>
<<<<<<< HEAD
  virtual void DoRunLoopCleanup(std::shared_ptr<CoreContext>&& ctxt);
=======
  /// 
  virtual void DoRunLoopCleanup(std::shared_ptr<CoreContext>&& ctxt, std::shared_ptr<Object>&& refTracker);
>>>>>>> 5361c45a
  
  void DEPRECATED(Ready(void) const, "Do not call this method, the concept of thread readiness is now deprecated") {}
  
  /// <summary>
  /// RAII-style class for use with threads that need temporary priority boosts
  /// </summary>
  /// <remarks>
  /// The thread priority is changed when the requested priority is higher than the
  /// current priority.  The destructor automatically restores the previous priority.
  /// This class cannot be moved or copied, in order to guarantee proper RAII.
  /// </remarks>
  class ElevatePriority {
  public:
    ElevatePriority(ElevatePriority&) = delete;
    
    ElevatePriority(BasicThread& thread, ThreadPriority priority) :
      m_thread(thread),
      m_oldPriority(thread.m_priority)
    {
      // Elevate if the new level is higher than the old level:
      if(priority > m_oldPriority)
        m_thread.SetThreadPriority(priority);
    }
    
    ~ElevatePriority(void) {
      // Delevate if the old level is lower than the current level:
      if(m_thread.m_priority > m_oldPriority)
        m_thread.SetThreadPriority(m_oldPriority);
    }
    
  private:
    ThreadPriority m_oldPriority;
    BasicThread& m_thread;
  };

  /// <summary>
  /// Performs a state condition wait using the specified lambda to judge completeness
  /// </summary>
  void WaitForStateUpdate(const std::function<bool()>& fn);

  /// <summary>
  /// Obtains a mutex, invokes the specified lambda, and then updates the basic thread's state condition
  /// </summary>
  void PerformStatusUpdate(const std::function<void()>& fn);

  /// <summary>
  /// A convenience method that will sleep this thread for the specified duration
  /// </summary>
  /// <returns>False if the thread was terminated before the timeout elapsed</returns>
  /// <remarks>
  /// Events are dispatched by this method while the sleep is taking place, which makes this
  /// method similar to an alertable wait on Windows.  Callers are cautioned against holding
  /// locks while calling this method; if this is done, a deadlock could result.
  ///
  /// Callers should not invoke this method outside of this thread's thread context, or an
  /// interruption exception could result.
  /// </remarks>
  bool ThreadSleep(boost::chrono::nanoseconds timeout);
  
public:
  // Accessor methods:
  bool ShouldStop(void) const;
  bool IsRunning(void) const override;

  /// <summary>
  /// Causes a new thread to be created in which the Run method will be invoked
  /// </summary>
  /// <returns>True to indicate that the thread was started successfully</returns>
  /// <remarks>
  /// Note that this operation has an inherit race condition.  Be careful to ensure that
  /// Start will not be called from more than one place on the same object.  The thread
  /// will be invoked from the context which was active at the time the thread was created.
  /// </remarks>
  virtual bool Start(std::shared_ptr<Object> outstanding);

  /// <summary>
  /// Begins the core thread
  /// </summary>
  /// <param name="context">A shared pointer to the context containing this thread</param>
  /// <remarks>
  /// The default implementation of Run will simply call WaitForEvent in a loop until it's
  /// told to quit.
  /// </remarks>
  virtual void Run() = 0;

  /// <summary>
  /// Waits until the core thread is launched and then terminates
  /// </summary>
  /// <remarks>
  /// Unlike Join, this method may be invoked even if the CoreThread isn't running
  /// </remarks>
  void Wait(void) override;

  /// <summary>
  /// Timed version of Wait
  /// </summary>
  /// <returns>False if the timeout elapsed, true otherwise</returns>
  bool WaitFor(boost::chrono::nanoseconds duration);

  /// <summary>
  /// Timed version of Wait
  /// </summary>
  /// <returns>False if the timeout elapsed, true otherwise</returns>
  template<class TimeType>
  bool WaitUntil(TimeType timepoint);

  /// <summary>
  /// Event which may be used to perform custom handling when the thread is told to stop
  /// </summary>
  /// <param name="graceful">Set to true to rundown the dispatch queue before quitting</param>
  /// <remarks>
  /// This method is called when the thread should stop.  When invoked, the value of
  /// CoreThread::ShouldStop is guaranteed to be true.
  ///
  /// Callers are not required to call CoreThread::OnStop.  This method is guaranteed to do
  /// nothing by default.
  /// </remarks>
  virtual void OnStop(void) {}

  /// <summary>
  /// This is an override method that will cause ShouldStop to return true,
  /// regardless of what the global stop setting is.
  /// </summary>
  virtual void Stop(bool graceful = false);

  /// <summary>
  /// Forces all Autowiring threads to reidentify themselves
  /// </summary>
  /// <remarks>
  /// </remarks>
  static void ForceCoreThreadReidentify(void);
};

/// <summary>
/// Alias of CoreThread::ForceCoreThreadReidentify, provided with C-style linkage for easy invocation
/// </summary>
extern "C" void ForceCoreThreadReidentify(void);<|MERGE_RESOLUTION|>--- conflicted
+++ resolved
@@ -112,12 +112,7 @@
   /// Performs all cleanup operations that must take place after DoRun
   /// </summary>
   /// <param name="pusher">The last reference to the enclosing context held by this thread</param>
-<<<<<<< HEAD
-  virtual void DoRunLoopCleanup(std::shared_ptr<CoreContext>&& ctxt);
-=======
-  /// 
   virtual void DoRunLoopCleanup(std::shared_ptr<CoreContext>&& ctxt, std::shared_ptr<Object>&& refTracker);
->>>>>>> 5361c45a
   
   void DEPRECATED(Ready(void) const, "Do not call this method, the concept of thread readiness is now deprecated") {}
   
