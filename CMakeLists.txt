include_directories(
    ../googletest
    ../googletest/include
    ..
  )

set(Autowiring_SRCS
  AnySharedPointer.h
  at_exit.h
  AnySharedPointer.h
  AutoAnchor.h
  AutoCheckout.h
  NewAutoFilter.h
  NewAutoFilter.cpp
  AutoNetServer.h
  AutoNetServer.cpp
  AutoFuture.h
  AutoFuture.cpp
  CoreJob.h
  CoreJob.cpp
  AutoFilterDescriptor.h
  AutoInjectable.h
  AutoPacket.h
  AutoPacket.cpp
  AutoPacketFactory.h
  AutoPacketFactory.cpp
  AutoPacketProfiler.h
  AutoPacketProfiler.cpp
  AutoSelfUpdate.h
  Autowired.h
  Autowired.cpp
  AutowirableSlot.h
  AutowirableSlot.cpp
  AutowiringEvents.h
  autowiring_error.h
  BasicThread.h
  BasicThread.cpp
  BasicThreadStateBlock.h
  BasicThreadStateBlock.cpp
  Bolt.h
  BoltBase.h
  ContextCreator.h
  ContextCreatorBase.h
  ContextCreatorBase.cpp
  ContextEnumerator.h
  ContextEnumerator.cpp
  ContextMap.h
  ContextMember.cpp
  ContextMember.h
  CoreContext.cpp
  CoreContext.h
  CoreContextStateBlock.h
  CoreContextStateBlock.cpp
  CoreThread.cpp
  CoreThread.h
  CoreRunnable.h
  CreationRules.h
  CurrentContextPusher.cpp
  CurrentContextPusher.h
  Decompose.h
  DecorationDisposition.h
  Deserialize.h
  deferred_ptr.h
  DispatchQueue.h
  DispatchQueue.cpp
  DispatchThunk.h
  EventInputStream.h
  EventOutputStream.h
  EventOutputStream.cpp
  EventReceiver.h
  EventReceiver.cpp
  fast_pointer_cast.h
  JunctionBox.h
  JunctionBoxBase.h
  JunctionBoxBase.cpp
  JunctionBoxEntry.h
  JunctionBoxManager.h
  JunctionBoxManager.cpp
  ExceptionFilter.h
  GlobalCoreContext.cpp
  GlobalCoreContext.h
  has_autofilter.h
  has_simple_constructor.h
  has_static_new.h
  is_any.h
  is_shared_ptr.h
  InterlockedExchange.h
  InvokeRelay.h
  atomic_object.h
  shared_object.h
  unlock_object.h
  Jzon.h
  Jzon.cpp
  Object.h
  ObjectPool.h
  ObjectPoolMonitor.h
  ObjectPoolMonitor.cpp
  optional_ptr.h
  SatCounter.h
  move_only.h
  MicroBolt.h
  SharedPointerSlot.h
  SlotInformation.h
  SlotInformation.cpp
  TeardownNotifier.h
  TeardownNotifier.cpp
  ThreadStatusBlock.h
  ThreadStatusBlock.cpp
  thread_specific_ptr.h
  TypeRegistry.h
  TypeRegistry.cpp
  TypeUnifier.h
  uuid.h
)

if(NOT BUILD_MAC)
  # avoid warning: has no symbols
  set(Autowiring_SRCS
    ${Autowiring_SRCS}
    uuid.cpp
  )
endif()

OPTION(BUILD_AUTONET "Enable autonet features of autowiring project." OFF)

set(Autowiring_Win_SRCS
  CoreThreadWin.cpp
  InterlockedExchangeWin.cpp
  thread_specific_ptr_win.h
)

set(Autowiring_Unix_SRCS
	InterlockedExchangeUnix.cpp
  thread_specific_ptr_unix.h
)

set(Autowiring_Mac_SRCS
	CoreThreadMac.cpp
)

set(Autowiring_Linux_SRCS
	CoreThreadLinux.cpp
)

ADD_MSVC_DISABLED_FILES("Unix Source" Autowiring_SRCS ${Autowiring_Unix_SRCS})

if(BUILD_WINDOWS)
 set(Autowiring_SRCS
	  ${Autowiring_Win_SRCS}
    ${Autowiring_SRCS}
  )

  if(!BUILD_64_BIT)
    enable_language(ASM_MASM)
    set(Autowiring_SRCS interlocked.asm ${Autowiring_SRCS} )
  endif()
else()
  if(BUILD_MAC)
    set(Autowiring_SRCS
      ${Autowiring_Mac_SRCS}
      ${Autowiring_SRCS}
    )
  else()
    set(Autowiring_SRCS
      ${Autowiring_Linux_SRCS}
      ${Autowiring_SRCS}
    )
  endif()

  set(Autowiring_SRCS
    ${Autowiring_Unix_SRCS}
    ${Autowiring_SRCS}
  )
endif()

set(AutowiringTest_SRCS
  AnySharedPointerTest.h
  AnySharedPointerTest.cpp
  AutoAnchorTest.h
  AutoAnchorTest.cpp
  AutoFilterTest.h
  AutoFilterTest.cpp
  AutoInjectableTest.h
  AutoInjectableTest.cpp
  AutoNetServerTest.h
  AutoNetServerTest.cpp
  AutoPacketFactoryTest.h
  AutoPacketFactoryTest.cpp
  AutowiringBenchmarkTest.h
  AutowiringBenchmarkTest.cpp
  AutowiringTest.h
  AutowiringTest.cpp
<<<<<<< HEAD
  BasicThreadTest.h
  BasicThreadTest.cpp
=======
  AutowiringUtilitiesTest.h
  AutowiringUtilitiesTest.cpp
>>>>>>> b76078fd
  CoreContextTest.h
  CoreContextTest.cpp
  ContextCleanupTest.h
  ContextCleanupTest.cpp
  ContextEnumeratorTest.h
  ContextEnumeratorTest.cpp
  ContextMapTest.h
  ContextMapTest.cpp
  ContextMemberTest.h
  ContextMemberTest.cpp
  CoreThreadTest.h
  CoreThreadTest.cpp
  BoltTest.h
  BoltTest.cpp
  ContextCreatorTest.h
  ContextCreatorTest.cpp
  CurrentContextPusherTest.h
  CurrentContextPusherTest.cpp
  DecoratorTest.h
  DecoratorTest.cpp
  DispatchQueueTest.h
  DispatchQueueTest.cpp
  DtorCorrectnessTest.h
  DtorCorrectnessTest.cpp
  EnclosedContextTestBase.h
  ExceptionFilterTest.h
  ExceptionFilterTest.cpp
  EventReceiverTest.h
  EventReceiverTest.cpp
  FactoryTest.h
  FactoryTest.cpp
  GlobalInitTest.h
  GlobalInitTest.cpp
  GuardObjectTest.h
  GuardObjectTest.cpp
  InterlockedRoutinesTest.h
  InterlockedRoutinesTest.cpp
  MarshalingTest.h
  MarshalingTest.cpp
  MultiInheritTest.h
  MultiInheritTest.cpp
  ObjectPoolTest.h
  ObjectPoolTest.cpp
  PeerContextTest.h
  PeerContextTest.cpp
  PostConstructTest.h
  PostConstructTest.cpp
  SelfSelectingFixtureTest.h
  SelfSelectingFixtureTest.cpp
  TeardownNotifierTest.h
  TeardownNotifierTest.cpp
  CoreJobTest.h
  CoreJobTest.cpp
  TypeRegistryTest.h
  TypeRegistryTest.cpp
  ScopeTest.h
  ScopeTest.cpp
  SnoopTest.h
  SnoopTest.cpp
  TestFixtures/custom_exception.h
  TestFixtures/ExitRaceThreaded.h
  TestFixtures/SimpleInterface.h
  TestFixtures/SimpleObject.h
  TestFixtures/SimpleThreaded.h
  TestFixtures/ThrowingListener.h
  TestFixtures/ThrowsWhenFired.h
  TestFixtures/ThrowsWhenRun.h
  TestFixtures/MultiInherit.h
  UuidTest.h
  UuidTest.cpp
)

set(
  AutowiringFixture_SRCS
  SelfSelectingFixture.h
  SelfSelectingFixture.cpp
  OtherSelectingFixture.h
  OtherSelectingFixture.cpp
)

ADD_MSVC_PRECOMPILED_HEADER("stdafx.h" "stdafx.cpp" Autowiring_SRCS)
add_library(Autowiring STATIC ${Autowiring_SRCS})
set_property(TARGET Autowiring PROPERTY FOLDER "Autowiring")
target_link_libraries(Autowiring debug websocketpp_debug)
target_link_libraries(Autowiring optimized websocketpp_release)

add_library(websocketpp STATIC IMPORTED)
if(BUILD_WINDOWS)
  set_property(TARGET websocketpp PROPERTY IMPORTED_LOCATION ${WEBSOCKETPP_DIR}/lib/websocketpp.lib)
else() # Mac or Linux
  set_property(TARGET websocketpp PROPERTY IMPORTED_LOCATION ${WEBSOCKETPP_DIR}/lib/libwebsocketpp${STATIC_LIBRARY_SUFFIX})
endif()

add_library(websocketpp_debug STATIC IMPORTED)
add_library(websocketpp_release STATIC IMPORTED)

if(BUILD_WINDOWS)
  set_property(TARGET websocketpp_debug PROPERTY IMPORTED_LOCATION ${WEBSOCKETPP_DIR}/lib/websocketppd.lib)
  set_property(TARGET websocketpp_release PROPERTY IMPORTED_LOCATION ${WEBSOCKETPP_DIR}/lib/websocketpp.lib)
else() # Linux and Mac
  set_property(TARGET websocketpp_debug PROPERTY IMPORTED_LOCATION ${WEBSOCKETPP_DIR}/lib/libwebsocketpp${STATIC_LIBRARY_SUFFIX})
  set_property(TARGET websocketpp_release PROPERTY IMPORTED_LOCATION ${WEBSOCKETPP_DIR}/lib/libwebsocketpp${STATIC_LIBRARY_SUFFIX})
endif()


if(NOT BUILD_WINDOWS)
  set(Boost_THREAD_LIBRARY libboost_thread)
  add_library(${Boost_THREAD_LIBRARY} STATIC IMPORTED)
  set_property(TARGET ${Boost_THREAD_LIBRARY} PROPERTY IMPORTED_LOCATION ${Boost_LIBRARY_DIRS}/${Boost_THREAD_LIBRARY}${STATIC_LIBRARY_SUFFIX})

  set(Boost_CHRONO_LIBRARY libboost_chrono)
  add_library(${Boost_CHRONO_LIBRARY} STATIC IMPORTED)
  set_property(TARGET ${Boost_CHRONO_LIBRARY} PROPERTY IMPORTED_LOCATION ${Boost_LIBRARY_DIRS}/${Boost_CHRONO_LIBRARY}${STATIC_LIBRARY_SUFFIX})

  set(Boost_REGEX_LIBRARY libboost_regex)
  add_library(${Boost_REGEX_LIBRARY} STATIC IMPORTED)
  set_property(TARGET ${Boost_REGEX_LIBRARY} PROPERTY IMPORTED_LOCATION ${Boost_LIBRARY_DIRS}/${Boost_REGEX_LIBRARY}${STATIC_LIBRARY_SUFFIX})
  
  set(Boost_DATE_TIME_LIBRARY libboost_date_time)
  add_library(${Boost_DATE_TIME_LIBRARY} STATIC IMPORTED)
  set_property(TARGET ${Boost_DATE_TIME_LIBRARY} PROPERTY IMPORTED_LOCATION ${Boost_LIBRARY_DIRS}/${Boost_DATE_TIME_LIBRARY}${STATIC_LIBRARY_SUFFIX})

  set(Boost_SYSTEM_LIBRARY libboost_system)
  add_library(${Boost_SYSTEM_LIBRARY} STATIC IMPORTED)
  set_property(TARGET ${Boost_SYSTEM_LIBRARY} PROPERTY IMPORTED_LOCATION ${Boost_LIBRARY_DIRS}/${Boost_SYSTEM_LIBRARY}${STATIC_LIBRARY_SUFFIX})

  if(Boost_VERSION GREATER 105200)
    set(Boost_ATOMIC_LIBRARY libboost_atomic)
    add_library(${Boost_ATOMIC_LIBRARY} STATIC IMPORTED)
    set_property(TARGET ${Boost_ATOMIC_LIBRARY} PROPERTY IMPORTED_LOCATION ${Boost_LIBRARY_DIRS}/${Boost_ATOMIC_LIBRARY}${STATIC_LIBRARY_SUFFIX})
  endif()

  if(NOT BUILD_MAC AND NOT BUILD_ANDROID)
    # Linux non-Android only
    target_link_libraries(Autowiring -lrt)
  endif()
  if(NOT BUILD_ANDROID)
    target_link_libraries(Autowiring -lpthread)
  endif()
  target_link_libraries(Autowiring ${Boost_THREAD_LIBRARY} ${Boost_CHRONO_LIBRARY} ${Boost_REGEX_LIBRARY} ${Boost_DATE_TIME_LIBRARY} ${Boost_SYSTEM_LIBRARY})
  if(Boost_VERSION GREATER 105200)
    target_link_libraries(Autowiring ${Boost_ATOMIC_LIBRARY})
  endif()
endif()

if(BUILD_TESTING)
  ADD_MSVC_PRECOMPILED_HEADER("stdafx.h" "stdafx.cpp" AutowiringFixture_SRCS)
  add_library(AutowiringFixture ${AutowiringFixture_SRCS})
  set_property(TARGET AutowiringFixture PROPERTY FOLDER "Autowiring")

  ADD_MSVC_PRECOMPILED_HEADER("stdafx.h" "stdafx.cpp" AutowiringTest_SRCS)
  add_executable(AutowiringTest ${AutowiringTest_SRCS} "../gtest-all-guard.cpp")
  target_link_libraries(AutowiringTest Autowiring AutowiringFixture)
  set_property(TARGET AutowiringTest PROPERTY FOLDER "Autowiring")
endif(BUILD_TESTING)

if(BUILD_AUTONET)
    add_definitions(-USEAUTONET)
endif()<|MERGE_RESOLUTION|>--- conflicted
+++ resolved
@@ -190,13 +190,10 @@
   AutowiringBenchmarkTest.cpp
   AutowiringTest.h
   AutowiringTest.cpp
-<<<<<<< HEAD
+  AutowiringUtilitiesTest.h
+  AutowiringUtilitiesTest.cpp
   BasicThreadTest.h
   BasicThreadTest.cpp
-=======
-  AutowiringUtilitiesTest.h
-  AutowiringUtilitiesTest.cpp
->>>>>>> b76078fd
   CoreContextTest.h
   CoreContextTest.cpp
   ContextCleanupTest.h
