include_directories(
    ../googletest
    ../googletest/include
    ..
  )

set(Autowiring_SRCS
  at_exit.h
  AutoFactory.h
  AutoPacket.h
  AutoPacket.cpp
  AutoPacketFactory.h
  AutoPacketFactory.cpp
  AutoPacketListener.h
  AutoPacketProfiler.h
  AutoPacketProfiler.cpp
  AutoNetworkMonitor.h
  Autowired.h
  Autowired.cpp
  AutowirableSlot.h
  AutowirableSlot.cpp
  autowiring_error.h
  ContextCreator.h
  ContextCreatorBase.h
  ContextCreatorBase.cpp
  CreationRules.h
  Bolt.h
  BoltBase.h
  ContextMap.h
  ContextMember.cpp
  ContextMember.h
  CoreContext.cpp
  CoreContext.h
  CoreThread.cpp
  CoreThread.h
  CurrentContextPusher.cpp
  CurrentContextPusher.h
  Decompose.h
  Deserialize.h
  DeferredBase.h
  DeferredBase.cpp
  deferred_ptr.h
  DispatchQueue.h
  DispatchQueue.cpp
  DispatchThunk.h
  DispatchThunkEventProxy.h
  DispatchThunkEventProxy.cpp
  EventDispatcher.h
  EventInputStream.h
  EventOutputStream.h
  EventOutputStream.cpp
  EventReceiver.h
  EventReceiver.cpp
  fast_pointer_cast.h
  JunctionBox.h
  JunctionBox.cpp
  JunctionBoxManager.h
  JunctionBoxManager.cpp
  ExceptionFilter.h
  FilterPropertyExtractor.h
  GlobalCoreContext.cpp
  GlobalCoreContext.h
  InterlockedExchange.h
  Object.h
  ObjectPool.h
  ObjectPoolMonitor.h
  ObjectPoolMonitor.cpp
  MicroBolt.h
  PolymorphicTypeForest.h
  ReentrantCounter.h
  ReentrantCounter.cpp
<<<<<<< HEAD
  result_or_default.h
=======
>>>>>>> f4e0d9df
  SimpleOwnershipValidator.h
  SimpleOwnershipValidator.cpp
  StateMachine.h
  TeardownNotifier.h
  TeardownNotifier.cpp
  TypeRegistry.h
  TypeRegistry.cpp
  uuid.h
)

if(NOT BUILD_MAC)
  # avoid warning: has no symbols
  set(Autowiring_SRCS
    ${Autowiring_SRCS}
    uuid.cpp
  )
endif()

OPTION(BUILD_AUTONET "Enable autonet features of autowiring project." OFF)

if(BUILD_AUTONET)
  set(Autowiring_SRCS
    AutoNetworkMonitor.cpp
    ${Autowiring_SRCS}
  )
endif()

set(Autowiring_Win_SRCS
  CoreThreadWin.cpp
  InterlockedExchangeWin.cpp
)

set(Autowiring_Unix_SRCS
	CoreThreadUnix.cpp
	InterlockedExchangeUnix.cpp
)

ADD_MSVC_DISABLED_FILES("Unix Source" Autowiring_SRCS ${Autowiring_Unix_SRCS})

if(BUILD_WINDOWS)
 set(Autowiring_SRCS
	  ${Autowiring_Win_SRCS}
    ${Autowiring_SRCS}
  )

  if(!BUILD_64_BIT)
    enable_language(ASM_MASM)
    set(Autowiring_SRCS interlocked.asm ${Autowiring_SRCS} )
  endif()

else()
  set(Autowiring_SRCS
    ${Autowiring_Unix_SRCS}
    ${Autowiring_SRCS}
  )
endif()

set(AutowiringTest_SRCS
  AutowiringBenchmarkTest.h
  AutowiringBenchmarkTest.cpp
  ContextCleanupTest.h
  ContextCleanupTest.cpp
  ContextMapTest.h
  ContextMapTest.cpp
  CoreThreadTest.h
  CoreThreadTest.cpp
  BoltTest.h
  BoltTest.cpp
  ContextCreatorTest.h
  ContextCreatorTest.cpp
  CurrentContextPusherTest.h
  CurrentContextPusherTest.cpp
  DecoratorTest.h
  DecoratorTest.cpp
  DispatchQueueTest.h
  DispatchQueueTest.cpp
  DtorCorrectnessTest.h
  DtorCorrectnessTest.cpp
  EnclosedContextTestBase.h
  ExceptionFilterTest.h
  ExceptionFilterTest.cpp
  EventReceiverTest.h
  EventReceiverTest.cpp
  FactoryTest.h
  FactoryTest.cpp
  GlobalInitTest.h
  GlobalInitTest.cpp
  GraphConstructionTest.h
  GraphConstructionTest.cpp
  InterlockedRoutinesTest.h
  InterlockedRoutinesTest.cpp
  MarshalingTest.h
  MarshalingTest.cpp
  MultiInheritTest.h
  MultiInheritTest.cpp
  ObjectPoolTest.h
  ObjectPoolTest.cpp
  PeerContextTest.h
  PeerContextTest.cpp
  PolymorphicTypeForestTest.h
  PolymorphicTypeForestTest.cpp
  PostConstructTest.h
  PostConstructTest.cpp
  ReentrantCounterTest.h
  ReentrantCounterTest.cpp
  SelfSelectingFixtureTest.h
  SelfSelectingFixtureTest.cpp
  TeardownNotifierTest.h
  TeardownNotifierTest.cpp
  TypeRegistryTest.h
  TypeRegistryTest.cpp
  ScopeTest.h
  ScopeTest.cpp
  SnoopTest.h
  SnoopTest.cpp
  SimpleOwnershipValidatorTest.h
  SimpleOwnershipValidatorTest.cpp
  StateMachineTest.h
  StateMachineTest.cpp
  TestFixtures/custom_exception.h
  TestFixtures/ExitRaceThreaded.h
  TestFixtures/SimpleInterface.h
  TestFixtures/SimpleObject.h
  TestFixtures/SimpleThreaded.h
  TestFixtures/ThrowingListener.h
  TestFixtures/ThrowsWhenFired.h
  TestFixtures/ThrowsWhenRun.h
  TestFixtures/MultiInherit.h
  UuidTest.h
  UuidTest.cpp
)

set(
  AutowiringFixture_SRCS
  SelfSelectingFixture.h
  SelfSelectingFixture.cpp
  OtherSelectingFixture.h
  OtherSelectingFixture.cpp
)

ADD_MSVC_PRECOMPILED_HEADER("stdafx.h" "stdafx.cpp" Autowiring_SRCS)
add_library(Autowiring STATIC ${Autowiring_SRCS})

set_property(TARGET Autowiring PROPERTY FOLDER "Autowiring")

if(NOT BUILD_WINDOWS)
  set(Boost_SYSTEM_LIBRARY libboost_system)
  add_library(${Boost_SYSTEM_LIBRARY} STATIC IMPORTED)
  set_property(TARGET ${Boost_SYSTEM_LIBRARY} PROPERTY IMPORTED_LOCATION ${Boost_LIBRARY_DIRS}/${Boost_SYSTEM_LIBRARY}${STATIC_LIBRARY_SUFFIX})

  set(Boost_THREAD_LIBRARY libboost_thread)
  add_library(${Boost_THREAD_LIBRARY} STATIC IMPORTED)
  set_property(TARGET ${Boost_THREAD_LIBRARY} PROPERTY IMPORTED_LOCATION ${Boost_LIBRARY_DIRS}/${Boost_THREAD_LIBRARY}${STATIC_LIBRARY_SUFFIX})

  set(Boost_CHRONO_LIBRARY libboost_chrono)
  add_library(${Boost_CHRONO_LIBRARY} STATIC IMPORTED)
  set_property(TARGET ${Boost_CHRONO_LIBRARY} PROPERTY IMPORTED_LOCATION ${Boost_LIBRARY_DIRS}/${Boost_CHRONO_LIBRARY}${STATIC_LIBRARY_SUFFIX})

  if(Boost_VERSION GREATER 105200)
    set(Boost_ATOMIC_LIBRARY libboost_atomic)
    add_library(${Boost_ATOMIC_LIBRARY} STATIC IMPORTED)
    set_property(TARGET ${Boost_ATOMIC_LIBRARY} PROPERTY IMPORTED_LOCATION ${Boost_LIBRARY_DIRS}/${Boost_ATOMIC_LIBRARY}${STATIC_LIBRARY_SUFFIX})
  endif()

  if(NOT BUILD_MAC AND NOT BUILD_ANDROID)
    # Linux non-Android only
    target_link_libraries(Autowiring -lrt)
  endif()
  if(NOT BUILD_ANDROID)
    target_link_libraries(Autowiring -lpthread)
  endif()
  target_link_libraries(Autowiring ${Boost_SYSTEM_LIBRARY} ${Boost_THREAD_LIBRARY} ${Boost_CHRONO_LIBRARY})
  if(Boost_VERSION GREATER 105200)
    target_link_libraries(Autowiring ${Boost_ATOMIC_LIBRARY})
  endif()
endif()

if(BUILD_TESTING)
  ADD_MSVC_PRECOMPILED_HEADER("stdafx.h" "stdafx.cpp" AutowiringFixture_SRCS)
  add_library(AutowiringFixture ${AutowiringFixture_SRCS})
  set_property(TARGET AutowiringFixture PROPERTY FOLDER "Autowiring")

  ADD_MSVC_PRECOMPILED_HEADER("stdafx.h" "stdafx.cpp" AutowiringTest_SRCS)
  add_executable(AutowiringTest ${AutowiringTest_SRCS} "../gtest-all-guard.cpp")
  target_link_libraries(AutowiringTest Autowiring AutowiringFixture)
  set_property(TARGET AutowiringTest PROPERTY FOLDER "Autowiring")
endif(BUILD_TESTING)

if(BUILD_AUTONET)
    add_definitions(-USEAUTONET)
endif()<|MERGE_RESOLUTION|>--- conflicted
+++ resolved
@@ -69,10 +69,6 @@
   PolymorphicTypeForest.h
   ReentrantCounter.h
   ReentrantCounter.cpp
-<<<<<<< HEAD
-  result_or_default.h
-=======
->>>>>>> f4e0d9df
   SimpleOwnershipValidator.h
   SimpleOwnershipValidator.cpp
   StateMachine.h
