--- conflicted
+++ resolved
@@ -69,11 +69,7 @@
   PolymorphicTypeForest.h
   ReentrantCounter.h
   ReentrantCounter.cpp
-<<<<<<< HEAD
-=======
   result_or_default.h
-  SharedPtrHash.h
->>>>>>> b15abe12
   SimpleOwnershipValidator.h
   SimpleOwnershipValidator.cpp
   StateMachine.h
