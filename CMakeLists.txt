include_directories(
    ../googletest
    ../googletest/include
    ..
  )

set(
  Autowiring_SRCS
  at_exit.h
  auto_out.h
  auto_pooled.h
  AutoCheckout.h
  AutoFactory.h
  AutoPacket.h
  AutoPacket.cpp
  AutoPacketFactory.h
  AutoPacketFactory.cpp
  AutoPacketProfiler.h
  AutoPacketProfiler.cpp
  AutoPacketSubscriber.h
  AutoNetworkMonitor.h
  Autowired.h
  Autowired.cpp
  AutowirableSlot.h
  AutowirableSlot.cpp
  autowiring_error.h
  ContextCreator.h
  ContextCreatorBase.h
  ContextCreatorBase.cpp
  Bolt.h
  BoltBase.h
  ContextMap.h
  ContextMember.cpp
  ContextMember.h
  CoreContext.cpp
  CoreContext.h
  CoreThread.cpp
  CoreThread.h
  CurrentContextPusher.cpp
  CurrentContextPusher.h
  Decompose.h
  DeferredBase.h
  DeferredBase.cpp
  DeferredCreationNotice.h
  DeferredCreationNotice.cpp
  deferred_ptr.h
  DispatchQueue.h
  DispatchQueue.cpp
  DispatchThunkEventProxy.h
  DispatchThunkEventProxy.cpp
  Enclosure.h
  EventDispatcher.h
  EventReceiver.h
  EventReceiver.cpp
  EventSender.h
  EventSender.cpp
  ExceptionFilter.h
  FilterPropertyExtractor.h
  GlobalCoreContext.cpp
  GlobalCoreContext.h
  InterlockedExchange.h
  LockFreeList.h
  LockReducedCollection.h
  Object.h
  ObjectPool.h
  optional_ptr.h
  PolymorphicTypeForest.h
<<<<<<< HEAD
  SatCounter.h
=======
  ReentrantCounter.h
  ReentrantCounter.cpp
>>>>>>> 1aadbad7
  SharedPtrHash.h
  TeardownNotifier.h
  TeardownNotifier.cpp
  TransientContextMember.h
  TransientPool.h
  TransientPoolBase.h
)

OPTION(BUILD_AUTONET "Enable autonet features of autowiring project." OFF)

if(BUILD_AUTONET)
  set(Autowiring_SRCS
    AutoNetworkMonitor.cpp
    ${Autowiring_SRCS}
  )
endif()

if(BUILD_WINDOWS)
  enable_language(ASM_MASM)
  set(Autowiring_SRCS
	interlocked.asm
    CoreThreadWin.cpp
	InterlockedExchangeWin.cpp
    ${Autowiring_SRCS}
  )
else()
  set(Autowiring_SRCS
    CoreThreadUnix.cpp
	InterlockedExchangeUnix.cpp
    ${Autowiring_SRCS}
  )
endif()

set(
  AutowiringTest_SRCS
  AutowiringBenchmarkTest.h
  AutowiringBenchmarkTest.cpp
  ContextCleanupTest.h
  ContextCleanupTest.cpp
  ContextMapTest.h
  ContextMapTest.cpp
  CoreThreadTest.h
  CoreThreadTest.cpp
  BoltTest.h
  BoltTest.cpp
  ContextCreatorTest.h
  ContextCreatorTest.cpp
  CurrentContextPusherTest.h
  CurrentContextPusherTest.cpp
  DecoratorTest.h
  DecoratorTest.cpp
  DtorCorrectnessTest.h
  DtorCorrectnessTest.cpp
  EnclosedContextTestBase.h
  ExceptionFilterTest.h
  ExceptionFilterTest.cpp
  EventReceiverTest.h
  EventReceiverTest.cpp
  FactoryTest.h
  FactoryTest.cpp
  GlobalInitTest.h
  GlobalInitTest.cpp
  GraphConstructionTest.h
  GraphConstructionTest.cpp
  ImmediateDecoratorTest.h
  ImmediateDecoratorTest.cpp
  InterlockedRoutinesTest.h
  InterlockedRoutinesTest.cpp
  LockFreeListTest.h
  LockFreeListTest.cpp
  LockReducedCollectionTest.h
  LockReducedCollectionTest.cpp
  MultiInheritTest.h
  MultiInheritTest.cpp
  ObjectPoolTest.h
  ObjectPoolTest.cpp
  OptionalDecorationTest.h
  OptionalDecorationTest.cpp
  PolymorphicTypeForestTest.h
  PolymorphicTypeForestTest.cpp
  PostConstructTest.h
  PostConstructTest.cpp
  ReentrantCounterTest.h
  ReentrantCounterTest.cpp
  TeardownNotifierTest.h
  TeardownNotifierTest.cpp
  TransientContextMemberTest.h
  TransientContextMemberTest.cpp
  ScopeTest.h
  ScopeTest.cpp
  SnoopTest.h
  SnoopTest.cpp
  TestFixtures/Decoration.h
  TestFixtures/ExitRaceThreaded.h
  TestFixtures/SimpleInterface.h
  TestFixtures/SimpleObject.h
  TestFixtures/SimpleThreaded.h
  TestFixtures/MultiInherit.h
)

ADD_MSVC_PRECOMPILED_HEADER("stdafx.h" "stdafx.cpp" Autowiring_SRCS)
add_library(Autowiring STATIC ${Autowiring_SRCS})
if(NOT BUILD_WINDOWS)
  set(Boost_SYSTEM_LIBRARY libboost_system)
  add_library(${Boost_SYSTEM_LIBRARY} STATIC IMPORTED)
  set_property(TARGET ${Boost_SYSTEM_LIBRARY} PROPERTY IMPORTED_LOCATION ${Boost_LIBRARY_DIRS}/${Boost_SYSTEM_LIBRARY}${STATIC_LIBRARY_SUFFIX})
	
  set(Boost_THREAD_LIBRARY libboost_thread)
  add_library(${Boost_THREAD_LIBRARY} STATIC IMPORTED)
  set_property(TARGET ${Boost_THREAD_LIBRARY} PROPERTY IMPORTED_LOCATION ${Boost_LIBRARY_DIRS}/${Boost_THREAD_LIBRARY}${STATIC_LIBRARY_SUFFIX})
	
  set(Boost_CHRONO_LIBRARY libboost_chrono)
  add_library(${Boost_CHRONO_LIBRARY} STATIC IMPORTED)
  set_property(TARGET ${Boost_CHRONO_LIBRARY} PROPERTY IMPORTED_LOCATION ${Boost_LIBRARY_DIRS}/${Boost_CHRONO_LIBRARY}${STATIC_LIBRARY_SUFFIX})

  if(NOT BUILD_MAC)
    target_link_libraries(Autowiring -lrt)
  endif()
  target_link_libraries(Autowiring -lpthread ${Boost_SYSTEM_LIBRARY} ${Boost_THREAD_LIBRARY} ${Boost_CHRONO_LIBRARY})
endif()

if(BUILD_TESTING)
  ADD_MSVC_PRECOMPILED_HEADER("stdafx.h" "stdafx.cpp" AutowiringTest_SRCS)
  add_executable(AutowiringTest ${AutowiringTest_SRCS} "../gtest-all-guard.cpp")
  
  target_link_libraries(AutowiringTest Autowiring)
endif(BUILD_TESTING)

if(BUILD_AUTONET)
    add_definitions(-USEAUTONET)
endif()<|MERGE_RESOLUTION|>--- conflicted
+++ resolved
@@ -7,9 +7,6 @@
 set(
   Autowiring_SRCS
   at_exit.h
-  auto_out.h
-  auto_pooled.h
-  AutoCheckout.h
   AutoFactory.h
   AutoPacket.h
   AutoPacket.cpp
@@ -17,7 +14,6 @@
   AutoPacketFactory.cpp
   AutoPacketProfiler.h
   AutoPacketProfiler.cpp
-  AutoPacketSubscriber.h
   AutoNetworkMonitor.h
   Autowired.h
   Autowired.cpp
@@ -44,11 +40,11 @@
   DeferredCreationNotice.h
   DeferredCreationNotice.cpp
   deferred_ptr.h
+  DependentContext.h
   DispatchQueue.h
   DispatchQueue.cpp
   DispatchThunkEventProxy.h
   DispatchThunkEventProxy.cpp
-  Enclosure.h
   EventDispatcher.h
   EventReceiver.h
   EventReceiver.cpp
@@ -63,14 +59,9 @@
   LockReducedCollection.h
   Object.h
   ObjectPool.h
-  optional_ptr.h
   PolymorphicTypeForest.h
-<<<<<<< HEAD
-  SatCounter.h
-=======
   ReentrantCounter.h
   ReentrantCounter.cpp
->>>>>>> 1aadbad7
   SharedPtrHash.h
   TeardownNotifier.h
   TeardownNotifier.cpp
@@ -106,8 +97,6 @@
 
 set(
   AutowiringTest_SRCS
-  AutowiringBenchmarkTest.h
-  AutowiringBenchmarkTest.cpp
   ContextCleanupTest.h
   ContextCleanupTest.cpp
   ContextMapTest.h
@@ -122,6 +111,8 @@
   CurrentContextPusherTest.cpp
   DecoratorTest.h
   DecoratorTest.cpp
+  DependentContextTest.h
+  DependentContextTest.cpp
   DtorCorrectnessTest.h
   DtorCorrectnessTest.cpp
   EnclosedContextTestBase.h
@@ -135,8 +126,6 @@
   GlobalInitTest.cpp
   GraphConstructionTest.h
   GraphConstructionTest.cpp
-  ImmediateDecoratorTest.h
-  ImmediateDecoratorTest.cpp
   InterlockedRoutinesTest.h
   InterlockedRoutinesTest.cpp
   LockFreeListTest.h
@@ -147,8 +136,6 @@
   MultiInheritTest.cpp
   ObjectPoolTest.h
   ObjectPoolTest.cpp
-  OptionalDecorationTest.h
-  OptionalDecorationTest.cpp
   PolymorphicTypeForestTest.h
   PolymorphicTypeForestTest.cpp
   PostConstructTest.h
@@ -163,7 +150,6 @@
   ScopeTest.cpp
   SnoopTest.h
   SnoopTest.cpp
-  TestFixtures/Decoration.h
   TestFixtures/ExitRaceThreaded.h
   TestFixtures/SimpleInterface.h
   TestFixtures/SimpleObject.h
