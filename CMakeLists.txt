include_directories(
    ../googletest
    ../googletest/include
    ..
  )

set(
  Autowiring_SRCS
  at_exit.h
  AutoFactory.h
  AutoPacket.h
  AutoPacket.cpp
  AutoPacketFactory.h
  AutoPacketFactory.cpp
  AutoPacketProfiler.h
  AutoPacketProfiler.cpp
  AutoNetworkMonitor.h
  Autowired.h
  Autowired.cpp
  AutowirableSlot.h
  AutowirableSlot.cpp
  autowiring_error.h
  ContextCreator.h
  ContextCreatorBase.h
  ContextCreatorBase.cpp
  CreationRules.h
  Bolt.h
  BoltBase.h
  ContextMap.h
  ContextMember.cpp
  ContextMember.h
  CoreContext.cpp
  CoreContext.h
  CoreThread.cpp
  CoreThread.h
  CurrentContextPusher.cpp
  CurrentContextPusher.h
  Decompose.h
  DeferredBase.h
  DeferredBase.cpp
  deferred_ptr.h
  DispatchQueue.h
  DispatchQueue.cpp
  DispatchThunkEventProxy.h
  DispatchThunkEventProxy.cpp
  EventDispatcher.h
  EventReceiver.h
  EventReceiver.cpp
  JunctionBox.h
  JunctionBox.cpp
  JunctionBoxManager.h
  JunctionBoxManager.cpp
  ExceptionFilter.h
  FilterPropertyExtractor.h
  GlobalCoreContext.cpp
  GlobalCoreContext.h
  InterlockedExchange.h
  LockFreeList.h
  LockReducedCollection.h
  Object.h
  ObjectPool.h
  ObjectPoolMonitor.h
  ObjectPoolMonitor.cpp
  MicroBolt.h
  PolymorphicTypeForest.h
  ReentrantCounter.h
  ReentrantCounter.cpp
  SharedPtrHash.h
  SimpleOwnershipValidator.h
  SimpleOwnershipValidator.cpp
  StateMachine.h
  StateMachine.cpp
  TeardownNotifier.h
  TeardownNotifier.cpp
<<<<<<< HEAD
=======
  TransientContextMember.h
  TransientPool.h
  TransientPoolBase.h
  TypeRegistry.h
  TypeRegistry.cpp
>>>>>>> 7cccf3ad
)

OPTION(BUILD_AUTONET "Enable autonet features of autowiring project." OFF)

if(BUILD_AUTONET)
  set(Autowiring_SRCS
    AutoNetworkMonitor.cpp
    ${Autowiring_SRCS}
  )
endif()

if(BUILD_WINDOWS)
  enable_language(ASM_MASM)
  set(Autowiring_SRCS
	interlocked.asm
    CoreThreadWin.cpp
	InterlockedExchangeWin.cpp
    ${Autowiring_SRCS}
  )
else()
  set(Autowiring_SRCS
    CoreThreadUnix.cpp
	InterlockedExchangeUnix.cpp
    ${Autowiring_SRCS}
  )
endif()

set(
  AutowiringTest_SRCS
  AutowiringBenchmarkTest.h
  AutowiringBenchmarkTest.cpp
  ContextCleanupTest.h
  ContextCleanupTest.cpp
  ContextMapTest.h
  ContextMapTest.cpp
  CoreThreadTest.h
  CoreThreadTest.cpp
  BoltTest.h
  BoltTest.cpp
  ContextCreatorTest.h
  ContextCreatorTest.cpp
  CurrentContextPusherTest.h
  CurrentContextPusherTest.cpp
  DecoratorTest.h
  DecoratorTest.cpp
  DtorCorrectnessTest.h
  DtorCorrectnessTest.cpp
  EnclosedContextTestBase.h
  ExceptionFilterTest.h
  ExceptionFilterTest.cpp
  EventReceiverTest.h
  EventReceiverTest.cpp
  FactoryTest.h
  FactoryTest.cpp
  GlobalInitTest.h
  GlobalInitTest.cpp
  GraphConstructionTest.h
  GraphConstructionTest.cpp
  InterlockedRoutinesTest.h
  InterlockedRoutinesTest.cpp
  LockFreeListTest.h
  LockFreeListTest.cpp
  LockReducedCollectionTest.h
  LockReducedCollectionTest.cpp
  MultiInheritTest.h
  MultiInheritTest.cpp
  ObjectPoolTest.h
  ObjectPoolTest.cpp
  PeerContextTest.h
  PeerContextTest.cpp
  PolymorphicTypeForestTest.h
  PolymorphicTypeForestTest.cpp
  PostConstructTest.h
  PostConstructTest.cpp
  ReentrantCounterTest.h
  ReentrantCounterTest.cpp
  SelfSelectingFixtureTest.h
  SelfSelectingFixtureTest.cpp
  TeardownNotifierTest.h
  TeardownNotifierTest.cpp
  TypeRegistryTest.h
  TypeRegistryTest.cpp
  ScopeTest.h
  ScopeTest.cpp
  SnoopTest.h
  SnoopTest.cpp
  SimpleOwnershipValidatorTest.h
  SimpleOwnershipValidatorTest.cpp
  StateMachineTest.h
  StateMachineTest.cpp
  TestFixtures/ExitRaceThreaded.h
  TestFixtures/SimpleInterface.h
  TestFixtures/SimpleObject.h
  TestFixtures/SimpleThreaded.h
  TestFixtures/MultiInherit.h
)

set(
  AutowiringFixture_SRCS
  SelfSelectingFixture.h
  SelfSelectingFixture.cpp
  OtherSelectingFixture.h
  OtherSelectingFixture.cpp
)

ADD_MSVC_PRECOMPILED_HEADER("stdafx.h" "stdafx.cpp" Autowiring_SRCS)
add_library(Autowiring STATIC ${Autowiring_SRCS})
if(NOT BUILD_WINDOWS)
  set(Boost_SYSTEM_LIBRARY libboost_system)
  add_library(${Boost_SYSTEM_LIBRARY} STATIC IMPORTED)
  set_property(TARGET ${Boost_SYSTEM_LIBRARY} PROPERTY IMPORTED_LOCATION ${Boost_LIBRARY_DIRS}/${Boost_SYSTEM_LIBRARY}${STATIC_LIBRARY_SUFFIX})
	
  set(Boost_THREAD_LIBRARY libboost_thread)
  add_library(${Boost_THREAD_LIBRARY} STATIC IMPORTED)
  set_property(TARGET ${Boost_THREAD_LIBRARY} PROPERTY IMPORTED_LOCATION ${Boost_LIBRARY_DIRS}/${Boost_THREAD_LIBRARY}${STATIC_LIBRARY_SUFFIX})
	
  set(Boost_CHRONO_LIBRARY libboost_chrono)
  add_library(${Boost_CHRONO_LIBRARY} STATIC IMPORTED)
  set_property(TARGET ${Boost_CHRONO_LIBRARY} PROPERTY IMPORTED_LOCATION ${Boost_LIBRARY_DIRS}/${Boost_CHRONO_LIBRARY}${STATIC_LIBRARY_SUFFIX})

  if(NOT BUILD_MAC)
    target_link_libraries(Autowiring -lrt)
  endif()
  target_link_libraries(Autowiring -lpthread ${Boost_SYSTEM_LIBRARY} ${Boost_THREAD_LIBRARY} ${Boost_CHRONO_LIBRARY})
endif()

if(BUILD_TESTING)
  ADD_MSVC_PRECOMPILED_HEADER("stdafx.h" "stdafx.cpp" AutowiringFixture_SRCS)
  add_library(AutowiringFixture ${AutowiringFixture_SRCS})

  ADD_MSVC_PRECOMPILED_HEADER("stdafx.h" "stdafx.cpp" AutowiringTest_SRCS)
  add_executable(AutowiringTest ${AutowiringTest_SRCS} "../gtest-all-guard.cpp")
  target_link_libraries(AutowiringTest Autowiring AutowiringFixture)
endif(BUILD_TESTING)

if(BUILD_AUTONET)
    add_definitions(-USEAUTONET)
endif()<|MERGE_RESOLUTION|>--- conflicted
+++ resolved
@@ -72,14 +72,8 @@
   StateMachine.cpp
   TeardownNotifier.h
   TeardownNotifier.cpp
-<<<<<<< HEAD
-=======
-  TransientContextMember.h
-  TransientPool.h
-  TransientPoolBase.h
   TypeRegistry.h
   TypeRegistry.cpp
->>>>>>> 7cccf3ad
 )
 
 OPTION(BUILD_AUTONET "Enable autonet features of autowiring project." OFF)
