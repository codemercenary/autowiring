--- conflicted
+++ resolved
@@ -101,13 +101,8 @@
 
 set(
   AutowiringTest_SRCS
-<<<<<<< HEAD
   AutowiringBenchmarkTest.h
   AutowiringBenchmarkTest.cpp
-=======
-  AutoOutputTest.h
-  AutoOutputTest.cpp
->>>>>>> f7d7f8c2
   ContextCleanupTest.h
   ContextCleanupTest.cpp
   ContextMapTest.h
