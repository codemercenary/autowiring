--- conflicted
+++ resolved
@@ -197,15 +197,12 @@
   add_library(${Boost_CHRONO_LIBRARY} STATIC IMPORTED)
   set_property(TARGET ${Boost_CHRONO_LIBRARY} PROPERTY IMPORTED_LOCATION ${Boost_LIBRARY_DIRS}/${Boost_CHRONO_LIBRARY}${STATIC_LIBRARY_SUFFIX})
 
-<<<<<<< HEAD
-=======
   if(Boost_VERSION GREATER 105200)
     set(Boost_ATOMIC_LIBRARY libboost_atomic)
     add_library(${Boost_ATOMIC_LIBRARY} STATIC IMPORTED)
     set_property(TARGET ${Boost_ATOMIC_LIBRARY} PROPERTY IMPORTED_LOCATION ${Boost_LIBRARY_DIRS}/${Boost_ATOMIC_LIBRARY}${STATIC_LIBRARY_SUFFIX})
   endif()
 
->>>>>>> 43e581d8
   if(NOT BUILD_MAC AND NOT BUILD_ANDROID)
     # Linux non-Android only
     target_link_libraries(Autowiring -lrt)
@@ -214,12 +211,9 @@
     target_link_libraries(Autowiring -lpthread)
   endif()
   target_link_libraries(Autowiring ${Boost_SYSTEM_LIBRARY} ${Boost_THREAD_LIBRARY} ${Boost_CHRONO_LIBRARY})
-<<<<<<< HEAD
-=======
   if(Boost_VERSION GREATER 105200)
     target_link_libraries(Autowiring ${Boost_ATOMIC_LIBRARY})
   endif()
->>>>>>> 43e581d8
 endif()
 
 if(BUILD_TESTING)
