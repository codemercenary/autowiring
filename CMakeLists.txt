--- conflicted
+++ resolved
@@ -3,15 +3,6 @@
 project(autowiring VERSION ${autowiring_VERSION})
 include(CTest)
 
-<<<<<<< HEAD
-=======
-# TODO: Use the VERSION attribute for the "project" setting instead after upgrading
-# the cmake_minimum_required to version 3.0
-set(autowiring_VERSION_MAJOR 0)
-set(autowiring_VERSION_MINOR 1)
-set(autowiring_VERSION_PATCH 2)
-
->>>>>>> 5ed92c06
 # Determine whether Autowiring has been embedded in another project
 if(CMAKE_SOURCE_DIR STREQUAL CMAKE_CURRENT_SOURCE_DIR)
   set(AUTOWIRING_IS_EMBEDDED)
