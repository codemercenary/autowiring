include_directories(
    ../googletest
    ../googletest/include
    ..
  )

set(
  Autowiring_SRCS
  at_exit.h
  AutoFactory.h
  AutoPacket.h
  AutoPacket.cpp
  AutoPacketFactory.h
  AutoPacketFactory.cpp
  AutoPacketListener.h
  AutoPacketProfiler.h
  AutoPacketProfiler.cpp
  AutoNetworkMonitor.h
  Autowired.h
  Autowired.cpp
  AutowirableSlot.h
  AutowirableSlot.cpp
  autowiring_error.h
  ContextCreator.h
  ContextCreatorBase.h
  ContextCreatorBase.cpp
  CreationRules.h
  Bolt.h
  BoltBase.h
  ContextMap.h
  ContextMember.cpp
  ContextMember.h
  CoreContext.cpp
  CoreContext.h
  CoreThread.cpp
  CoreThread.h
  CurrentContextPusher.cpp
  CurrentContextPusher.h
  Decompose.h
  DeferredBase.h
  DeferredBase.cpp
  deferred_ptr.h
  DispatchQueue.h
  DispatchQueue.cpp
  DispatchThunkEventProxy.h
  DispatchThunkEventProxy.cpp
  EventDispatcher.h
  EventInputStream.h
  EventOutputStream.h
  EventOutputStream.cpp
  EventReceiver.h
  EventReceiver.cpp
  JunctionBox.h
  JunctionBox.cpp
  JunctionBoxManager.h
  JunctionBoxManager.cpp
  ExceptionFilter.h
  FilterPropertyExtractor.h
  GlobalCoreContext.cpp
  GlobalCoreContext.h
  InterlockedExchange.h
  Object.h
  ObjectPool.h
  ObjectPoolMonitor.h
  ObjectPoolMonitor.cpp
  MicroBolt.h
  PolymorphicTypeForest.h
  ReentrantCounter.h
  ReentrantCounter.cpp
  SharedPtrHash.h
  SimpleOwnershipValidator.h
  SimpleOwnershipValidator.cpp
  StateMachine.h
  StateMachine.cpp
  TeardownNotifier.h
  TeardownNotifier.cpp
<<<<<<< HEAD
  TransientContextMember.h
  TransientPool.h
  TransientPoolBase.h
  uuid.h
  uuid.cpp
=======
  TypeRegistry.h
  TypeRegistry.cpp
>>>>>>> 77764078
)

OPTION(BUILD_AUTONET "Enable autonet features of autowiring project." OFF)

if(BUILD_AUTONET)
  set(Autowiring_SRCS
    AutoNetworkMonitor.cpp
    ${Autowiring_SRCS}
  )
endif()

if(BUILD_WINDOWS)
  if(BUILD_64_BIT)
    set(Autowiring_SRCS
        CoreThreadWin.cpp
        InterlockedExchangeWin.cpp
        ${Autowiring_SRCS}
    )
  else()
    enable_language(ASM_MASM)
    set(Autowiring_SRCS
        interlocked.asm
        CoreThreadWin.cpp
        InterlockedExchangeWin.cpp
        ${Autowiring_SRCS}
    )
  endif()
else()
  set(Autowiring_SRCS
    CoreThreadUnix.cpp
    InterlockedExchangeUnix.cpp
    ${Autowiring_SRCS}
  )
endif()

set(
  AutowiringTest_SRCS
  AutowiringBenchmarkTest.h
  AutowiringBenchmarkTest.cpp
  ContextCleanupTest.h
  ContextCleanupTest.cpp
  ContextMapTest.h
  ContextMapTest.cpp
  CoreThreadTest.h
  CoreThreadTest.cpp
  BoltTest.h
  BoltTest.cpp
  ContextCreatorTest.h
  ContextCreatorTest.cpp
  CurrentContextPusherTest.h
  CurrentContextPusherTest.cpp
  DecoratorTest.h
  DecoratorTest.cpp
  DtorCorrectnessTest.h
  DtorCorrectnessTest.cpp
  EnclosedContextTestBase.h
  ExceptionFilterTest.h
  ExceptionFilterTest.cpp
  EventReceiverTest.h
  EventReceiverTest.cpp
  FactoryTest.h
  FactoryTest.cpp
  GlobalInitTest.h
  GlobalInitTest.cpp
  GraphConstructionTest.h
  GraphConstructionTest.cpp
  InterlockedRoutinesTest.h
  InterlockedRoutinesTest.cpp
<<<<<<< HEAD
  LockFreeListTest.h
  LockFreeListTest.cpp
  LockReducedCollectionTest.h
  LockReducedCollectionTest.cpp
  MarshalingTest.h
  MarshalingTest.cpp
=======
>>>>>>> 77764078
  MultiInheritTest.h
  MultiInheritTest.cpp
  ObjectPoolTest.h
  ObjectPoolTest.cpp
  PeerContextTest.h
  PeerContextTest.cpp
  PolymorphicTypeForestTest.h
  PolymorphicTypeForestTest.cpp
  PostConstructTest.h
  PostConstructTest.cpp
  ReentrantCounterTest.h
  ReentrantCounterTest.cpp
  SelfSelectingFixtureTest.h
  SelfSelectingFixtureTest.cpp
  TeardownNotifierTest.h
  TeardownNotifierTest.cpp
  TypeRegistryTest.h
  TypeRegistryTest.cpp
  ScopeTest.h
  ScopeTest.cpp
  SnoopTest.h
  SnoopTest.cpp
  SimpleOwnershipValidatorTest.h
  SimpleOwnershipValidatorTest.cpp
  StateMachineTest.h
  StateMachineTest.cpp
  TestFixtures/ExitRaceThreaded.h
  TestFixtures/SimpleInterface.h
  TestFixtures/SimpleObject.h
  TestFixtures/SimpleThreaded.h
  TestFixtures/MultiInherit.h
  UuidTest.h
  UuidTest.cpp
)

set(
  AutowiringFixture_SRCS
  SelfSelectingFixture.h
  SelfSelectingFixture.cpp
  OtherSelectingFixture.h
  OtherSelectingFixture.cpp
)

ADD_MSVC_PRECOMPILED_HEADER("stdafx.h" "stdafx.cpp" Autowiring_SRCS)
add_library(Autowiring STATIC ${Autowiring_SRCS})
if(NOT BUILD_WINDOWS)
  set(Boost_SYSTEM_LIBRARY libboost_system)
  add_library(${Boost_SYSTEM_LIBRARY} STATIC IMPORTED)
  set_property(TARGET ${Boost_SYSTEM_LIBRARY} PROPERTY IMPORTED_LOCATION ${Boost_LIBRARY_DIRS}/${Boost_SYSTEM_LIBRARY}${STATIC_LIBRARY_SUFFIX})
  
  set(Boost_THREAD_LIBRARY libboost_thread)
  add_library(${Boost_THREAD_LIBRARY} STATIC IMPORTED)
  set_property(TARGET ${Boost_THREAD_LIBRARY} PROPERTY IMPORTED_LOCATION ${Boost_LIBRARY_DIRS}/${Boost_THREAD_LIBRARY}${STATIC_LIBRARY_SUFFIX})
  
  set(Boost_CHRONO_LIBRARY libboost_chrono)
  add_library(${Boost_CHRONO_LIBRARY} STATIC IMPORTED)
  set_property(TARGET ${Boost_CHRONO_LIBRARY} PROPERTY IMPORTED_LOCATION ${Boost_LIBRARY_DIRS}/${Boost_CHRONO_LIBRARY}${STATIC_LIBRARY_SUFFIX})

  if(NOT BUILD_MAC AND NOT BUILD_ANDROID)
    # Linux non-Android only
    target_link_libraries(Autowiring -lrt)
  endif()
  if(NOT BUILD_ANDROID)
    target_link_libraries(Autowiring -lpthread)
  endif()
  target_link_libraries(Autowiring ${Boost_SYSTEM_LIBRARY} ${Boost_THREAD_LIBRARY} ${Boost_CHRONO_LIBRARY})
endif()

if(BUILD_TESTING)
  ADD_MSVC_PRECOMPILED_HEADER("stdafx.h" "stdafx.cpp" AutowiringFixture_SRCS)
  add_library(AutowiringFixture ${AutowiringFixture_SRCS})

  ADD_MSVC_PRECOMPILED_HEADER("stdafx.h" "stdafx.cpp" AutowiringTest_SRCS)
  add_executable(AutowiringTest ${AutowiringTest_SRCS} "../gtest-all-guard.cpp")
  target_link_libraries(AutowiringTest Autowiring AutowiringFixture)
endif(BUILD_TESTING)

if(BUILD_AUTONET)
    add_definitions(-USEAUTONET)
endif()<|MERGE_RESOLUTION|>--- conflicted
+++ resolved
@@ -74,16 +74,10 @@
   StateMachine.cpp
   TeardownNotifier.h
   TeardownNotifier.cpp
-<<<<<<< HEAD
-  TransientContextMember.h
-  TransientPool.h
-  TransientPoolBase.h
+  TypeRegistry.h
+  TypeRegistry.cpp
   uuid.h
   uuid.cpp
-=======
-  TypeRegistry.h
-  TypeRegistry.cpp
->>>>>>> 77764078
 )
 
 OPTION(BUILD_AUTONET "Enable autonet features of autowiring project." OFF)
@@ -152,15 +146,8 @@
   GraphConstructionTest.cpp
   InterlockedRoutinesTest.h
   InterlockedRoutinesTest.cpp
-<<<<<<< HEAD
-  LockFreeListTest.h
-  LockFreeListTest.cpp
-  LockReducedCollectionTest.h
-  LockReducedCollectionTest.cpp
   MarshalingTest.h
   MarshalingTest.cpp
-=======
->>>>>>> 77764078
   MultiInheritTest.h
   MultiInheritTest.cpp
   ObjectPoolTest.h
