--- conflicted
+++ resolved
@@ -147,25 +147,13 @@
 # Export library
 export(EXPORT AutowiringTargets FILE AutowiringTargets.cmake NAMESPACE Autowiring::)
 
-<<<<<<< HEAD
-# Only attempt to do anything with cpack if we're being built stand-alone
-if(NOT AUTOWIRING_IS_EMBEDDED)
-  # Install autowiring-config.cmake and autowiring-configVersion.cmake
-  install(FILES
-    "${CMAKE_CURRENT_BINARY_DIR}/autowiring-config.cmake"
-    "${CMAKE_CURRENT_BINARY_DIR}/autowiring-configVersion.cmake"
-    DESTINATION "."
-    COMPONENT autowiring
-  )
-=======
 # Install autowiring-config.cmake and autowiring-configVersion.cmake
 install(FILES
   "${CMAKE_CURRENT_BINARY_DIR}/autowiring-config.cmake"
   "${CMAKE_CURRENT_BINARY_DIR}/autowiring-configVersion.cmake"
-  DESTINATION ${CMAKE_INSTALL_PREFIX}
+  DESTINATION "."
   COMPONENT autowiring
 )
->>>>>>> 55f75152
 
 # Install public header files
 install(
