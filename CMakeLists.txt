--- conflicted
+++ resolved
@@ -85,14 +85,11 @@
   is_any.h
   InterlockedExchange.h
   InvokeRelay.h
-<<<<<<< HEAD
   atomic_object.h
   shared_object.h
   unlock_object.h
-=======
   Jzon.h
   Jzon.cpp
->>>>>>> 88e3bb3b
   Object.h
   ObjectPool.h
   ObjectPoolMonitor.h
