--- conflicted
+++ resolved
@@ -7,7 +7,6 @@
 set(
   Autowiring_SRCS
   at_exit.h
-  auto_out.h
   AutoFactory.h
   AutoPacket.h
   AutoPacket.cpp
@@ -104,20 +103,6 @@
 ADD_MSVC_DISABLED_FILES("Unix Source" Autowiring_SRCS ${Autowiring_Unix_SRCS})
 
 if(BUILD_WINDOWS)
-<<<<<<< HEAD
-  enable_language(ASM_MASM)
-  set(Autowiring_SRCS
-    CoreThreadWin.cpp
-    InterlockedExchangeWin.cpp
-    ${Autowiring_SRCS}
-  )
-  if(NOT BUILD_64_BIT)
-    set(Autowiring_SRCS
-        interlocked.asm
-        ${Autowiring_SRCS}
-    )
-  endif()
-=======
  set(Autowiring_SRCS
 	  ${Autowiring_Win_SRCS}
     ${Autowiring_SRCS}
@@ -128,7 +113,6 @@
     set(Autowiring_SRCS interlocked.asm ${Autowiring_SRCS} )
   endif()
 
->>>>>>> dd1a9fbc
 else()
   set(Autowiring_SRCS
     ${Autowiring_Unix_SRCS}
@@ -138,13 +122,8 @@
 
 set(
   AutowiringTest_SRCS
-<<<<<<< HEAD
-  AutoOutTest.h
-  AutoOutTest.cpp
-=======
   AutowiringBenchmarkTest.h
   AutowiringBenchmarkTest.cpp
->>>>>>> dd1a9fbc
   ContextCleanupTest.h
   ContextCleanupTest.cpp
   ContextMapTest.h
