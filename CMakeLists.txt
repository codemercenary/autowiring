include_directories(
    ../googletest
    ../googletest/include
    ..
  )

set(Autowiring_SRCS
  AnySharedPointer.h
  at_exit.h
  AnySharedPointer.h
  AutoAnchor.h
  AutoCheckout.h
  AutoFuture.h
  AutoFuture.cpp
  CoreJob.h
  CoreJob.cpp
  AutoFilterDescriptor.h
  AutoInjectable.h
  AutoPacket.h
  AutoPacket.cpp
  AutoPacketFactory.h
  AutoPacketFactory.cpp
  AutoPacketProfiler.h
  AutoPacketProfiler.cpp
  Autowired.h
  Autowired.cpp
  AutowirableSlot.h
  AutowirableSlot.cpp
  AutowiringEvents.h
  autowiring_error.h
  BasicThread.h
  BasicThread.cpp
  BasicThreadStateBlock.h
  BasicThreadStateBlock.cpp
  Bolt.h
  BoltBase.h
  ContextCreator.h
  ContextCreatorBase.h
  ContextCreatorBase.cpp
  ContextEnumerator.h
  ContextEnumerator.cpp
  ContextMap.h
  ContextMember.cpp
  ContextMember.h
  CoreContext.cpp
  CoreContext.h
  CoreContextStateBlock.h
  CoreContextStateBlock.cpp
  CoreThread.cpp
  CoreThread.h
  CoreRunnable.h
  CreationRules.h
  CurrentContextPusher.cpp
  CurrentContextPusher.h
  Decompose.h
  DecorationDisposition.h
  Deserialize.h
  deferred_ptr.h
  DispatchQueue.h
  DispatchQueue.cpp
  DispatchThunk.h
  EventInputStream.h
  EventOutputStream.h
  EventOutputStream.cpp
  EventReceiver.h
  EventReceiver.cpp
  fast_pointer_cast.h
  JunctionBox.h
  JunctionBoxBase.h
  JunctionBoxBase.cpp
  JunctionBoxEntry.h
  JunctionBoxManager.h
  JunctionBoxManager.cpp
  ExceptionFilter.h
  GlobalCoreContext.cpp
  GlobalCoreContext.h
<<<<<<< HEAD
  has_autofilter.h
=======
  is_any.h
>>>>>>> 5bc8dff2
  InterlockedExchange.h
  InvokeRelay.h
  Object.h
  ObjectPool.h
  ObjectPoolMonitor.h
  ObjectPoolMonitor.cpp
  SatCounter.h
  move_only.h
  MicroBolt.h
  ReentrantCounter.h
  ReentrantCounter.cpp
  SharedPointerSlot.h
  SlotInformation.h
  SlotInformation.cpp
  TeardownNotifier.h
  TeardownNotifier.cpp
  ThreadStatusBlock.h
  ThreadStatusBlock.cpp
  TypeRegistry.h
  TypeRegistry.cpp
  TypeUnifier.h
  uuid.h
)

if(NOT BUILD_MAC)
  # avoid warning: has no symbols
  set(Autowiring_SRCS
    ${Autowiring_SRCS}
    uuid.cpp
  )
endif()

OPTION(BUILD_AUTONET "Enable autonet features of autowiring project." OFF)

set(Autowiring_Win_SRCS
  CoreThreadWin.cpp
  InterlockedExchangeWin.cpp
)

set(Autowiring_Unix_SRCS
	CoreThreadUnix.cpp
	InterlockedExchangeUnix.cpp
)

ADD_MSVC_DISABLED_FILES("Unix Source" Autowiring_SRCS ${Autowiring_Unix_SRCS})

if(BUILD_WINDOWS)
 set(Autowiring_SRCS
	  ${Autowiring_Win_SRCS}
    ${Autowiring_SRCS}
  )

  if(!BUILD_64_BIT)
    enable_language(ASM_MASM)
    set(Autowiring_SRCS interlocked.asm ${Autowiring_SRCS} )
  endif()

else()
  set(Autowiring_SRCS
    ${Autowiring_Unix_SRCS}
    ${Autowiring_SRCS}
  )
endif()

set(AutowiringTest_SRCS
  AnySharedPointerTest.h
  AnySharedPointerTest.cpp
  AutoAnchorTest.h
  AutoAnchorTest.cpp
  AutoFilterTest.h
  AutoFilterTest.cpp
  AutoInjectableTest.h
  AutoInjectableTest.cpp
  AutoPacketFactoryTest.h
  AutoPacketFactoryTest.cpp
  AutowiringBenchmarkTest.h
  AutowiringBenchmarkTest.cpp
  AutowiringTest.h
  AutowiringTest.cpp
  CoreContextTest.h
  CoreContextTest.cpp
  ContextCleanupTest.h
  ContextCleanupTest.cpp
  ContextEnumeratorTest.h
  ContextEnumeratorTest.cpp
  ContextMapTest.h
  ContextMapTest.cpp
  ContextMemberTest.h
  ContextMemberTest.cpp
  CoreThreadTest.h
  CoreThreadTest.cpp
  BoltTest.h
  BoltTest.cpp
  ContextCreatorTest.h
  ContextCreatorTest.cpp
  CurrentContextPusherTest.h
  CurrentContextPusherTest.cpp
  DecoratorTest.h
  DecoratorTest.cpp
  DispatchQueueTest.h
  DispatchQueueTest.cpp
  DtorCorrectnessTest.h
  DtorCorrectnessTest.cpp
  EnclosedContextTestBase.h
  ExceptionFilterTest.h
  ExceptionFilterTest.cpp
  EventReceiverTest.h
  EventReceiverTest.cpp
  FactoryTest.h
  FactoryTest.cpp
  GlobalInitTest.h
  GlobalInitTest.cpp
  InterlockedRoutinesTest.h
  InterlockedRoutinesTest.cpp
  MarshalingTest.h
  MarshalingTest.cpp
  MultiInheritTest.h
  MultiInheritTest.cpp
  ObjectPoolTest.h
  ObjectPoolTest.cpp
  PeerContextTest.h
  PeerContextTest.cpp
  PostConstructTest.h
  PostConstructTest.cpp
  ReentrantCounterTest.h
  ReentrantCounterTest.cpp
  SelfSelectingFixtureTest.h
  SelfSelectingFixtureTest.cpp
  TeardownNotifierTest.h
  TeardownNotifierTest.cpp
  CoreJobTest.h
  CoreJobTest.cpp
  TypeRegistryTest.h
  TypeRegistryTest.cpp
  ScopeTest.h
  ScopeTest.cpp
  SnoopTest.h
  SnoopTest.cpp
  TestFixtures/custom_exception.h
  TestFixtures/ExitRaceThreaded.h
  TestFixtures/SimpleInterface.h
  TestFixtures/SimpleObject.h
  TestFixtures/SimpleThreaded.h
  TestFixtures/ThrowingListener.h
  TestFixtures/ThrowsWhenFired.h
  TestFixtures/ThrowsWhenRun.h
  TestFixtures/MultiInherit.h
  UuidTest.h
  UuidTest.cpp
)

set(
  AutowiringFixture_SRCS
  SelfSelectingFixture.h
  SelfSelectingFixture.cpp
  OtherSelectingFixture.h
  OtherSelectingFixture.cpp
)

ADD_MSVC_PRECOMPILED_HEADER("stdafx.h" "stdafx.cpp" Autowiring_SRCS)
add_library(Autowiring STATIC ${Autowiring_SRCS})

set_property(TARGET Autowiring PROPERTY FOLDER "Autowiring")

if(NOT BUILD_WINDOWS)
  set(Boost_SYSTEM_LIBRARY libboost_system)
  add_library(${Boost_SYSTEM_LIBRARY} STATIC IMPORTED)
  set_property(TARGET ${Boost_SYSTEM_LIBRARY} PROPERTY IMPORTED_LOCATION ${Boost_LIBRARY_DIRS}/${Boost_SYSTEM_LIBRARY}${STATIC_LIBRARY_SUFFIX})

  set(Boost_THREAD_LIBRARY libboost_thread)
  add_library(${Boost_THREAD_LIBRARY} STATIC IMPORTED)
  set_property(TARGET ${Boost_THREAD_LIBRARY} PROPERTY IMPORTED_LOCATION ${Boost_LIBRARY_DIRS}/${Boost_THREAD_LIBRARY}${STATIC_LIBRARY_SUFFIX})

  set(Boost_CHRONO_LIBRARY libboost_chrono)
  add_library(${Boost_CHRONO_LIBRARY} STATIC IMPORTED)
  set_property(TARGET ${Boost_CHRONO_LIBRARY} PROPERTY IMPORTED_LOCATION ${Boost_LIBRARY_DIRS}/${Boost_CHRONO_LIBRARY}${STATIC_LIBRARY_SUFFIX})

  if(Boost_VERSION GREATER 105200)
    set(Boost_ATOMIC_LIBRARY libboost_atomic)
    add_library(${Boost_ATOMIC_LIBRARY} STATIC IMPORTED)
    set_property(TARGET ${Boost_ATOMIC_LIBRARY} PROPERTY IMPORTED_LOCATION ${Boost_LIBRARY_DIRS}/${Boost_ATOMIC_LIBRARY}${STATIC_LIBRARY_SUFFIX})
  endif()

  if(NOT BUILD_MAC AND NOT BUILD_ANDROID)
    # Linux non-Android only
    target_link_libraries(Autowiring -lrt)
  endif()
  if(NOT BUILD_ANDROID)
    target_link_libraries(Autowiring -lpthread)
  endif()
  target_link_libraries(Autowiring ${Boost_SYSTEM_LIBRARY} ${Boost_THREAD_LIBRARY} ${Boost_CHRONO_LIBRARY})
  if(Boost_VERSION GREATER 105200)
    target_link_libraries(Autowiring ${Boost_ATOMIC_LIBRARY})
  endif()
endif()

if(BUILD_TESTING)
  ADD_MSVC_PRECOMPILED_HEADER("stdafx.h" "stdafx.cpp" AutowiringFixture_SRCS)
  add_library(AutowiringFixture ${AutowiringFixture_SRCS})
  set_property(TARGET AutowiringFixture PROPERTY FOLDER "Autowiring")

  ADD_MSVC_PRECOMPILED_HEADER("stdafx.h" "stdafx.cpp" AutowiringTest_SRCS)
  add_executable(AutowiringTest ${AutowiringTest_SRCS} "../gtest-all-guard.cpp")
  target_link_libraries(AutowiringTest Autowiring AutowiringFixture)
  set_property(TARGET AutowiringTest PROPERTY FOLDER "Autowiring")
endif(BUILD_TESTING)

if(BUILD_AUTONET)
    add_definitions(-USEAUTONET)
endif()<|MERGE_RESOLUTION|>--- conflicted
+++ resolved
@@ -74,11 +74,8 @@
   ExceptionFilter.h
   GlobalCoreContext.cpp
   GlobalCoreContext.h
-<<<<<<< HEAD
   has_autofilter.h
-=======
   is_any.h
->>>>>>> 5bc8dff2
   InterlockedExchange.h
   InvokeRelay.h
   Object.h
