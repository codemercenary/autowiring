include_directories(
    ../googletest
    ../googletest/include
    ..
  )

set(Autowiring_SRCS
  at_exit.h
  AutoFactory.h
  AutoPacket.h
  AutoPacket.cpp
  AutoPacketFactory.h
  AutoPacketFactory.cpp
  AutoPacketListener.h
  AutoPacketProfiler.h
  AutoPacketProfiler.cpp
  AutoNetworkMonitor.h
  AutoNetworkMonitor.cpp
  Autowired.h
  Autowired.cpp
  AutowirableSlot.h
  AutowirableSlot.cpp
  autowiring_error.h
  ContextCreator.h
  ContextCreatorBase.h
  ContextCreatorBase.cpp
  CreationRules.h
  Bolt.h
  BoltBase.h
  ContextMap.h
  ContextMember.cpp
  ContextMember.h
  CoreContext.cpp
  CoreContext.h
  CoreThread.cpp
  CoreThread.h
  CurrentContextPusher.cpp
  CurrentContextPusher.h
  Decompose.h
  Deserialize.h
  DeferredBase.h
  DeferredBase.cpp
  deferred_ptr.h
  DispatchQueue.h
  DispatchQueue.cpp
  DispatchThunk.h
  EventDispatcher.h
  EventInputStream.h
  EventOutputStream.h
  EventOutputStream.cpp
  EventReceiver.h
  EventReceiver.cpp
  fast_pointer_cast.h
  JunctionBox.h
  JunctionBox.cpp
  JunctionBoxManager.h
  JunctionBoxManager.cpp
  ExceptionFilter.h
  FilterPropertyExtractor.h
  GlobalCoreContext.cpp
  GlobalCoreContext.h
  InterlockedExchange.h
  Object.h
  ObjectPool.h
  ObjectPoolMonitor.h
  ObjectPoolMonitor.cpp
  MicroBolt.h
  PolymorphicTypeForest.h
  ReentrantCounter.h
  ReentrantCounter.cpp
<<<<<<< HEAD
  result_or_default.h
=======
>>>>>>> 8b8662a2
  SimpleOwnershipValidator.h
  SimpleOwnershipValidator.cpp
  StateMachine.h
  StateMachine.cpp
  TeardownNotifier.h
  TeardownNotifier.cpp
  TypeRegistry.h
  TypeRegistry.cpp
  uuid.h
)

if(NOT BUILD_MAC)
  # avoid warning: has no symbols
<<<<<<< HEAD
=======
  set(Autowiring_SRCS
    ${Autowiring_SRCS}
    uuid.cpp
  )
endif()

OPTION(BUILD_AUTONET "Enable autonet features of autowiring project." OFF)

if(BUILD_AUTONET)
>>>>>>> 8b8662a2
  set(Autowiring_SRCS
    ${Autowiring_SRCS}
    uuid.cpp
  )
endif()

OPTION(BUILD_AUTONET "Enable autonet features of autowiring project." OFF)

set(Autowiring_Win_SRCS
  CoreThreadWin.cpp
  InterlockedExchangeWin.cpp
)

set(Autowiring_Unix_SRCS
	CoreThreadUnix.cpp
	InterlockedExchangeUnix.cpp
)

ADD_MSVC_DISABLED_FILES("Unix Source" Autowiring_SRCS ${Autowiring_Unix_SRCS})

if(BUILD_WINDOWS)
 set(Autowiring_SRCS
	  ${Autowiring_Win_SRCS}
    ${Autowiring_SRCS}
  )

  if(!BUILD_64_BIT)
    enable_language(ASM_MASM)
    set(Autowiring_SRCS interlocked.asm ${Autowiring_SRCS} )
  endif()

else()
  set(Autowiring_SRCS
    ${Autowiring_Unix_SRCS}
    ${Autowiring_SRCS}
  )
endif()

set(AutowiringTest_SRCS
<<<<<<< HEAD
  AutoAnchorTest.h
  AutoAnchorTest.cpp
=======
>>>>>>> 8b8662a2
  AutowiringBenchmarkTest.h
  AutowiringBenchmarkTest.cpp
  ContextCleanupTest.h
  ContextCleanupTest.cpp
  ContextMapTest.h
  ContextMapTest.cpp
  CoreThreadTest.h
  CoreThreadTest.cpp
  BoltTest.h
  BoltTest.cpp
  ContextCreatorTest.h
  ContextCreatorTest.cpp
  CurrentContextPusherTest.h
  CurrentContextPusherTest.cpp
  DecoratorTest.h
  DecoratorTest.cpp
  DispatchQueueTest.h
  DispatchQueueTest.cpp
  DtorCorrectnessTest.h
  DtorCorrectnessTest.cpp
  EnclosedContextTestBase.h
  ExceptionFilterTest.h
  ExceptionFilterTest.cpp
  EventReceiverTest.h
  EventReceiverTest.cpp
  FactoryTest.h
  FactoryTest.cpp
  GlobalInitTest.h
  GlobalInitTest.cpp
  GraphConstructionTest.h
  GraphConstructionTest.cpp
  InterlockedRoutinesTest.h
  InterlockedRoutinesTest.cpp
  MarshalingTest.h
  MarshalingTest.cpp
  MultiInheritTest.h
  MultiInheritTest.cpp
  ObjectPoolTest.h
  ObjectPoolTest.cpp
  PeerContextTest.h
  PeerContextTest.cpp
  PolymorphicTypeForestTest.h
  PolymorphicTypeForestTest.cpp
  PostConstructTest.h
  PostConstructTest.cpp
  ReentrantCounterTest.h
  ReentrantCounterTest.cpp
  SelfSelectingFixtureTest.h
  SelfSelectingFixtureTest.cpp
  TeardownNotifierTest.h
  TeardownNotifierTest.cpp
  TypeRegistryTest.h
  TypeRegistryTest.cpp
  ScopeTest.h
  ScopeTest.cpp
  SnoopTest.h
  SnoopTest.cpp
  SimpleOwnershipValidatorTest.h
  SimpleOwnershipValidatorTest.cpp
  StateMachineTest.h
  StateMachineTest.cpp
  TestFixtures/custom_exception.h
  TestFixtures/ExitRaceThreaded.h
  TestFixtures/SimpleInterface.h
  TestFixtures/SimpleObject.h
  TestFixtures/SimpleThreaded.h
  TestFixtures/ThrowingListener.h
  TestFixtures/ThrowsWhenFired.h
  TestFixtures/ThrowsWhenRun.h
  TestFixtures/MultiInherit.h
  UuidTest.h
  UuidTest.cpp
)

set(
  AutowiringFixture_SRCS
  SelfSelectingFixture.h
  SelfSelectingFixture.cpp
  OtherSelectingFixture.h
  OtherSelectingFixture.cpp
)

ADD_MSVC_PRECOMPILED_HEADER("stdafx.h" "stdafx.cpp" Autowiring_SRCS)
add_library(Autowiring STATIC ${Autowiring_SRCS})

set_property(TARGET Autowiring PROPERTY FOLDER "Autowiring")

if(NOT BUILD_WINDOWS)
  set(Boost_SYSTEM_LIBRARY libboost_system)
  add_library(${Boost_SYSTEM_LIBRARY} STATIC IMPORTED)
  set_property(TARGET ${Boost_SYSTEM_LIBRARY} PROPERTY IMPORTED_LOCATION ${Boost_LIBRARY_DIRS}/${Boost_SYSTEM_LIBRARY}${STATIC_LIBRARY_SUFFIX})

  set(Boost_THREAD_LIBRARY libboost_thread)
  add_library(${Boost_THREAD_LIBRARY} STATIC IMPORTED)
  set_property(TARGET ${Boost_THREAD_LIBRARY} PROPERTY IMPORTED_LOCATION ${Boost_LIBRARY_DIRS}/${Boost_THREAD_LIBRARY}${STATIC_LIBRARY_SUFFIX})

  set(Boost_CHRONO_LIBRARY libboost_chrono)
  add_library(${Boost_CHRONO_LIBRARY} STATIC IMPORTED)
  set_property(TARGET ${Boost_CHRONO_LIBRARY} PROPERTY IMPORTED_LOCATION ${Boost_LIBRARY_DIRS}/${Boost_CHRONO_LIBRARY}${STATIC_LIBRARY_SUFFIX})

  if(Boost_VERSION GREATER 105200)
    set(Boost_ATOMIC_LIBRARY libboost_atomic)
    add_library(${Boost_ATOMIC_LIBRARY} STATIC IMPORTED)
    set_property(TARGET ${Boost_ATOMIC_LIBRARY} PROPERTY IMPORTED_LOCATION ${Boost_LIBRARY_DIRS}/${Boost_ATOMIC_LIBRARY}${STATIC_LIBRARY_SUFFIX})
  endif()

  if(NOT BUILD_MAC AND NOT BUILD_ANDROID)
    # Linux non-Android only
    target_link_libraries(Autowiring -lrt)
  endif()
  if(NOT BUILD_ANDROID)
    target_link_libraries(Autowiring -lpthread)
  endif()
  target_link_libraries(Autowiring ${Boost_SYSTEM_LIBRARY} ${Boost_THREAD_LIBRARY} ${Boost_CHRONO_LIBRARY})
  if(Boost_VERSION GREATER 105200)
    target_link_libraries(Autowiring ${Boost_ATOMIC_LIBRARY})
  endif()
endif()

if(BUILD_TESTING)
  ADD_MSVC_PRECOMPILED_HEADER("stdafx.h" "stdafx.cpp" AutowiringFixture_SRCS)
  add_library(AutowiringFixture ${AutowiringFixture_SRCS})
  set_property(TARGET AutowiringFixture PROPERTY FOLDER "Autowiring")

  ADD_MSVC_PRECOMPILED_HEADER("stdafx.h" "stdafx.cpp" AutowiringTest_SRCS)
  add_executable(AutowiringTest ${AutowiringTest_SRCS} "../gtest-all-guard.cpp")
  target_link_libraries(AutowiringTest Autowiring AutowiringFixture)
  set_property(TARGET AutowiringTest PROPERTY FOLDER "Autowiring")
endif(BUILD_TESTING)

if(BUILD_AUTONET)
    add_definitions(-USEAUTONET)
endif()<|MERGE_RESOLUTION|>--- conflicted
+++ resolved
@@ -68,10 +68,6 @@
   PolymorphicTypeForest.h
   ReentrantCounter.h
   ReentrantCounter.cpp
-<<<<<<< HEAD
-  result_or_default.h
-=======
->>>>>>> 8b8662a2
   SimpleOwnershipValidator.h
   SimpleOwnershipValidator.cpp
   StateMachine.h
@@ -85,18 +81,6 @@
 
 if(NOT BUILD_MAC)
   # avoid warning: has no symbols
-<<<<<<< HEAD
-=======
-  set(Autowiring_SRCS
-    ${Autowiring_SRCS}
-    uuid.cpp
-  )
-endif()
-
-OPTION(BUILD_AUTONET "Enable autonet features of autowiring project." OFF)
-
-if(BUILD_AUTONET)
->>>>>>> 8b8662a2
   set(Autowiring_SRCS
     ${Autowiring_SRCS}
     uuid.cpp
@@ -136,11 +120,8 @@
 endif()
 
 set(AutowiringTest_SRCS
-<<<<<<< HEAD
   AutoAnchorTest.h
   AutoAnchorTest.cpp
-=======
->>>>>>> 8b8662a2
   AutowiringBenchmarkTest.h
   AutowiringBenchmarkTest.cpp
   ContextCleanupTest.h
