--- conflicted
+++ resolved
@@ -84,11 +84,10 @@
   )
 endif()
 
-<<<<<<< HEAD
 set(Autowiring_Win_SRCS
-	interlocked.asm
-    CoreThreadWin.cpp
-	InterlockedExchangeWin.cpp
+        interlocked.asm
+        CoreThreadWin.cpp
+        InterlockedExchangeWin.cpp
 )
 
 set(Autowiring_Unix_SRCS
@@ -108,28 +107,6 @@
 else()
   set(Autowiring_SRCS
     ${Autowiring_Unix_SRCS}
-=======
-if(BUILD_WINDOWS)
-  if(BUILD_64_BIT)
-    set(Autowiring_SRCS
-        CoreThreadWin.cpp
-        InterlockedExchangeWin.cpp
-        ${Autowiring_SRCS}
-    )
-  else()
-    enable_language(ASM_MASM)
-    set(Autowiring_SRCS
-        interlocked.asm
-        CoreThreadWin.cpp
-        InterlockedExchangeWin.cpp
-        ${Autowiring_SRCS}
-    )
-  endif()
-else()
-  set(Autowiring_SRCS
-    CoreThreadUnix.cpp
-    InterlockedExchangeUnix.cpp
->>>>>>> 8bd4e320
     ${Autowiring_SRCS}
   )
 endif()
@@ -214,19 +191,11 @@
   set(Boost_SYSTEM_LIBRARY libboost_system)
   add_library(${Boost_SYSTEM_LIBRARY} STATIC IMPORTED)
   set_property(TARGET ${Boost_SYSTEM_LIBRARY} PROPERTY IMPORTED_LOCATION ${Boost_LIBRARY_DIRS}/${Boost_SYSTEM_LIBRARY}${STATIC_LIBRARY_SUFFIX})
-<<<<<<< HEAD
 
   set(Boost_THREAD_LIBRARY libboost_thread)
   add_library(${Boost_THREAD_LIBRARY} STATIC IMPORTED)
   set_property(TARGET ${Boost_THREAD_LIBRARY} PROPERTY IMPORTED_LOCATION ${Boost_LIBRARY_DIRS}/${Boost_THREAD_LIBRARY}${STATIC_LIBRARY_SUFFIX})
 
-=======
-  
-  set(Boost_THREAD_LIBRARY libboost_thread)
-  add_library(${Boost_THREAD_LIBRARY} STATIC IMPORTED)
-  set_property(TARGET ${Boost_THREAD_LIBRARY} PROPERTY IMPORTED_LOCATION ${Boost_LIBRARY_DIRS}/${Boost_THREAD_LIBRARY}${STATIC_LIBRARY_SUFFIX})
-  
->>>>>>> 8bd4e320
   set(Boost_CHRONO_LIBRARY libboost_chrono)
   add_library(${Boost_CHRONO_LIBRARY} STATIC IMPORTED)
   set_property(TARGET ${Boost_CHRONO_LIBRARY} PROPERTY IMPORTED_LOCATION ${Boost_LIBRARY_DIRS}/${Boost_CHRONO_LIBRARY}${STATIC_LIBRARY_SUFFIX})
