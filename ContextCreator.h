// Copyright (c) 2010 - 2013 Leap Motion. All rights reserved. Proprietary and confidential.
#ifndef _CONTEXT_CREATOR_H
#define _CONTEXT_CREATOR_H
#include "ContextCreatorBase.h"
#include "CoreContext.h"
#include "DeferredCreationNotice.h"
#include STL_UNORDERED_MAP
#include <boost/thread/mutex.hpp>

/// <summary>
/// Implements a foundation class that allows named context registration and augmentation
/// </summary>
/// <param name="contextName">A unique name for this context type</param>
/// <param name="Key">A key type used to identify this context</param>
/// <remarks>
/// This class helps manage the creation of contexts with global names.  When the new child context
/// is created, a notification is broadcast throughout the entire current context to any registered
/// Bolt.
///
/// None of these methods are synchronized.
/// </remarks>
template<const char* contextName, class Key>
class ContextCreator:
  public ContextCreatorBase
{
public:
  ContextCreator(void) {
    m_context = CoreContext::CurrentContext();
  }

protected:
  // Lock:
  boost::mutex m_contextLock;

  // Collection of mapped contexts:
  typedef std::unordered_map<Key, std::shared_ptr<CoreContext>> t_mpType;
  t_mpType m_mp;

  // Local context pointer:
  std::weak_ptr<CoreContext> m_context;

public:
  /// <summary>
  /// Performs a scan of all contexts and evicts those contexts which have terminated
  /// </summary>
  /// <remarks>
  /// Consider eliminating this method and altering the internal map to use weak pointers.
  /// </remarks>
  void EvictStale(void) {
    for(auto q = m_mp.begin(); q != m_mp.end(); )
      if(q->second.unique())
        m_mp.erase(q++);
      else
        q++;
  }

  /// <summary>
  /// Attempts to find a context with the specified key
  /// </summary>
  std::shared_ptr<CoreContext> FindContext(const Key& key) {
    boost::lock_guard<boost::mutex> lk(m_contextLock);
    typename t_mpType::iterator q = m_mp.find(key);
    if(q == m_mp.end())
      return std::shared_ptr<CoreContext>();
    return q->second;
  }

  /// <summary>
  /// Creates a context with the specified key, dependent upon the current context
  /// </summary>
  /// <returns>A deferred creation notice which, when destroyed, will cause clients to be notified of context creation</returns>
  /// <remarks>
  /// 
  /// </remarks>
  std::shared_ptr<DeferredCreationNotice> CreateContext(const Key& key) {
    boost::lock_guard<boost::mutex> lk(m_contextLock);

    // Try to find a context already existing with the given key:
    std::shared_ptr<CoreContext>& child = m_mp[key];
    std::shared_ptr<DeferredCreationNotice> retVal;
    if(child)
      retVal.reset(new DeferredCreationNotice(nullptr, child));
    else {
      // Attempt to lock the context.  Could already be destroyed by this point.
      std::shared_ptr<CoreContext> context = m_context.lock();
      if(context) {
        // Create:
        child = context->Create();
        retVal.reset(new DeferredCreationNotice(contextName, child));
      }
    }
    return retVal;
  }

  /// <sumamry>
  /// Removes all contexts from this creator, and optionally waits for them to quit
  /// </summary>
  /// <param name="wait">True if this call should not return until all child contexts quit</param>
  /// <remarks>
  /// The blocking version of the Clear method works by copying the current map into a temporary
  /// container, and then waiting on those elements to terminate.  This behavior allows other users
  /// of this container to add elements even as it's being cleared.
  ///
  /// Regardless of this detail, consumers should be aware that no guarantees are made about how
  /// long this container will remain empty once the function returns in an asynchronous context.
  /// The contaner could, in fact, have elements in it at the time control is returned to the caller.
  /// </remarks>
  void Clear(bool wait) {
    if(!wait) {
      // Trivial signal-clear-return:
      boost::lock_guard<boost::mutex> lk(m_contextLock);
      for(auto q = m_mp.begin(); q != m_mp.end(); q++)
<<<<<<< HEAD
        if(q->second)
          q->second->SignalShutdown();
=======
        q->second->SignalShutdown();
>>>>>>> 11b31802
      m_mp.clear();
      return;
    }

    t_mpType mp;

    // Copy out and clear:
    (boost::lock_guard<boost::mutex>)m_contextLock,
    mp = m_mp,
    m_mp.clear();

    // Signal everyone first, then wait in a second pass:
<<<<<<< HEAD
    for(auto q = mp.begin(); q != mp.end();)
      if(q->second) {
        q->second->SignalShutdown();
        q++;
      } else
        q = mp.erase(q);
=======
    for(auto q = m_mp.begin(); q != m_mp.end(); q++)
      q->second->SignalShutdown();
>>>>>>> 11b31802
    for(auto q = mp.begin(); q != mp.end(); q++)
      q->second->Wait();
  }

  /// <summary>
  /// Removes the specified context by its key
  /// </summary>
  void RemoveContext(const Key& key) {
    boost::lock_guard<boost::mutex> lk(m_contextLock);
    m_mp.erase(key);
  }

  /// <summary>
  /// Removes the specified context by its iterator
  /// </summary>
  void RemoveContext(typename t_mpType::iterator q) {
    boost::lock_guard<boost::mutex> lk(m_contextLock);
    m_mp.erase(q);
  }
};

#endif<|MERGE_RESOLUTION|>--- conflicted
+++ resolved
@@ -110,12 +110,7 @@
       // Trivial signal-clear-return:
       boost::lock_guard<boost::mutex> lk(m_contextLock);
       for(auto q = m_mp.begin(); q != m_mp.end(); q++)
-<<<<<<< HEAD
-        if(q->second)
-          q->second->SignalShutdown();
-=======
         q->second->SignalShutdown();
->>>>>>> 11b31802
       m_mp.clear();
       return;
     }
@@ -128,20 +123,12 @@
     m_mp.clear();
 
     // Signal everyone first, then wait in a second pass:
-<<<<<<< HEAD
-    for(auto q = mp.begin(); q != mp.end();)
-      if(q->second) {
-        q->second->SignalShutdown();
-        q++;
-      } else
-        q = mp.erase(q);
-=======
     for(auto q = m_mp.begin(); q != m_mp.end(); q++)
       q->second->SignalShutdown();
->>>>>>> 11b31802
     for(auto q = mp.begin(); q != mp.end(); q++)
       q->second->Wait();
   }
+
 
   /// <summary>
   /// Removes the specified context by its key
