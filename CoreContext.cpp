// Copyright (c) 2010 - 2013 Leap Motion. All rights reserved. Proprietary and confidential.
#include "stdafx.h"
#include "CoreContext.h"
#include "CoreThread.h"
#include "AutoPacketFactory.h"
#include "AutoPacketListener.h"
#include "Autowired.h"
#include "BoltBase.h"
#include "GlobalCoreContext.h"
#include "MicroBolt.h"
#include <algorithm>
#include <stack>
#include <boost/thread/tss.hpp>

using namespace std;

/// <summary>
/// A pointer to the current context, specific to the current thread.
/// </summary>
/// <remarks>
/// All threads have a current context, and this pointer refers to that current context.  If this value is null,
/// then the current context is the global context.  It's very important that threads not attempt to hold a reference
/// to the global context directly because it could change teardown order if the main thread sets the global context
/// as current.
/// </remarks>
boost::thread_specific_ptr<std::shared_ptr<CoreContext>> s_curContext;

CoreContext::CoreContext(std::shared_ptr<CoreContext> pParent) :
  m_pParent(pParent),
  m_initiated(false),
  m_isShutdown(false),
  m_junctionBoxManager(std::make_shared<JunctionBoxManager>())
{}

// Peer Context Constructor. Called interally by CreatePeer
CoreContext::CoreContext(std::shared_ptr<CoreContext> pParent, std::shared_ptr<CoreContext> pPeer) :
  m_pParent(pParent),
  m_initiated(false),
  m_isShutdown(false),
  m_junctionBoxManager(pPeer->m_junctionBoxManager)
{}

CoreContext::~CoreContext(void) {
  // The s_curContext pointer holds a shared_ptr to this--if we're in a dtor, and our caller
  // still holds a reference to us, then we have a serious problem.
  assert(
    !s_curContext.get() ||
    !s_curContext.get()->use_count() ||
    s_curContext.get()->get() != this
  );

  // Notify all ContextMember instances that their parent is going away
  NotifyTeardownListeners();

  // Make sure events aren't happening anymore:
  UnregisterEventReceivers();

  // Tell all context members that we're tearing down:
  for(auto q : m_contextMembers)
    q->NotifyContextTeardown();
}

std::shared_ptr<Object> CoreContext::IncrementOutstandingThreadCount(void) {
  std::shared_ptr<Object> retVal = m_outstanding.lock();
  if(retVal)
    return retVal;

  auto self = shared_from_this();

  // Increment the parent's outstanding count as well.  This will be held by the lambda, and will cause the enclosing
  // context's outstanding thread count to be incremented by one as long as we have any threads still running in our
  // context.  This property is relied upon in order to get the Wait function to operate properly.
  std::shared_ptr<Object> parentCount;
  if(m_pParent)
    parentCount = m_pParent->IncrementOutstandingThreadCount();

  retVal.reset(
    (Object*)1,
    [this, self, parentCount](Object*) {
      // Object being destroyed, notify all recipients
      boost::lock_guard<boost::mutex> lk(m_lock);

      // Unfortunately, this destructor callback is made before weak pointers are
      // invalidated, which requires that we manually reset the outstanding count
      m_outstanding.reset();

      // Wake everyone up
      m_stateChanged.notify_all();
    }
  );
  m_outstanding = retVal;
  return retVal;
}

void CoreContext::AddInternal(const AddInternalTraits& traits) {
  {
    boost::unique_lock<boost::mutex> lk(m_lock);

    // Validate that this addition does not generate an ambiguity:
    auto& v = m_typeMemos[typeid(*traits.pObject)];
    if(*v.m_value == traits.pObject)
      throw std::runtime_error("An attempt was made to add the same value to the same context more than once");
    if(*v.m_value)
      throw std::runtime_error("An attempt was made to add the same type to the same context more than once");

    // Add the new concrete type:
    m_concreteTypes.push_back(traits.value);

    // Insert each context element:
    if(traits.pContextMember)
      AddContextMember(traits.pContextMember);

    if(traits.pCoreRunnable)
      AddCoreRunnable(traits.pCoreRunnable);

    if(traits.pFilter)
      m_filters.push_back(traits.pFilter.get());

    if(traits.pBoltBase)
      AddBolt(traits.pBoltBase);

    // Notify any autowiring field that is currently waiting that we have a new member
    // to be considered.
    UpdateDeferredElements(std::move(lk), traits.pObject);
  }

  // Event receivers:
  if(traits.pRecvr) {
    JunctionBoxEntry<EventReceiver> entry(this, traits.pRecvr);

    // Add to our vector of local receivers first:
    (boost::lock_guard<boost::mutex>)m_lock,
    m_eventReceivers.insert(entry);

    // Recursively add to all junction box managers up the stack:
    AddEventReceiver(entry);
  }

  // Subscribers, if applicable:
  if(traits.subscriber)
    AddPacketSubscriber(traits.subscriber);

  // Signal listeners that a new object has been created
  GetGlobal()->Invoke(&AutowiringEvents::NewObject)(*this, *traits.pObject.get());
}

std::shared_ptr<CoreContext> CoreContext::GetGlobal(void) {
  return std::static_pointer_cast<CoreContext, GlobalCoreContext>(GlobalCoreContext::Get());
}

std::vector<std::shared_ptr<BasicThread>> CoreContext::CopyBasicThreadList(void) const {
  std::vector<std::shared_ptr<BasicThread>> retVal;

  // It's safe to enumerate this list from outside of a protective lock because a linked list
  // has stable iterators, we do not delete entries from the interior of this list, and we only
  // add entries to the end of the list.
  for(auto q = m_threads.begin(); q != m_threads.end(); q++){
    BasicThread* thread = dynamic_cast<BasicThread*>(*q);
    if (thread)
      retVal.push_back((*thread).GetSelf<BasicThread>());
  }
  return retVal;
}

void CoreContext::Initiate(void) {
  {
    boost::lock_guard<boost::mutex> lk(m_lock);
    if(m_initiated)
      // Already running
      return;

    // Short-return if our stop flag has already been set:
    if(m_isShutdown)
      return;

    // Update flag value
    m_initiated = true;
  }

  if(m_pParent)
    // Start parent threads first
    m_pParent->Initiate();

  // Now we can add the event receivers we haven't been able to add because the context
  // wasn't yet started:
  AddEventReceivers(m_delayedEventReceivers.begin(), m_delayedEventReceivers.end());
  m_delayedEventReceivers.clear();
  m_junctionBoxManager->Initiate();

  // Reacquire the lock to prevent m_threads from being modified while we sit on it
  auto outstanding = IncrementOutstandingThreadCount();
  boost::lock_guard<boost::mutex> lk(m_lock);

  // Signal our condition variable
  m_stateChanged.notify_all();

  for(auto q : m_threads)
    q->Start(outstanding);
}

void CoreContext::InitiateCoreThreads(void) {
  Initiate();
}

void CoreContext::SignalShutdown(bool wait, ShutdownMode shutdownMode) {
  // Wipe out the junction box manager, notify anyone waiting on the state condition:
  {
    boost::lock_guard<boost::mutex> lk(m_lock);
    UnregisterEventReceivers();
    m_isShutdown = true;
    m_stateChanged.notify_all();
  }

  {
    // Teardown interleave assurance--all of these contexts will generally be destroyed
    // at the exit of this block, due to the behavior of SignalTerminate, unless exterior
    // context references (IE, related to snooping) exist.
    //
    // This is done in order to provide a stable collection that may be traversed during
    // teardown outside of a lock.
    std::vector<std::shared_ptr<CoreContext>> childrenInterleave;

    {
      // Tear down all the children.
      boost::lock_guard<boost::mutex> lk(m_lock);

      // Fill strong lock series in order to ensure proper teardown interleave:
      childrenInterleave.reserve(m_children.size());
      for(auto q = m_children.begin(); q != m_children.end(); q++) {
        auto childContext = q->lock();

        // Technically, it *is* possible for this weak pointer to be expired, even though
        // we're holding the lock.  This may happen if the context itself is exiting even
        // as we are processing SignalTerminate.  In that case, the child context in
        // question is blocking in its dtor lambda, waiting patiently until we're done,
        // at which point it will modify the m_children collection.
        if(!childContext)
          continue;

        // Add to the interleave so we can SignalTerminate in a controlled way.
        childrenInterleave.push_back(q->lock());
      }
    }

    // Now that we have a locked-down, immutable series, begin termination signalling:
    for(size_t i = childrenInterleave.size(); i--; )
      childrenInterleave[i]->SignalShutdown(wait);
  }

  // Pass notice to all child threads:
  bool graceful = shutdownMode == ShutdownMode::Graceful;
  for(t_threadList::iterator q = m_threads.begin(); q != m_threads.end(); ++q)
    (*q)->Stop(graceful);

  // Signal our condition variable
  m_stateChanged.notify_all();

  // Short-return if required:
  if(!wait)
    return;

  // Wait for the treads to finish before returning.
  for (t_threadList::iterator it = m_threads.begin(); it != m_threads.end(); ++it)
    (**it).Wait();
}

bool CoreContext::DelayUntilInitiated(void) {
  boost::unique_lock<boost::mutex> lk(m_lock);
  m_stateChanged.wait(lk, [this] {return m_initiated || m_isShutdown;});
  return !m_isShutdown;
}

std::shared_ptr<CoreContext> CoreContext::CurrentContext(void) {
  if(!s_curContext.get())
    return std::static_pointer_cast<CoreContext, GlobalCoreContext>(GetGlobalContext());

  std::shared_ptr<CoreContext>* retVal = s_curContext.get();
  assert(retVal);
  assert(*retVal);
  return *retVal;
}

void CoreContext::AddCoreRunnable(const std::shared_ptr<CoreRunnable>& ptr) {
  // Insert into the linked list of threads first:
  m_threads.push_front(ptr.get());

  if(m_initiated)
    // We're already running, this means we're late to the party and need to start _now_.
    ptr->Start(IncrementOutstandingThreadCount());

  if(m_isShutdown)
    // We're really late to the party, it's already over.  Make sure the thread's stop
    // overrides are called and that it transitions to a stopped state.
    ptr->Stop(false);
}

void CoreContext::AddBolt(const std::shared_ptr<BoltBase>& pBase) {
  for(auto cur = pBase->GetContextSigils(); *cur; cur++){
    m_nameListeners[**cur].push_back(pBase.get());
  }

  if(!*pBase->GetContextSigils())
    m_nameListeners[typeid(void)].push_back(pBase.get());
}

void CoreContext::BuildCurrentState(void) {
  AutoGlobalContext glbl;
  glbl->Invoke(&AutowiringEvents::NewContext)(*this);

  std::unordered_set<Object*> allObjects;

  // ContextMembers and CoreRunnables
  for (auto member : m_contextMembers) {
    Object* obj = dynamic_cast<Object*>(member);
    if (obj && allObjects.find(obj)==allObjects.end()) {
      GetGlobal()->Invoke(&AutowiringEvents::NewObject)(*this, *obj);
      allObjects.insert(obj);
    }
  }

  //Exception Filters
  for (auto filter : m_filters) {
    Object* obj = dynamic_cast<Object*>(filter);
    if (obj && allObjects.find(obj)==allObjects.end()){
      GetGlobal()->Invoke(&AutowiringEvents::NewObject)(*this, *obj);
      allObjects.insert(obj);
    }
  }

  //Event Receivers
  for (auto receiver : m_eventReceivers) {
    Object* obj = dynamic_cast<Object*>(receiver.m_ptr.get());
    if (obj && allObjects.find(obj)==allObjects.end()) {
      GetGlobal()->Invoke(&AutowiringEvents::NewObject)(*this, *obj);
      allObjects.insert(obj);
    }
  }

  boost::lock_guard<boost::mutex> lk(m_lock);
  for(auto c : m_children) {
    auto cur = c.lock();
    if(!cur)
      continue;

    // Recurse into the child instance:
    cur->BuildCurrentState();
  }
}

void CoreContext::CancelAutowiringNotification(DeferrableAutowiring* pDeferrable) {
  boost::lock_guard<boost::mutex> lk(m_lock);
  auto q = m_typeMemos.find(pDeferrable->GetType());
  if(q == m_typeMemos.end())
    return;

  // Always finalize this entry:
  auto strategy = pDeferrable->GetStrategy();
  if(strategy)
    strategy->Finalize(pDeferrable);

  // Stores the immediate predecessor of the node we will linearly scan for in our
  // linked list.
  DeferrableAutowiring* prior = nullptr;

  // Now remove the entry from the list:
  // NOTE:  If a performance bottleneck is tracked to here, the solution is to use
  // a doubly-linked list.
  for(auto cur = q->second.pFirst; cur && cur != pDeferrable; prior = cur, cur = cur->GetFlink())
    if(!cur)
      // Ran off the end of the list, nothing we can do here
      return;

  if(prior)
    // Erase the entry by using link elision:
    prior->SetFlink(pDeferrable->GetFlink());

  if(pDeferrable == q->second.pFirst)
    // Current deferrable is at the head, update the flink:
    q->second.pFirst = pDeferrable->GetFlink();
}

void CoreContext::Dump(std::ostream& os) const {
  boost::lock_guard<boost::mutex> lk(m_lock);
  for(auto q = m_typeMemos.begin(); q != m_typeMemos.end(); q++) {
    os << q->first.name();
    const void* pObj = q->second.m_value->ptr();
    if(pObj)
      os << " 0x" << hex << pObj;
    os << endl;
  }

  for(auto q = m_threads.begin(); q != m_threads.end(); q++) {
    BasicThread* pThread = dynamic_cast<BasicThread*>(*q);
    if (!pThread) continue;

    const char* name = pThread->GetName();
    os << "Thread " << pThread << " " << (name ? name : "(no name)") << std::endl;
  }
}

void ShutdownCurrentContext(void) {
  CoreContext::CurrentContext()->SignalShutdown();
}

void CoreContext::UnregisterEventReceivers(void) {
  // Release all event receivers originating from this context:
  for(auto q : m_eventReceivers)
    m_junctionBoxManager->RemoveEventReceiver(q);

  // Notify our parent (if we have one) that our event receivers are going away:
  if(m_pParent) {
    m_pParent->RemoveEventReceivers(m_eventReceivers.begin(), m_eventReceivers.end());

    auto pf = FindByTypeUnsafe<AutoPacketFactory>();
    if(pf)
      m_pParent->RemovePacketSubscribers(pf->GetSubscriberVector());
  }

  // Wipe out all collections so we don't try to free these multiple times:
  m_eventReceivers.clear();
}

void CoreContext::BroadcastContextCreationNotice(const std::type_info& sigil) const {
  auto q = m_nameListeners.find(sigil);
  if(q != m_nameListeners.end()) {
    // Iterate through all listeners:
    const auto& list = q->second;
    for(auto q = list.begin(); q != list.end(); q++)
      (**q).ContextCreated();
  }

  // In the case of an anonymous sigil type, we do not notify the all-types
  // listeners a second time.
  if(sigil != typeid(void)) {
    q = m_nameListeners.find(typeid(void));
    if(q != m_nameListeners.end())
      for(auto cur : q->second)
        cur->ContextCreated();
  }

  // Notify the parent next:
  if(m_pParent)
    m_pParent->BroadcastContextCreationNotice(sigil);
}

void CoreContext::UpdateDeferredElements(boost::unique_lock<boost::mutex>&& lk, const std::shared_ptr<Object>& entry) {
  // Collection of satisfiable lists:
  std::vector<std::pair<const DeferrableUnsynchronizedStrategy*, DeferrableAutowiring*>> satisfiable;

  // Notify any autowired field whose autowiring was deferred
  std::stack<DeferrableAutowiring*> stk;
  for(auto& cur : m_typeMemos) {
    auto& value = cur.second;

    if(value.m_value)
      // This entry is already satisfied, no need to process it
      continue;

    // Determine whether the current candidate element satisfies the autowiring we are considering.
    // This is done internally via a dynamic cast on the interface type for which this polymorphic
    // base type was constructed.
    if(!value.m_value->try_assign(entry))
      continue;

    // Now we need to take on the responsibility of satisfying this deferral.  We will do this by
    // nullifying the flink, and by ensuring that the memo is satisfied at the point where we
    // release the lock.
    stk.push(value.pFirst);
    value.pFirst = nullptr;

    // Finish satisfying the remainder of the chain while we hold the lock:
    while(!stk.empty()) {
      auto top = stk.top();
      stk.pop();

      for(auto* pNext = top; pNext; pNext = pNext->GetFlink()) {
        pNext->SatisfyAutowiring(value.m_value->shared_ptr());

        // See if there's another chain we need to process:
        auto child = pNext->ReleaseDependentChain();
        if(child)
          stk.push(child);

        // Not everyone needs to be finalized.  The entities that don't require finalization
        // are identified by an empty strategy, and we just skip them.
        auto strategy = pNext->GetStrategy();
        if(strategy)
          satisfiable.push_back(
            std::make_pair(strategy, pNext)
          );
      }
    }
  }

  // Give children a chance to also update their deferred elements:
  for(auto q = m_children.begin(); q != m_children.end(); q++) {
    // Hold reference to prevent this iterator from becoming invalidated:
    auto ctxt = q->lock();
    if(!ctxt)
      continue;

    // Reverse lock before satisfying children:
    lk.unlock();
    ctxt->UpdateDeferredElements(
      boost::unique_lock<boost::mutex>(ctxt->m_lock),
      entry
    );
    lk.lock();
  }
  lk.unlock();

  // Run through everything else and finalize it all:
  for(auto cur : satisfiable)
    cur.first->Finalize(cur.second);
}

void CoreContext::AddEventReceiver(JunctionBoxEntry<EventReceiver> entry) {
  {
    boost::lock_guard<boost::mutex> lk(m_lock);
<<<<<<< HEAD

=======
>>>>>>> 02e82bd6
    if (!m_initiated) {
      // Delay adding receiver until context is initialized
      m_delayedEventReceivers.insert(entry);
      return;
    }
  }

  m_junctionBoxManager->AddEventReceiver(entry);

  // Delegate ascending resolution, where possible.  This ensures that the parent context links
  // this event receiver to compatible senders in the parent context itself.
  if(m_pParent)
    m_pParent->AddEventReceiver(entry);
}


template<class iter>
void CoreContext::AddEventReceivers(iter first, iter last) {
  // Must be initiated
  assert(m_initiated);

  for(auto q = first; q != last; q++)
    m_junctionBoxManager->AddEventReceiver(*q);

  // Delegate ascending resolution, where possible.  This ensures that the parent context links
  // this event receiver to compatible senders in the parent context itself.
  if(m_pParent)
    m_pParent->AddEventReceivers(first, last);
}

void CoreContext::RemoveEventReceivers(t_rcvrSet::const_iterator first, t_rcvrSet::const_iterator last) {
  for(auto q = first; q != last; q++)
    m_junctionBoxManager->RemoveEventReceiver(*q);

  // Detour to the parent collection (if necessary)
  if(m_pParent)
    m_pParent->RemoveEventReceivers(first, last);
}

void CoreContext::UnsnoopEvents(Object* oSnooper, const JunctionBoxEntry<EventReceiver>& receiver) {
  m_junctionBoxManager->RemoveEventReceiver(receiver);
  
  // Check if snooper is a member of the parent or also snoops the parentU
  if (m_pParent &&
      m_pParent->m_eventReceivers.find(receiver) == m_pParent->m_eventReceivers.end() &&
      m_pParent->m_snoopers.find(oSnooper) == m_pParent->m_snoopers.end())
    m_pParent->UnsnoopEvents(oSnooper, receiver);
}

void CoreContext::FilterException(void) {
  bool handled = false;
  for(auto q = m_filters.begin(); q != m_filters.end(); q++)
    try {
      (*q)->Filter(
        [] {
          std::rethrow_exception(std::current_exception());
        }
      );
      handled = true;
    } catch(...) {
      // Do nothing
    }

  // Pass to parent if one exists:
  if(m_pParent) {
    try {
      // See if the parent wants to handle this exception:
      m_pParent->FilterException();

      // Parent handled it, we're good to go
      return;
    } catch(...) {
    }
  }

  // Rethrow if unhandled:
  if(!handled)
    std::rethrow_exception(std::current_exception());
}

void CoreContext::FilterFiringException(const JunctionBoxBase* pProxy, EventReceiver* pRecipient) {
  auto rethrower = [] () {
    std::rethrow_exception(std::current_exception());
  };

  // Filter in order:
  for(CoreContext* pCur = this; pCur; pCur = pCur->GetParentContext().get())
    for(auto q = pCur->m_filters.begin(); q != pCur->m_filters.end(); q++)
      try {
        (*q)->Filter(rethrower, pProxy, pRecipient);
      } catch(...) {
        // Do nothing, filter didn't want to filter this exception
      }
}

std::shared_ptr<AutoPacketFactory> CoreContext::GetPacketFactory(void) {
  std::shared_ptr<AutoPacketFactory> pf;
  FindByType(pf);
  if(!pf)
    pf = Inject<AutoPacketFactory>();
  return pf;
}

void CoreContext::AddContextMember(const std::shared_ptr<ContextMember>& ptr) {
  // Always add to the set of context members
  m_contextMembers.push_back(ptr.get());
}

void CoreContext::AddPacketSubscriber(const AutoPacketSubscriber& rhs) {
  GetPacketFactory()->AddSubscriber(rhs);
  if(m_pParent)
    m_pParent->AddPacketSubscriber(rhs);
}

void CoreContext::UnsnoopAutoPacket(Object* oSnooper, const std::type_info& ti) {
  GetPacketFactory()->RemoveSubscriber(ti);
  
  // Check if snooper is a member of the parent
  if (m_pParent &&
      m_pParent->m_snoopers.find(oSnooper) == m_pParent->m_snoopers.end())
    m_pParent->UnsnoopAutoPacket(oSnooper, ti);
}

void CoreContext::RemovePacketSubscribers(const std::vector<AutoPacketSubscriber> &subscribers) {
  // Notify the parent that it will have to remove these subscribers as well
  if(m_pParent)
    m_pParent->RemovePacketSubscribers(subscribers);

  // Remove subscribers from our factory AFTER the parent eviction has taken place
  auto factory = FindByTypeUnsafe<AutoPacketFactory>();
  if(factory)
    factory->RemoveSubscribers(subscribers.begin(), subscribers.end());
}

std::ostream& operator<<(std::ostream& os, const CoreContext& rhs) {
  rhs.Dump(os);
  return os;
}

void CoreContext::DebugPrintCurrentExceptionInformation() {
  try {
    std::rethrow_exception(std::current_exception());
  } catch(std::exception& ex) {
    std::cerr << ex.what() << std::endl;
  } catch(...) {
    // Nothing can be done, we don't know what exception type this is.
  }
}

std::shared_ptr<CoreContext> CoreContext::SetCurrent(void) {
  std::shared_ptr<CoreContext> newCurrent = this->shared_from_this();

  if(!newCurrent)
    throw std::runtime_error("Attempted to make a CoreContext current from a CoreContext ctor");

  std::shared_ptr<CoreContext> retVal = CoreContext::CurrentContext();
  s_curContext.reset(new std::shared_ptr<CoreContext>(newCurrent));
  return retVal;
}

void CoreContext::EvictCurrent(void) {
  s_curContext.reset();
}<|MERGE_RESOLUTION|>--- conflicted
+++ resolved
@@ -517,10 +517,7 @@
 void CoreContext::AddEventReceiver(JunctionBoxEntry<EventReceiver> entry) {
   {
     boost::lock_guard<boost::mutex> lk(m_lock);
-<<<<<<< HEAD
-
-=======
->>>>>>> 02e82bd6
+
     if (!m_initiated) {
       // Delay adding receiver until context is initialized
       m_delayedEventReceivers.insert(entry);
