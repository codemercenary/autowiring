// Copyright (c) 2010 - 2013 Leap Motion. All rights reserved. Proprietary and confidential.
#include "stdafx.h"
#include "CoreContext.h"
#include "CoreThread.h"
#include "AutoPacketFactory.h"
#include "AutoPacketListener.h"
#include "Autowired.h"
#include "BoltBase.h"
#include "CoreContextStateBlock.h"
#include "GlobalCoreContext.h"
#include "JunctionBox.h"
#include "MicroBolt.h"
#include "TypeRegistry.h"
#include <algorithm>
#include <stack>
#include <boost/thread/tss.hpp>

using namespace std;

/// <summary>
/// A pointer to the current context, specific to the current thread.
/// </summary>
/// <remarks>
/// All threads have a current context, and this pointer refers to that current context.  If this value is null,
/// then the current context is the global context.  It's very important that threads not attempt to hold a reference
/// to the global context directly because it could change teardown order if the main thread sets the global context
/// as current.
/// </remarks>
boost::thread_specific_ptr<std::shared_ptr<CoreContext>> s_curContext;

// Peer Context Constructor. Called interally by CreatePeer
CoreContext::CoreContext(std::shared_ptr<CoreContext> pParent, t_childList::iterator backReference, std::shared_ptr<CoreContext> pPeer) :
  m_pParent(pParent),
  m_backReference(backReference),
  m_stateBlock(new CoreContextStateBlock),
  m_initiated(false),
  m_isShutdown(false),
  m_junctionBoxManager(
    pPeer ? pPeer->m_junctionBoxManager : std::make_shared<JunctionBoxManager>()
  )
{}

CoreContext::~CoreContext(void) {
  // Evict from the parent's child list first, if we have a parent:
  if(m_pParent)
  {
    // Notify AutowiringEvents listeners
    GetGlobal()->Invoke(&AutowiringEvents::ExpiredContext)(*this);

    // Also clear out any parent pointers:
    boost::lock_guard<boost::mutex> lk(m_pParent->m_stateBlock->m_lock);
    m_pParent->m_children.erase(m_backReference);
  }

  // The s_curContext pointer holds a shared_ptr to this--if we're in a dtor, and our caller
  // still holds a reference to us, then we have a serious problem.
  assert(
    !s_curContext.get() ||
    !s_curContext.get()->use_count() ||
    s_curContext.get()->get() != this
  );

  // Notify all ContextMember instances that their parent is going away
  NotifyTeardownListeners();

  // Make sure events aren't happening anymore:
  UnregisterEventReceivers();

  // Tell all context members that we're tearing down:
  for(auto q : m_contextMembers)
    q->NotifyContextTeardown();
}

std::shared_ptr<CoreContext> CoreContext::CreateInternal(t_pfnCreate pfnCreate, std::shared_ptr<CoreContext> pPeer)
{
  // don't allow new children if shutting down
  if(m_isShutdown)
    throw autowiring_error("Cannot create a child context; this context is already shut down");
    
  t_childList::iterator childIterator;
  {
    // Lock the child list while we insert
    boost::lock_guard<boost::mutex> lk(m_stateBlock->m_lock);

    // Reserve a place in the list for the child
    childIterator = m_children.insert(m_children.end(), std::weak_ptr<CoreContext>());
  }

  // Create the shared pointer for the context--do not add the context to itself,
  // this creates a dangerous cyclic reference.
  std::shared_ptr<CoreContext> retVal = pfnCreate(shared_from_this(), childIterator, pPeer);
  *childIterator = retVal;

  // Notify AutowiringEvents listeners
  GetGlobal()->Invoke(&AutowiringEvents::NewContext)(*retVal);

  // Fire all explicit bolts if not an "anonymous" context (has void sigil type)
  CurrentContextPusher pshr(retVal);
  BroadcastContextCreationNotice(retVal->GetSigilType());

  return retVal;
}

std::shared_ptr<CoreContext> CoreContext::GetFirstChild(void) const {
  boost::lock_guard<boost::mutex> lk(m_stateBlock->m_lock);

  // Just return the first child we successfully obtain a shared pointer for:
  for(const auto& cur : m_children) {
    auto child = cur.lock();
    if(child)
      return child;
  }

  // Seems like we have no children, return here
  return std::shared_ptr<CoreContext>();
}

std::shared_ptr<CoreContext> CoreContext::GetNextSibling(void) const {
  // Root context's do not have siblings
  if(!m_pParent)
    return std::shared_ptr<CoreContext>();

  // Our iterator will always be valid in our parent collection.  Take a copy, lock the parent collection down
  // to prevent it from being modified, and then see what happens when we increment

  boost::lock_guard<boost::mutex> lk(m_pParent->m_stateBlock->m_lock);
  for(
    auto cur = m_backReference;
    ++cur != m_pParent->m_children.end();
  ) {
    auto sibling = cur->lock();
    if(sibling)
      return sibling;
  }

  // Failed to lock any successor child in the parent context, return unsuccessful
  return std::shared_ptr<CoreContext>();
}

std::shared_ptr<Object> CoreContext::IncrementOutstandingThreadCount(void) {
  std::shared_ptr<Object> retVal = m_outstanding.lock();
  if(retVal)
    return retVal;

  auto self = shared_from_this();

  // Increment the parent's outstanding count as well.  This will be held by the lambda, and will cause the enclosing
  // context's outstanding thread count to be incremented by one as long as we have any threads still running in our
  // context.  This property is relied upon in order to get the Wait function to operate properly.
  std::shared_ptr<Object> parentCount;
  if(m_pParent)
    parentCount = m_pParent->IncrementOutstandingThreadCount();

  retVal.reset(
    (Object*)1,
    [this, self, parentCount](Object*) {
      // Object being destroyed, notify all recipients
      boost::lock_guard<boost::mutex> lk(m_stateBlock->m_lock);

      // Unfortunately, this destructor callback is made before weak pointers are
      // invalidated, which requires that we manually reset the outstanding count
      m_outstanding.reset();

      // Wake everyone up
      m_stateBlock->m_stateChanged.notify_all();
    }
  );
  m_outstanding = retVal;
  return retVal;
}

void CoreContext::AddInternal(const AddInternalTraits& traits) {
  {
    boost::unique_lock<boost::mutex> lk(m_stateBlock->m_lock);

    // Validate that this addition does not generate an ambiguity:
    auto& v = m_typeMemos[typeid(*traits.pObject)];
    if(*v.m_value == traits.pObject)
      throw std::runtime_error("An attempt was made to add the same value to the same context more than once");
    if(*v.m_value)
      throw std::runtime_error("An attempt was made to add the same type to the same context more than once");

    // Add the new concrete type:
    m_concreteTypes.push_back(traits.value);

    // Insert each context element:
    if(traits.pContextMember)
      AddContextMember(traits.pContextMember);

    if(traits.pCoreRunnable)
      AddCoreRunnable(traits.pCoreRunnable);

    if(traits.pFilter)
      m_filters.push_back(traits.pFilter.get());

    if(traits.pBoltBase)
      AddBolt(traits.pBoltBase);

    // Notify any autowiring field that is currently waiting that we have a new member
    // to be considered.
    UpdateDeferredElements(std::move(lk), traits.pObject);
  }

  // Event receivers:
  if(traits.pRecvr) {
    JunctionBoxEntry<EventReceiver> entry(this, traits.pRecvr);

    // Add to our vector of local receivers first:
    (boost::lock_guard<boost::mutex>)m_stateBlock->m_lock,
    m_eventReceivers.insert(entry);

    // Recursively add to all junction box managers up the stack:
    AddEventReceiver(entry);
  }

  // Subscribers, if applicable:
  if(traits.subscriber)
    AddPacketSubscriber(traits.subscriber);

  // Signal listeners that a new object has been created
  GetGlobal()->Invoke(&AutowiringEvents::NewObject)(*this, *traits.pObject.get());
}

void CoreContext::FindByType(AnySharedPointer& reference) const {
  boost::lock_guard<boost::mutex> lk(m_stateBlock->m_lock);
  FindByTypeUnsafe(reference);
}

void CoreContext::FindByTypeUnsafe(AnySharedPointer& reference) const {
  const std::type_info& type = reference->type();

  // If we've attempted to search for this type before, we will return the value of the memo immediately:
  auto q = m_typeMemos.find(type);
  if(q != m_typeMemos.end()) {
    // We can copy over and return here
    reference = q->second.m_value;
    return;
  }

  // Resolve based on iterated dynamic casts for each concrete type:
  bool assigned = false;
  for(auto q = m_concreteTypes.begin(); q != m_concreteTypes.end(); q++) {
    if(!reference->try_assign(**q))
      // No match, try the next entry
      continue;

    if(assigned)
      // Resolution ambiguity, cannot proceed
      throw autowiring_error("An attempt was made to resolve a type which has multiple possible clients");

    // Update the found-flag:
    assigned = true;
  }

  // This entry was not formerly memoized.  Memoize unconditionally.
  m_typeMemos[type].m_value = reference;
}

std::shared_ptr<CoreContext> CoreContext::GetGlobal(void) {
  return std::static_pointer_cast<CoreContext, GlobalCoreContext>(GlobalCoreContext::Get());
}

std::vector<std::shared_ptr<BasicThread>> CoreContext::CopyBasicThreadList(void) const {
  std::vector<std::shared_ptr<BasicThread>> retVal;

  // It's safe to enumerate this list from outside of a protective lock because a linked list
  // has stable iterators, we do not delete entries from the interior of this list, and we only
  // add entries to the end of the list.
  for(auto q = m_threads.begin(); q != m_threads.end(); q++){
    BasicThread* thread = dynamic_cast<BasicThread*>(*q);
    if (thread)
      retVal.push_back((*thread).GetSelf<BasicThread>());
  }
  return retVal;
}

void CoreContext::Initiate(void) {
  {
    boost::lock_guard<boost::mutex> lk(m_stateBlock->m_lock);
    if(m_initiated)
      // Already running
      return;

    // Short-return if our stop flag has already been set:
    if(m_isShutdown)
      return;
    
    // Update flag value
    m_initiated = true;
  }

  if(m_pParent)
    // Start parent threads first
    m_pParent->Initiate();

  // Now we can add the event receivers we haven't been able to add because the context
  // wasn't yet started:
  AddEventReceivers(m_delayedEventReceivers.begin(), m_delayedEventReceivers.end());
  m_delayedEventReceivers.clear();
  m_junctionBoxManager->Initiate();

  // Reacquire the lock to prevent m_threads from being modified while we sit on it
  auto outstanding = IncrementOutstandingThreadCount();
  boost::lock_guard<boost::mutex> lk(m_stateBlock->m_lock);
  
  // Signal our condition variable
  m_stateBlock->m_stateChanged.notify_all();
  
  for(auto q : m_threads)
    q->Start(outstanding);
}

void CoreContext::InitiateCoreThreads(void) {
  Initiate();
}

void CoreContext::SignalShutdown(bool wait, ShutdownMode shutdownMode) {
  // Wipe out the junction box manager, notify anyone waiting on the state condition:
  {
    boost::lock_guard<boost::mutex> lk(m_stateBlock->m_lock);
    UnregisterEventReceivers();
    m_isShutdown = true;
    m_stateBlock->m_stateChanged.notify_all();
  }

  {
    // Teardown interleave assurance--all of these contexts will generally be destroyed
    // at the exit of this block, due to the behavior of SignalTerminate, unless exterior
    // context references (IE, related to snooping) exist.
    //
    // This is done in order to provide a stable collection that may be traversed during
    // teardown outside of a lock.
    std::vector<std::shared_ptr<CoreContext>> childrenInterleave;

    {
      // Tear down all the children.
      boost::lock_guard<boost::mutex> lk(m_stateBlock->m_lock);

      // Fill strong lock series in order to ensure proper teardown interleave:
      childrenInterleave.reserve(m_children.size());
      for(auto q = m_children.begin(); q != m_children.end(); q++) {
        auto childContext = q->lock();

        // Technically, it *is* possible for this weak pointer to be expired, even though
        // we're holding the lock.  This may happen if the context itself is exiting even
        // as we are processing SignalTerminate.  In that case, the child context in
        // question is blocking in its dtor lambda, waiting patiently until we're done,
        // at which point it will modify the m_children collection.
        if(!childContext)
          continue;

        // Add to the interleave so we can SignalTerminate in a controlled way.
        childrenInterleave.push_back(q->lock());
      }
    }

    // Now that we have a locked-down, immutable series, begin termination signalling:
    for(size_t i = childrenInterleave.size(); i--; )
      childrenInterleave[i]->SignalShutdown(wait);
  }

  // Pass notice to all child threads:
  bool graceful = shutdownMode == ShutdownMode::Graceful;
  for(t_threadList::iterator q = m_threads.begin(); q != m_threads.end(); ++q)
    (*q)->Stop(graceful);

  // Signal our condition variable
  m_stateBlock->m_stateChanged.notify_all();

  // Short-return if required:
  if(!wait)
    return;

  // Wait for the treads to finish before returning.
  for (t_threadList::iterator it = m_threads.begin(); it != m_threads.end(); ++it)
    (**it).Wait();
}

void CoreContext::Wait(void) {
  boost::unique_lock<boost::mutex> lk(m_stateBlock->m_lock);
  m_stateBlock->m_stateChanged.wait(lk, [this] {return m_isShutdown && this->m_outstanding.expired(); });
}

bool CoreContext::Wait(const boost::chrono::nanoseconds duration) {
  boost::unique_lock<boost::mutex> lk(m_stateBlock->m_lock);
  return m_stateBlock->m_stateChanged.wait_for(lk, duration, [this] {return m_isShutdown && this->m_outstanding.expired(); });
}

bool CoreContext::DelayUntilInitiated(void) {
  boost::unique_lock<boost::mutex> lk(m_stateBlock->m_lock);
  m_stateBlock->m_stateChanged.wait(lk, [this] {return m_initiated || m_isShutdown;});
  return !m_isShutdown;
}

std::shared_ptr<CoreContext> CoreContext::CurrentContext(void) {
  if(!s_curContext.get())
    return std::static_pointer_cast<CoreContext, GlobalCoreContext>(GetGlobalContext());

  std::shared_ptr<CoreContext>* retVal = s_curContext.get();
  assert(retVal);
  assert(*retVal);
  return *retVal;
}

void CoreContext::AddCoreRunnable(const std::shared_ptr<CoreRunnable>& ptr) {
  // Insert into the linked list of threads first:
  m_threads.push_front(ptr.get());

  if(m_initiated)
    // We're already running, this means we're late to the party and need to start _now_.
    ptr->Start(IncrementOutstandingThreadCount());

  if(m_isShutdown)
    // We're really late to the party, it's already over.  Make sure the thread's stop
    // overrides are called and that it transitions to a stopped state.
    ptr->Stop(false);
}

void CoreContext::AddBolt(const std::shared_ptr<BoltBase>& pBase) {
  for(auto cur = pBase->GetContextSigils(); *cur; cur++){
    m_nameListeners[**cur].push_back(pBase.get());
  }

  if(!*pBase->GetContextSigils())
    m_nameListeners[typeid(void)].push_back(pBase.get());
}

void CoreContext::AddAnchor(const std::type_info& ti) {
  (boost::lock_guard<boost::mutex>)m_stateBlock->m_lock,
  m_anchors.insert(ti);
}

void CoreContext::BuildCurrentState(void) {
  AutoGlobalContext glbl;
  glbl->Invoke(&AutowiringEvents::NewContext)(*this);
  
  std::unordered_set<Object*> allObjects;

  // ContextMembers and CoreRunnables
  for (auto member : m_contextMembers) {
    Object* obj = dynamic_cast<Object*>(member);
    if (obj && allObjects.find(obj)==allObjects.end()) {
      GetGlobal()->Invoke(&AutowiringEvents::NewObject)(*this, *obj);
      allObjects.insert(obj);
    }
  }

  //Exception Filters
  for (auto filter : m_filters) {
    Object* obj = dynamic_cast<Object*>(filter);
    if (obj && allObjects.find(obj)==allObjects.end()){
      GetGlobal()->Invoke(&AutowiringEvents::NewObject)(*this, *obj);
      allObjects.insert(obj);
    }
  }

  //Event Receivers
  for (auto receiver : m_eventReceivers) {
    Object* obj = dynamic_cast<Object*>(receiver.m_ptr.get());
    if (obj && allObjects.find(obj)==allObjects.end()) {
      GetGlobal()->Invoke(&AutowiringEvents::NewObject)(*this, *obj);
      allObjects.insert(obj);
    }
  }

  boost::lock_guard<boost::mutex> lk(m_stateBlock->m_lock);
  for(auto c : m_children) {
    auto cur = c.lock();
    if(!cur)
      continue;

    // Recurse into the child instance:
    cur->BuildCurrentState();
  }
}

void CoreContext::CancelAutowiringNotification(DeferrableAutowiring* pDeferrable) {
  boost::lock_guard<boost::mutex> lk(m_stateBlock->m_lock);
  auto q = m_typeMemos.find(pDeferrable->GetType());
  if(q == m_typeMemos.end())
    return;

  // Always finalize this entry:
  auto strategy = pDeferrable->GetStrategy();
  if(strategy)
    strategy->Finalize(pDeferrable);

  // Stores the immediate predecessor of the node we will linearly scan for in our
  // linked list.
  DeferrableAutowiring* prior = nullptr;

  // Now remove the entry from the list:
  // NOTE:  If a performance bottleneck is tracked to here, the solution is to use
  // a doubly-linked list.
  for(auto cur = q->second.pFirst; cur && cur != pDeferrable; prior = cur, cur = cur->GetFlink())
    if(!cur)
      // Ran off the end of the list, nothing we can do here
      return;

  if(prior)
    // Erase the entry by using link elision:
    prior->SetFlink(pDeferrable->GetFlink());

  if(pDeferrable == q->second.pFirst)
    // Current deferrable is at the head, update the flink:
    q->second.pFirst = pDeferrable->GetFlink();
}

void CoreContext::Dump(std::ostream& os) const {
  boost::lock_guard<boost::mutex> lk(m_stateBlock->m_lock);
  for(auto q = m_typeMemos.begin(); q != m_typeMemos.end(); q++) {
    os << q->first.name();
    const void* pObj = q->second.m_value->ptr();
    if(pObj)
      os << " 0x" << hex << pObj;
    os << endl;
  }

  for(auto q = m_threads.begin(); q != m_threads.end(); q++) {
    BasicThread* pThread = dynamic_cast<BasicThread*>(*q);
    if (!pThread) continue;
    
    const char* name = pThread->GetName();
    os << "Thread " << pThread << " " << (name ? name : "(no name)") << std::endl;
  }
}

void ShutdownCurrentContext(void) {
  CoreContext::CurrentContext()->SignalShutdown();
}

void CoreContext::UnregisterEventReceivers(void) {
  // Release all event receivers originating from this context:
  for(auto q : m_eventReceivers)
    m_junctionBoxManager->RemoveEventReceiver(q);

  // Notify our parent (if we have one) that our event receivers are going away:
  if(m_pParent) {
    m_pParent->RemoveEventReceivers(m_eventReceivers.begin(), m_eventReceivers.end());

    AnySharedPointerT<AutoPacketFactory> pf;
    FindByTypeUnsafe(pf);
    if(pf)
      m_pParent->RemovePacketSubscribers(pf->as<AutoPacketFactory>()->GetSubscriberVector());
  }

  // Wipe out all collections so we don't try to free these multiple times:
  m_eventReceivers.clear();
}

void CoreContext::BroadcastContextCreationNotice(const std::type_info& sigil) const {
  auto q = m_nameListeners.find(sigil);
  if(q != m_nameListeners.end()) {
    // Iterate through all listeners:
    const auto& list = q->second;
    for(auto q = list.begin(); q != list.end(); q++)
      (**q).ContextCreated();
  }

  // In the case of an anonymous sigil type, we do not notify the all-types
  // listeners a second time.
  if(sigil != typeid(void)) {
    q = m_nameListeners.find(typeid(void));
    if(q != m_nameListeners.end())
      for(auto cur : q->second)
        cur->ContextCreated();
  }

  // Notify the parent next:
  if(m_pParent)
    m_pParent->BroadcastContextCreationNotice(sigil);
}

void CoreContext::UpdateDeferredElements(boost::unique_lock<boost::mutex>&& lk, const std::shared_ptr<Object>& entry) {
  // Collection of satisfiable lists:
  std::vector<std::pair<const DeferrableUnsynchronizedStrategy*, DeferrableAutowiring*>> satisfiable;

  // Notify any autowired field whose autowiring was deferred
  std::stack<DeferrableAutowiring*> stk;
  for(auto& cur : m_typeMemos) {
    auto& value = cur.second;

    if(value.m_value)
      // This entry is already satisfied, no need to process it
      continue;

    // Determine whether the current candidate element satisfies the autowiring we are considering.
    // This is done internally via a dynamic cast on the interface type for which this polymorphic
    // base type was constructed.
    if(!value.m_value->try_assign(entry))
      continue;

    // Now we need to take on the responsibility of satisfying this deferral.  We will do this by
    // nullifying the flink, and by ensuring that the memo is satisfied at the point where we
    // release the lock.
    stk.push(value.pFirst);
    value.pFirst = nullptr;

    // Finish satisfying the remainder of the chain while we hold the lock:
    while(!stk.empty()) {
      auto top = stk.top();
      stk.pop();

      for(auto* pNext = top; pNext; pNext = pNext->GetFlink()) {
        pNext->SatisfyAutowiring(value.m_value->shared_ptr());

        // See if there's another chain we need to process:
        auto child = pNext->ReleaseDependentChain();
        if(child)
          stk.push(child);

        // Not everyone needs to be finalized.  The entities that don't require finalization
        // are identified by an empty strategy, and we just skip them.
        auto strategy = pNext->GetStrategy();
        if(strategy)
          satisfiable.push_back(
            std::make_pair(strategy, pNext)
          );
      }
    }
  }

  // Give children a chance to also update their deferred elements:
  for(auto q = m_children.begin(); q != m_children.end(); q++) {
    // Hold reference to prevent this iterator from becoming invalidated:
    auto ctxt = q->lock();
    if(!ctxt)
      continue;

    // Reverse lock before satisfying children:
    lk.unlock();
    ctxt->UpdateDeferredElements(
      boost::unique_lock<boost::mutex>(ctxt->m_stateBlock->m_lock),
      entry
    );
    lk.lock();
  }
  lk.unlock();

  // Run through everything else and finalize it all:
  for(auto cur : satisfiable)
    cur.first->Finalize(cur.second);
}

void CoreContext::AddEventReceiver(JunctionBoxEntry<EventReceiver> entry) {
  {
    boost::lock_guard<boost::mutex> lk(m_stateBlock->m_lock);
    if (!m_initiated) {
      // Delay adding receiver until context is initialized
      m_delayedEventReceivers.insert(entry);
      return;
    }
  }

  m_junctionBoxManager->AddEventReceiver(entry);

  // Delegate ascending resolution, where possible.  This ensures that the parent context links
  // this event receiver to compatible senders in the parent context itself.
  if(m_pParent)
    m_pParent->AddEventReceiver(entry);
}


template<class iter>
void CoreContext::AddEventReceivers(iter first, iter last) {
  // Must be initiated
  assert(m_initiated);
  
  for(auto q = first; q != last; q++)
    m_junctionBoxManager->AddEventReceiver(*q);
  
  // Delegate ascending resolution, where possible.  This ensures that the parent context links
  // this event receiver to compatible senders in the parent context itself.
  if(m_pParent)
    m_pParent->AddEventReceivers(first, last);
}

void CoreContext::RemoveEventReceivers(t_rcvrSet::const_iterator first, t_rcvrSet::const_iterator last) {
  for(auto q = first; q != last; q++)
    m_junctionBoxManager->RemoveEventReceiver(*q);

  // Detour to the parent collection (if necessary)
  if(m_pParent)
    m_pParent->RemoveEventReceivers(first, last);
}

<<<<<<< HEAD
void CoreContext::UnsnoopEvents(Object* oSnooper, const JunctionBoxEntry<EventReceiver>& receiver) {
  (boost::lock_guard<boost::mutex>)m_stateBlock->m_lock,
  m_delayedEventReceivers.erase(receiver);
  
  auto cur = this;
  do {
    // Always remove from this junction box manager:
    cur->m_junctionBoxManager->RemoveEventReceiver(receiver);

    // Traverse up to the parent:
    cur = cur->m_pParent.get();
  }
  while(
    cur &&
    !cur->m_eventReceivers.count(receiver) &&
    !cur->m_snoopers.count(oSnooper)
  );
=======
void CoreContext::UnsnoopEvents(Object* snooper, const JunctionBoxEntry<EventReceiver>& receiver) {
  m_junctionBoxManager->RemoveEventReceiver(receiver);
  
  // Decide if we should unsnoop the parent
  bool shouldRemove = m_pParent &&
                      ((boost::lock_guard<boost::mutex>)m_pParent->m_lock, true) &&
                      m_pParent->m_eventReceivers.find(receiver) == m_pParent->m_eventReceivers.end() &&
                      m_pParent->m_snoopers.find(snooper) == m_pParent->m_snoopers.end();
  
  if (shouldRemove)
    m_pParent->UnsnoopEvents(snooper, receiver);
>>>>>>> 2ae3181a
}

void CoreContext::FilterException(void) {
  bool handled = false;
  for(auto q = m_filters.begin(); q != m_filters.end(); q++)
    try {
      (*q)->Filter(
        [] {
          std::rethrow_exception(std::current_exception());
        }
      );
      handled = true;
    } catch(...) {
      // Do nothing
    }

  // Pass to parent if one exists:
  if(m_pParent) {
    try {
      // See if the parent wants to handle this exception:
      m_pParent->FilterException();

      // Parent handled it, we're good to go
      return;
    } catch(...) {
    }
  }

  // Rethrow if unhandled:
  if(!handled)
    std::rethrow_exception(std::current_exception());
}

void CoreContext::FilterFiringException(const JunctionBoxBase* pProxy, EventReceiver* pRecipient) {
  auto rethrower = [] () {
    std::rethrow_exception(std::current_exception());
  };

  // Filter in order:
  for(CoreContext* pCur = this; pCur; pCur = pCur->GetParentContext().get())
    for(auto q = pCur->m_filters.begin(); q != pCur->m_filters.end(); q++)
      try {
        (*q)->Filter(rethrower, pProxy, pRecipient);
      } catch(...) {
        // Do nothing, filter didn't want to filter this exception
      }
}

std::shared_ptr<AutoPacketFactory> CoreContext::GetPacketFactory(void) {
  std::shared_ptr<AutoPacketFactory> pf;
  FindByType(pf);
  if(!pf)
    pf = Inject<AutoPacketFactory>();
  return pf;
}

void CoreContext::AddDeferred(const AnySharedPointer& reference, DeferrableAutowiring* deferrable)
{
  boost::lock_guard<boost::mutex> lk(m_stateBlock->m_lock);

  // Determine whether a type memo exists right now for the thing we're trying to defer.  If it doesn't
  // exist, we need to inject one in order to allow deferred satisfaction to know what kind of type we
  // are trying to satisfy at this point.
  size_t found = m_typeMemos.count(reference->type());

  if(!found)
    // Slot not presently initialized, need to initialize it:
    m_typeMemos[reference->type()].m_value = reference;

  // Obtain the entry (potentially a second time):
  MemoEntry& entry = m_typeMemos[reference->type()];

  // Chain forward the linked list:
  deferrable->SetFlink(entry.pFirst);
  entry.pFirst = deferrable;
}

void CoreContext::InsertSnooper(std::shared_ptr<Object> snooper) {
  (boost::lock_guard<boost::mutex>)m_stateBlock->m_lock,
    m_snoopers.insert(snooper.get());
}

void CoreContext::RemoveSnooper(std::shared_ptr<Object> snooper) {
  (boost::lock_guard<boost::mutex>)m_stateBlock->m_lock,
  m_snoopers.erase(snooper.get());
}

void CoreContext::AddContextMember(const std::shared_ptr<ContextMember>& ptr) {
  // Always add to the set of context members
  m_contextMembers.push_back(ptr.get());
}

void CoreContext::AddPacketSubscriber(const AutoPacketSubscriber& rhs) {
  GetPacketFactory()->AddSubscriber(rhs);
  if(m_pParent)
    m_pParent->AddPacketSubscriber(rhs);
}

void CoreContext::UnsnoopAutoPacket(const AddInternalTraits& traits) {
  GetPacketFactory()->RemoveSubscriber(traits.type);
  
  // Decide if we should unsnoop the parent
  bool shouldRemove = m_pParent &&
                      ((boost::lock_guard<boost::mutex>)m_pParent->m_lock, true) &&
                      m_pParent->m_snoopers.find(traits.pObject.get()) == m_pParent->m_snoopers.end();
  
  // Check if snooper is a member of the parent
  if (shouldRemove)
    m_pParent->UnsnoopAutoPacket(traits);
}

void CoreContext::RemovePacketSubscribers(const std::vector<AutoPacketSubscriber> &subscribers) {
  // Notify the parent that it will have to remove these subscribers as well
  if(m_pParent)
    m_pParent->RemovePacketSubscribers(subscribers);

  // Remove subscribers from our factory AFTER the parent eviction has taken place
  AnySharedPointerT<AutoPacketFactory> pf;
  FindByTypeUnsafe(pf);
  if(pf)
    pf->as<AutoPacketFactory>()->RemoveSubscribers(subscribers.begin(), subscribers.end());
}

std::ostream& operator<<(std::ostream& os, const CoreContext& rhs) {
  rhs.Dump(os);
  return os;
}

void CoreContext::DebugPrintCurrentExceptionInformation() {
  try {
    std::rethrow_exception(std::current_exception());
  } catch(std::exception& ex) {
    std::cerr << ex.what() << std::endl;
  } catch(...) {
    // Nothing can be done, we don't know what exception type this is.
  }
}

std::shared_ptr<CoreContext> CoreContext::SetCurrent(void) {
  std::shared_ptr<CoreContext> newCurrent = this->shared_from_this();

  if(!newCurrent)
    throw std::runtime_error("Attempted to make a CoreContext current from a CoreContext ctor");

  std::shared_ptr<CoreContext> retVal = CoreContext::CurrentContext();
  s_curContext.reset(new std::shared_ptr<CoreContext>(newCurrent));
  return retVal;
}

void CoreContext::EvictCurrent(void) {
  s_curContext.reset();
}<|MERGE_RESOLUTION|>--- conflicted
+++ resolved
@@ -684,8 +684,7 @@
     m_pParent->RemoveEventReceivers(first, last);
 }
 
-<<<<<<< HEAD
-void CoreContext::UnsnoopEvents(Object* oSnooper, const JunctionBoxEntry<EventReceiver>& receiver) {
+void CoreContext::UnsnoopEvents(Object* snooper, const JunctionBoxEntry<EventReceiver>& receiver) {
   (boost::lock_guard<boost::mutex>)m_stateBlock->m_lock,
   m_delayedEventReceivers.erase(receiver);
   
@@ -702,19 +701,6 @@
     !cur->m_eventReceivers.count(receiver) &&
     !cur->m_snoopers.count(oSnooper)
   );
-=======
-void CoreContext::UnsnoopEvents(Object* snooper, const JunctionBoxEntry<EventReceiver>& receiver) {
-  m_junctionBoxManager->RemoveEventReceiver(receiver);
-  
-  // Decide if we should unsnoop the parent
-  bool shouldRemove = m_pParent &&
-                      ((boost::lock_guard<boost::mutex>)m_pParent->m_lock, true) &&
-                      m_pParent->m_eventReceivers.find(receiver) == m_pParent->m_eventReceivers.end() &&
-                      m_pParent->m_snoopers.find(snooper) == m_pParent->m_snoopers.end();
-  
-  if (shouldRemove)
-    m_pParent->UnsnoopEvents(snooper, receiver);
->>>>>>> 2ae3181a
 }
 
 void CoreContext::FilterException(void) {
