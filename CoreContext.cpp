--- conflicted
+++ resolved
@@ -296,13 +296,6 @@
   CoreContext::CurrentContext()->SignalShutdown();
 }
 
-<<<<<<< HEAD
-void ShutdownCurrentContext(void) {
-  CoreContext::CurrentContext()->SignalShutdown();
-}
-
-=======
->>>>>>> f4e0d9df
 void CoreContext::UnregisterEventReceivers(void) {
   // Release all event receivers originating from this context:
   m_junctionBoxManager->RemoveEventReceivers(m_eventReceivers.begin(), m_eventReceivers.end());
@@ -374,17 +367,10 @@
 void CoreContext::AddEventReceiver(JunctionBoxEntry<EventReceiver> receiver) {
   {
     boost::lock_guard<boost::mutex> lk(m_lock);
-<<<<<<< HEAD
-    m_eventReceivers.insert(pRecvr);
-  }
-  
-  m_junctionBoxManager->AddEventReceiver(pRecvr);
-=======
     m_eventReceivers.insert(receiver);
   }
   
   m_junctionBoxManager->AddEventReceiver(receiver);
->>>>>>> f4e0d9df
 
   // Delegate ascending resolution, where possible.  This ensures that the parent context links
   // this event receiver to compatible senders in the parent context itself.
@@ -392,11 +378,7 @@
     m_pParent->AddEventReceiver(receiver);
 }
 
-<<<<<<< HEAD
-void CoreContext::RemoveEventReceiver(std::shared_ptr<EventReceiver> pRecvr) {
-=======
 void CoreContext::RemoveEventReceiver(JunctionBoxEntry<EventReceiver> pRecvr) {
->>>>>>> f4e0d9df
   {
     boost::lock_guard<boost::mutex> lk(m_lock);
     m_eventReceivers.erase(pRecvr);
