--- conflicted
+++ resolved
@@ -109,17 +109,10 @@
   }
 
   // Create the child context
-<<<<<<< HEAD
-  CoreContext* pContext = new CoreContext(shared_from_this());
-  if(m_useOwnershipValidator)
-    pContext->EnforceSimpleOwnership();
-
-=======
   CoreContext* pContext = new CoreContext(shared_from_this(), sigil);
   if(m_useOwnershipValidator)
     pContext->EnforceSimpleOwnership();
   
->>>>>>> c3e06404
   // Create the shared pointer for the context--do not add the context to itself,
   // this creates a dangerous cyclic reference.
   std::shared_ptr<CoreContext> retVal(
@@ -344,37 +337,6 @@
     ctxt->UpdateDeferredElements();
     lk.lock();
   }
-}
-
-void CoreContext::AddEventReceiver(std::shared_ptr<EventReceiver> pRecvr) {
-  {
-    // Add to our local collection:
-    boost::lock_guard<boost::mutex> lk(m_lock);
-    m_eventReceivers.insert(pRecvr);
-
-    // Scan the list of compatible senders:
-    for(auto q = m_proxies.begin(); q != m_proxies.end(); q++)
-      *q->second += pRecvr;
-  }
-
-  // Delegate ascending resolution, where possible.  This ensures that the parent context links
-  // this event receiver to compatible senders in the parent context itself.
-  if(m_pParent)
-    m_pParent->AddEventReceiver(pRecvr);
-}
-
-void CoreContext::RemoveEventReceiver(std::shared_ptr<EventReceiver> pRecvr) {
-  // Remove from the local collection
-  (boost::lock_guard<boost::mutex>)m_lock,
-  m_eventReceivers.erase(pRecvr);
-
-  // Notify all compatible senders that we're going away:
-  for(auto q = m_proxies.begin(); q != m_proxies.end(); q++)
-    *q->second -= pRecvr;
-
-  // Delegate to the parent:
-  if(m_pParent)
-    m_pParent->RemoveEventReceiver(pRecvr);
 }
 
 void CoreContext::AddEventReceiver(std::shared_ptr<EventReceiver> pRecvr) {
