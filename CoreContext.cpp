// Copyright (c) 2010 - 2013 Leap Motion. All rights reserved. Proprietary and confidential.
#include "stdafx.h"
#include "CoreContext.h"
#include "CoreThread.h"
#include "AutoPacketFactory.h"
#include "AutoPacketListener.h"
#include "Autowired.h"
#include "BoltBase.h"
#include "GlobalCoreContext.h"
#include "MicroBolt.h"
#include <algorithm>
#include <memory>
#include <boost/thread/reverse_lock.hpp>
#include <boost/thread/tss.hpp>

using namespace std;

/// <summary>
/// A pointer to the current context, specific to the current thread.
/// </summary>
/// <remarks>
/// All threads have a current context, and this pointer refers to that current context.  If this value is null,
/// then the current context is the global context.  It's very important that threads not attempt to hold a reference
/// to the global context directly because it could change teardown order if the main thread sets the global context
/// as current.
/// </remarks>
boost::thread_specific_ptr<std::shared_ptr<CoreContext>> s_curContext;

CoreContext::CoreContext(std::shared_ptr<CoreContext> pParent, const std::type_info& sigil) :
  m_pParent(pParent),
  m_sigil(sigil),
  m_useOwnershipValidator(false),
  m_initiated(false),
  m_isShutdown(false),
  m_junctionBoxManager(std::make_shared<JunctionBoxManager>()),
  m_packetFactory(std::make_shared<AutoPacketFactory>(GetJunctionBox<AutoPacketListener>()))
{
  assert(pParent.get() != this);
}

// Peer Context Constructor. Called interally by CreatePeer
CoreContext::CoreContext(std::shared_ptr<CoreContext> pParent, const std::type_info& sigil, std::shared_ptr<CoreContext> pPeer) :
  m_pParent(pParent),
  m_sigil(sigil),
  m_useOwnershipValidator(false),
  m_junctionBoxManager(pPeer->m_junctionBoxManager),
  m_packetFactory(pPeer->m_packetFactory)
{}

CoreContext::~CoreContext(void) {
  // The s_curContext pointer holds a shared_ptr to this--if we're in a dtor, and our caller
  // still holds a reference to us, then we have a serious problem.
  assert(
    !s_curContext.get() ||
    !s_curContext.get()->use_count() ||
    s_curContext.get()->get() != this
  );

  // Notify all ContextMember instances that their parent is going away
  NotifyTeardownListeners();

  // Make sure events aren't happening anymore:
  UnregisterEventReceivers();

  // Tell all context members that we're tearing down:
  for(auto q = m_contextMembers.begin(); q != m_contextMembers.end(); q++)
    (**q).NotifyContextTeardown();
}

std::shared_ptr<Object> CoreContext::IncrementOutstandingThreadCount(void) {
  std::shared_ptr<Object> retVal = m_outstanding.lock();
  if(retVal)
    return retVal;

  auto self = shared_from_this();
  retVal.reset(
    (Object*)1,
    [this, self](Object*) {
      // Object being destroyed, notify all recipients
      boost::lock_guard<boost::mutex> lk(m_lock);

      // Unfortunately, this destructor callback is made before weak pointers are
      // invalidated, which requires that we manually reset the outstanding count
      m_outstanding.reset();

      // Wake everyone up
      m_stateChanged.notify_all();
    }
  );
  m_outstanding = retVal;
  return retVal;
}

void CoreContext::AddInternal(const AddInternalTraits& traits) {
  {
    boost::lock_guard<boost::mutex> lk(m_lock);

    // Validate that this addition does not generate an ambiguity:
    auto& v = m_concreteTypes[typeid(*traits.pObject)];
    if(*v == traits.pObject)
      throw std::runtime_error("An attempt was made to add the same value to the same context more than once");
    if(*v)
      throw std::runtime_error("An attempt was made to add the same type to the same context more than once");

    // Perform the insertion at the canonical type identity:
    v = traits.value;

    // Double-check that the type we just inserted passes sanity checks:
    assert(*v == traits.pObject);

    // Insert each context element:
    if(traits.pContextMember) {
      AddContextMember(traits.pContextMember);
      GetGlobal()->Invoke(&AutowiringEvents::NewContextMember)(*traits.pContextMember);
    }

    if(traits.pCoreRunnable) {
      AddCoreRunnable(traits.pCoreRunnable);
      GetGlobal()->Invoke(&AutowiringEvents::NewCoreRunnable)(*traits.pCoreRunnable);
    }

    if(traits.pFilter) {
      m_filters.insert(traits.pFilter.get());
      GetGlobal()->Invoke(&AutowiringEvents::NewExceptionFilter)(*this, *traits.pFilter);
    }

    if(traits.pBoltBase)
      AddBolt(traits.pBoltBase);
  }

  // Event receivers:
  if(traits.pRecvr) {
    AddEventReceiver(traits.pRecvr);
    GetGlobal()->Invoke(&AutowiringEvents::NewEventReceiver)(*this, *traits.pRecvr);
  }

  // Subscribers, if applicable:
  if(traits.subscriber)
    AddPacketSubscriber(traits.subscriber);

  // Notify any autowiring field that is currently waiting that we have a new member
  // to be considered.
  UpdateDeferredElements(traits.pObject);

  // Ownership validation, as appropriate
  // We do not attempt to pend validation for CoreRunnable instances, because a
  // CoreRunnable could potentially hold the final outstanding reference to this
  // context, and therefore may be responsible for this context's (and, transitively,
  // its own) destruction.
  if(m_useOwnershipValidator && !traits.pCoreRunnable)
    SimpleOwnershipValidator::PendValidation(std::weak_ptr<Object>(traits.pObject));
}

std::shared_ptr<CoreContext> CoreContext::GetGlobal(void) {
  return std::static_pointer_cast<CoreContext, GlobalCoreContext>(GlobalCoreContext::Get());
}

std::vector<std::shared_ptr<BasicThread>> CoreContext::CopyBasicThreadList(void) const {
  std::vector<std::shared_ptr<BasicThread>> retVal;

  // It's safe to enumerate this list from outside of a protective lock because a linked list
  // has stable iterators, we do not delete entries from the interior of this list, and we only
  // add entries to the end of the list.
  for(auto q = m_threads.begin(); q != m_threads.end(); q++){
    BasicThread* thread = dynamic_cast<BasicThread*>(*q);
    if (thread)
      retVal.push_back((*thread).GetSelf<BasicThread>());
  }
  return retVal;
}

void CoreContext::Initiate(void) {
  {
    boost::lock_guard<boost::mutex> lk(m_lock);
    if(m_initiated)
      // Already running
      return;

    // Short-return if our stop flag has already been set:
    if(m_isShutdown)
      return;
    
    // Update flag value
    m_initiated = true;
  }

  if(m_pParent)
    // Start parent threads first
    m_pParent->Initiate();
  
  AddDelayedEventReceivers(m_delayedEventReceivers.begin(), m_delayedEventReceivers.end());
  m_delayedEventReceivers.clear();
  m_junctionBoxManager->Initiate();

  // Reacquire the lock to prevent m_threads from being modified while we sit on it
  auto outstanding = IncrementOutstandingThreadCount();
  boost::lock_guard<boost::mutex> lk(m_lock);
  
  // Signal our condition variable
  m_stateChanged.notify_all();
  
  for(t_threadList::iterator q = m_threads.begin(); q != m_threads.end(); ++q)
    (*q)->Start(outstanding);
}

void CoreContext::InitiateCoreThreads(void) {
  Initiate();
}

void CoreContext::SignalShutdown(bool wait, ShutdownMode shutdownMode) {
  // Transition as soon as possible:
  m_isShutdown = true;

  // Wipe out the junction box manager:
  (boost::unique_lock<boost::mutex>)m_lock,
  UnregisterEventReceivers();

  {
    // Teardown interleave assurance--all of these contexts will generally be destroyed
    // at the exit of this block, due to the behavior of SignalTerminate, unless exterior
    // context references (IE, related to snooping) exist.
    //
    // This is done in order to provide a stable collection that may be traversed during
    // teardown outside of a lock.
    std::vector<std::shared_ptr<CoreContext>> childrenInterleave;

    {
      // Tear down all the children.
      boost::lock_guard<boost::mutex> lk(m_childrenLock);

      // Fill strong lock series in order to ensure proper teardown interleave:
      childrenInterleave.reserve(m_children.size());
      for(auto q = m_children.begin(); q != m_children.end(); q++) {
        auto childContext = q->lock();

        // Technically, it *is* possible for this weak pointer to be expired, even though
        // we're holding the lock.  This may happen if the context itself is exiting even
        // as we are processing SignalTerminate.  In that case, the child context in
        // question is blocking in its dtor lambda, waiting patiently until we're done,
        // at which point it will modify the m_children collection.
        if(!childContext)
          continue;

        // Add to the interleave so we can SignalTerminate in a controlled way.
        childrenInterleave.push_back(q->lock());
      }
    }

    // Now that we have a locked-down, immutable series, begin termination signalling:
    for(size_t i = childrenInterleave.size(); i--; )
      childrenInterleave[i]->SignalShutdown(wait);
  }

  // Pass notice to all child threads:
  bool graceful = shutdownMode == ShutdownMode::Graceful;
  for(t_threadList::iterator q = m_threads.begin(); q != m_threads.end(); ++q)
    (*q)->Stop(graceful);

  // Signal our condition variable
  m_stateChanged.notify_all();

  // Short-return if required:
  if(!wait)
    return;

  // Wait for the treads to finish before returning.
  for (t_threadList::iterator it = m_threads.begin(); it != m_threads.end(); ++it) {
    auto& cur = **it;

    // Wait for completion only if we're currently running.  The thread cannot be made active
    // at this point, because we're in teardown, and this makes it safe to elide the call to
    // wait if the thread has never been run yet.
    if(cur.IsRunning())
      cur.Wait();
  }
}

bool CoreContext::DelayUntilInitiated(void) {
  boost::unique_lock<boost::mutex> lk(m_lock);
  m_stateChanged.wait(lk, [this]{return m_initiated || m_isShutdown;});
  return !m_isShutdown;
}

std::shared_ptr<CoreContext> CoreContext::CurrentContext(void) {
  if(!s_curContext.get())
    return std::static_pointer_cast<CoreContext, GlobalCoreContext>(GetGlobalContext());

  std::shared_ptr<CoreContext>* retVal = s_curContext.get();
  assert(retVal);
  assert(*retVal);
  return *retVal;
}

void CoreContext::AddCoreRunnable(const std::shared_ptr<CoreRunnable>& ptr) {
  // Insert into the linked list of threads first:
  m_threads.push_front(ptr.get());

  if(m_initiated)
    // We're already running, this means we're late to the game and need to start _now_.
    ptr->Start(IncrementOutstandingThreadCount());
}

void CoreContext::AddBolt(const std::shared_ptr<BoltBase>& pBase) {
  GetGlobal()->Invoke(&AutowiringEvents::NewBolt)(*this, pBase);

  for(auto cur = pBase->GetContextSigils(); *cur; cur++)
    m_nameListeners[**cur].push_back(pBase.get());

  if(!*pBase->GetContextSigils())
    m_allNameListeners.push_back(pBase.get());
}

void CoreContext::BuildCurrentState(void) {
  GetGlobal()->Invoke(&AutowiringEvents::NewContext)(*this);

  //ContextMembers and CoreRunnables
  for (auto member = m_contextMembers.begin(); member != m_contextMembers.end(); ++member) {
    CoreRunnable* thread = dynamic_cast<CoreRunnable*>(*member);
    thread?
      GetGlobal()->Invoke(&AutowiringEvents::NewCoreRunnable)(*thread) :
      GetGlobal()->Invoke(&AutowiringEvents::NewContextMember)(**member);
  }

  //Exception Filters
  for (auto filter = m_filters.begin(); filter != m_filters.end(); ++filter) {
    GetGlobal()->Invoke(&AutowiringEvents::NewExceptionFilter)(*this, **filter);
  }

  //Event Receivers
  for (auto receiver = m_eventReceivers.begin(); receiver != m_eventReceivers.end(); ++receiver) {
    GetGlobal()->Invoke(&AutowiringEvents::NewEventReceiver)(*this, *receiver->m_ptr);
  }

  boost::lock_guard<boost::mutex> lk(m_childrenLock);
  for (auto c = m_children.begin(); c != m_children.end(); ++c) {
    c->lock()->BuildCurrentState();
  }
}

void CoreContext::CancelAutowiringNotification(DeferrableAutowiring* pDeferrable) {
  boost::lock_guard<boost::mutex> lk(m_lock);
  auto q = m_deferred.find(pDeferrable->GetType());
  if(q == m_deferred.end())
    return;

  // Always finalize this entry:
  pDeferrable->Finalize();

  // Stores the immediate predecessor of the node we will linearly scan for in our
  // linked list.
  DeferrableAutowiring* prior = nullptr;

  // Now remove the entry from the list:
  // NOTE:  If a performance bottleneck is tracked to here, the solution is to use
  // a doubly-linked list.
  for(auto cur = q->second; cur != pDeferrable; prior = cur, cur = cur->GetFlink())
    if(!cur)
      // Ran off the end of the list, nothing we can do here
      return;

  if(prior)
    // Erase the entry by using link elision:
    prior->SetFlink(pDeferrable->GetFlink());
  if(pDeferrable->GetFlink())
    // Just update the head at this entry
    q->second = pDeferrable->GetFlink();
  else
    // Erase the entire list, the list is now empty:
    m_deferred.erase(q);
}

void CoreContext::Dump(std::ostream& os) const {
  boost::lock_guard<boost::mutex> lk(m_lock);
  for(auto q = m_concreteTypes.begin(); q != m_concreteTypes.end(); q++) {
    os << q->first.name();
    const void* pObj = q->second;
    if(pObj)
      os << " 0x" << hex << pObj;
    os << endl;
  }

  for(auto q = m_threads.begin(); q != m_threads.end(); q++) {
    BasicThread* pThread = dynamic_cast<BasicThread*>(*q);
    if (!pThread) continue;
    
    const char* name = pThread->GetName();
    os << "Thread " << pThread << " " << (name ? name : "(no name)") << std::endl;
  }
}

void ShutdownCurrentContext(void) {
  CoreContext::CurrentContext()->SignalShutdown();
}

void CoreContext::UnregisterEventReceivers(void) {
  // Release all event receivers originating from this context:
  m_junctionBoxManager->RemoveEventReceivers(m_eventReceivers.begin(), m_eventReceivers.end());

  // Notify our parent (if we have one) that our event receivers are going away:
  if(m_pParent) {
    m_pParent->RemoveEventReceivers(m_eventReceivers.begin(), m_eventReceivers.end());
    m_pParent->RemovePacketSubscribers(m_packetFactory->GetSubscriberVector());
  }

  // Wipe out all collections so we don't try to free these multiple times:
  m_eventReceivers.clear();
}

void CoreContext::BroadcastContextCreationNotice(const std::type_info& sigil) const {
  auto q = m_nameListeners.find(sigil);
  if(q != m_nameListeners.end()) {
    // Iterate through all listeners:
    const auto& list = q->second;
    for(auto q = list.begin(); q != list.end(); q++)
      (**q).ContextCreated();
  }

  for (auto i = m_allNameListeners.begin(); i != m_allNameListeners.end(); ++i) {
    (**i).ContextCreated();
  }

  // Notify the parent next:
  if(m_pParent)
    m_pParent->BroadcastContextCreationNotice(sigil);
}

void CoreContext::UpdateDeferredElements(const std::shared_ptr<Object>& entry) {
  // Collection of satisfiable lists:
  std::vector<DeferrableAutowiring*> satisfiable;

  // Notify any autowired field whose autowiring was deferred
  {
    boost::lock_guard<boost::mutex> lk(m_lock);
    for(auto q = m_deferred.begin(); q != m_deferred.end();) {
      auto& cur = q->second;

      if((*cur).TrySatisfyAutowiring(entry)) {
        // If the first entry is satisfiable then ALL entries are satisfiable
        // Move all entries into our satisfiable collection and run them later
#if STL11_ALLOWED
        satisfiable.emplace_back(cur);
#else
        satisfiable.push_back(cur);
#endif
        q = m_deferred.erase(q);
      }
      else
        q++;
    }
  }

  for(auto listHead : satisfiable) {
    // First entry needs custom finalization and will be used as a witness:
    listHead->Finalize();
    
    // Run through everything else and finalize it all:
    for(auto* pCur = listHead->GetFlink(); pCur; pCur = pCur->GetFlink())
      pCur->SatisfyAutowiring(*listHead);
  }

  // Give children a chance to also update their deferred elements:
  boost::unique_lock<boost::mutex> lk(m_childrenLock);
  for(auto q = m_children.begin(); q != m_children.end(); q++) {
    // Hold reference to prevent this iterator from becoming invalidated:
    auto ctxt = q->lock();
    if(!ctxt)
      continue;

    // Reverse lock before satisfying children:
    lk.unlock();
    ctxt->UpdateDeferredElements(entry);
    lk.lock();
  }
}

void CoreContext::AddEventReceiver(JunctionBoxEntry<EventReceiver> receiver) {
  {
    boost::lock_guard<boost::mutex> lk(m_lock);
    
    if (!m_initiated) { //Delay adding receiver until context in initialized;
      m_delayedEventReceivers.insert(receiver);
      return;
    }
  }

  m_junctionBoxManager->AddEventReceiver(receiver);

  // Delegate ascending resolution, where possible.  This ensures that the parent context links
  // this event receiver to compatible senders in the parent context itself.
  if(m_pParent)
    m_pParent->AddEventReceiver(receiver);
}

void CoreContext::AddDelayedEventReceivers(t_rcvrSet::const_iterator first, t_rcvrSet::const_iterator last) {
  assert(m_initiated); //Must be initiated
  
  m_junctionBoxManager->AddEventReceivers(first, last);
  
  // Delegate ascending resolution, where possible.  This ensures that the parent context links
  // this event receiver to compatible senders in the parent context itself.
  if(m_pParent)
    m_pParent->AddDelayedEventReceivers(first, last);
}


void CoreContext::RemoveEventReceiver(JunctionBoxEntry<EventReceiver> pRecvr) {
  {
    boost::lock_guard<boost::mutex> lk(m_lock);
    m_eventReceivers.erase(pRecvr);
  }

  m_junctionBoxManager->RemoveEventReceiver(pRecvr);

  // Delegate to the parent:
  if(m_pParent)
    m_pParent->RemoveEventReceiver(pRecvr);
}

void CoreContext::RemoveEventReceivers(t_rcvrSet::const_iterator first, t_rcvrSet::const_iterator last) {
  {
    boost::lock_guard<boost::mutex> lk(m_lock);
    for(auto q = first; q != last; q++)
      m_eventReceivers.erase(*q);
  }

  m_junctionBoxManager->RemoveEventReceivers(first, last);

  // Detour to the parent collection (if necessary)
  if(m_pParent)
    m_pParent->RemoveEventReceivers(first, last);
}

void CoreContext::FilterException(void) {
  bool handled = false;
  for(auto q = m_filters.begin(); q != m_filters.end(); q++)
    try {
      (*q)->Filter(
        [] {
          std::rethrow_exception(std::current_exception());
        }
      );
      handled = true;
    } catch(...) {
      // Do nothing
    }

  // Pass to parent if one exists:
  if(m_pParent) {
    try {
      // See if the parent wants to handle this exception:
      m_pParent->FilterException();

      // Parent handled it, we're good to go
      return;
    } catch(...) {
    }
  }

  // Rethrow if unhandled:
  if(!handled)
    std::rethrow_exception(std::current_exception());
}

void CoreContext::FilterFiringException(const JunctionBoxBase* pProxy, EventReceiver* pRecipient) {
  auto rethrower = [] () {
    std::rethrow_exception(std::current_exception());
  };

  // Filter in order:
  for(CoreContext* pCur = this; pCur; pCur = pCur->GetParentContext().get())
    for(auto q = pCur->m_filters.begin(); q != pCur->m_filters.end(); q++)
      try {
        (*q)->Filter(rethrower, pProxy, pRecipient);
      } catch(...) {
        // Do nothing, filter didn't want to filter this exception
      }
}

void CoreContext::AddContextMember(const std::shared_ptr<ContextMember>& ptr) {
  // Reflexive assignment:
  ptr->m_self = ptr;

  // Always add to the set of context members
  m_contextMembers.insert(ptr.get());
}

void CoreContext::AddPacketSubscriber(const AutoPacketSubscriber& rhs) {
  m_packetFactory->AddSubscriber(rhs);
  if(m_pParent)
    m_pParent->AddPacketSubscriber(rhs);
}

void CoreContext::RemovePacketSubscribers(const std::vector<AutoPacketSubscriber> &subscribers) {
  // Notify the parent that it will have to remove these subscribers as well
  if(m_pParent)
    m_pParent->RemovePacketSubscribers(subscribers);
<<<<<<< HEAD
  }

  m_packetFactory->RemoveSubscribers(subscribers.begin(), subscribers.end());
}
=======
>>>>>>> 6ffc983a

  // Remove subscribers from our factory AFTER the parent eviction has taken place
  m_packetFactory->RemoveSubscribers(subscribers.begin(), subscribers.end());
}

std::ostream& operator<<(std::ostream& os, const CoreContext& rhs) {
  rhs.Dump(os);
  return os;
}

void CoreContext::DebugPrintCurrentExceptionInformation() {
  try {
    std::rethrow_exception(std::current_exception());
  } catch(std::exception& ex) {
    std::cerr << ex.what() << std::endl;
  } catch(...) {
    // Nothing can be done, we don't know what exception type this is.
  }
}

std::shared_ptr<CoreContext> CoreContext::SetCurrent(void) {
  std::shared_ptr<CoreContext> newCurrent = this->shared_from_this();

  if(!newCurrent)
    throw std::runtime_error("Attempted to make a CoreContext current from a CoreContext ctor");

  std::shared_ptr<CoreContext> retVal = CoreContext::CurrentContext();
  s_curContext.reset(new std::shared_ptr<CoreContext>(newCurrent));
  return retVal;
}

void CoreContext::EvictCurrent(void) {
  s_curContext.reset();
}<|MERGE_RESOLUTION|>--- conflicted
+++ resolved
@@ -179,7 +179,7 @@
     // Short-return if our stop flag has already been set:
     if(m_isShutdown)
       return;
-    
+
     // Update flag value
     m_initiated = true;
   }
@@ -187,7 +187,7 @@
   if(m_pParent)
     // Start parent threads first
     m_pParent->Initiate();
-  
+
   AddDelayedEventReceivers(m_delayedEventReceivers.begin(), m_delayedEventReceivers.end());
   m_delayedEventReceivers.clear();
   m_junctionBoxManager->Initiate();
@@ -195,10 +195,10 @@
   // Reacquire the lock to prevent m_threads from being modified while we sit on it
   auto outstanding = IncrementOutstandingThreadCount();
   boost::lock_guard<boost::mutex> lk(m_lock);
-  
+
   // Signal our condition variable
   m_stateChanged.notify_all();
-  
+
   for(t_threadList::iterator q = m_threads.begin(); q != m_threads.end(); ++q)
     (*q)->Start(outstanding);
 }
@@ -382,7 +382,7 @@
   for(auto q = m_threads.begin(); q != m_threads.end(); q++) {
     BasicThread* pThread = dynamic_cast<BasicThread*>(*q);
     if (!pThread) continue;
-    
+
     const char* name = pThread->GetName();
     os << "Thread " << pThread << " " << (name ? name : "(no name)") << std::endl;
   }
@@ -452,7 +452,7 @@
   for(auto listHead : satisfiable) {
     // First entry needs custom finalization and will be used as a witness:
     listHead->Finalize();
-    
+
     // Run through everything else and finalize it all:
     for(auto* pCur = listHead->GetFlink(); pCur; pCur = pCur->GetFlink())
       pCur->SatisfyAutowiring(*listHead);
@@ -476,7 +476,7 @@
 void CoreContext::AddEventReceiver(JunctionBoxEntry<EventReceiver> receiver) {
   {
     boost::lock_guard<boost::mutex> lk(m_lock);
-    
+
     if (!m_initiated) { //Delay adding receiver until context in initialized;
       m_delayedEventReceivers.insert(receiver);
       return;
@@ -493,9 +493,9 @@
 
 void CoreContext::AddDelayedEventReceivers(t_rcvrSet::const_iterator first, t_rcvrSet::const_iterator last) {
   assert(m_initiated); //Must be initiated
-  
+
   m_junctionBoxManager->AddEventReceivers(first, last);
-  
+
   // Delegate ascending resolution, where possible.  This ensures that the parent context links
   // this event receiver to compatible senders in the parent context itself.
   if(m_pParent)
@@ -594,13 +594,6 @@
   // Notify the parent that it will have to remove these subscribers as well
   if(m_pParent)
     m_pParent->RemovePacketSubscribers(subscribers);
-<<<<<<< HEAD
-  }
-
-  m_packetFactory->RemoveSubscribers(subscribers.begin(), subscribers.end());
-}
-=======
->>>>>>> 6ffc983a
 
   // Remove subscribers from our factory AFTER the parent eviction has taken place
   m_packetFactory->RemoveSubscribers(subscribers.begin(), subscribers.end());
