--- conflicted
+++ resolved
@@ -56,19 +56,8 @@
   // Notify all ContextMember instances that their parent is going away
   NotifyTeardownListeners();
 
-<<<<<<< HEAD
-  // Release all event receivers originating from this context:
-  m_junctionBoxManager->RemoveEventReceivers(m_eventReceivers.begin(), m_eventReceivers.end());
-  
-  // Notify our parent (if we're still connected to the parent) that our event receivers are going away:
-  if(m_pParent) {
-    m_pParent->RemoveEventReceivers(m_eventReceivers.begin(), m_eventReceivers.end());
-    m_pParent->RemovePacketSubscribers(m_packetFactory->GetSubscriberVector());
-  }
-=======
   // Make sure events aren't happening anymore:
   UnregisterEventReceivers();
->>>>>>> aef73fe5
 
   // Tell all context members that we're tearing down:
   for(auto q = m_contextMembers.begin(); q != m_contextMembers.end(); q++)
@@ -297,13 +286,8 @@
 }
 
 void CoreContext::UnregisterEventReceivers(void) {
-  // Release all event sender links:
-  for(auto q = m_junctionBoxes.begin(); q != m_junctionBoxes.end(); q++)
-    (*q).second->ReleaseRefs();
-
-  // Eliminate all snoopers from our apprehended list of receivers:
-  for(auto q = m_snoopers.begin(); q != m_snoopers.end(); q++)
-    m_eventReceivers.erase(*q);
+  // Release all event receivers originating from this context:
+  m_junctionBoxManager->RemoveEventReceivers(m_eventReceivers.begin(), m_eventReceivers.end());
 
   // Notify our parent (if we have one) that our event receivers are going away:
   if(m_pParent) {
@@ -312,8 +296,6 @@
   }
 
   // Wipe out all collections so we don't try to free these multiple times:
-  m_junctionBoxes.clear();
-  m_snoopers.clear();
   m_eventReceivers.clear();
 }
 
