--- conflicted
+++ resolved
@@ -60,14 +60,9 @@
   m_junctionBoxManager->RemoveEventReceivers(m_eventReceivers.begin(), m_eventReceivers.end());
   
   // Notify our parent (if we're still connected to the parent) that our event receivers are going away:
-<<<<<<< HEAD
-  if(m_pParent){
-    m_pParent->RemoveEventReceivers(m_eventReceivers.begin(), m_eventReceivers.end());
-=======
   if(m_pParent) {
     m_pParent->RemoveEventReceivers(m_eventReceivers.begin(), m_eventReceivers.end());
     m_pParent->RemovePacketSubscribers(m_packetFactory->GetSubscriberVector());
->>>>>>> 8b2fb1c7
   }
 
   // Tell all context members that we're tearing down:
