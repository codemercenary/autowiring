--- conflicted
+++ resolved
@@ -100,50 +100,6 @@
   return std::static_pointer_cast<CoreContext, GlobalCoreContext>(GlobalCoreContext::Get());
 }
 
-<<<<<<< HEAD
-std::shared_ptr<CoreContext> CoreContext::Create(const std::type_info& sigil){
-  return Create(sigil, *new CoreContext(shared_from_this(), sigil));
-}
-
-std::shared_ptr<CoreContext> CoreContext::CreatePeer(const std::type_info& sigil) {
-  return m_pParent->Create(sigil, *new CoreContext(m_pParent, sigil, shared_from_this()));
-}
-
-std::shared_ptr<CoreContext> CoreContext::Create(const std::type_info& sigil, CoreContext& newContext) {
-  t_childList::iterator childIterator;
-  {
-    // Lock the child list while we insert
-    boost::lock_guard<boost::mutex> lk(m_childrenLock);
-
-    // Reserve a place in the list for the child
-    childIterator = m_children.insert(m_children.end(), std::weak_ptr<CoreContext>());
-  }
-
-  // Create the child context
-  CoreContext* pContext = &newContext;
-  if(m_useOwnershipValidator)
-    pContext->EnforceSimpleOwnership();
-  
-  // Create the shared pointer for the context--do not add the context to itself,
-  // this creates a dangerous cyclic reference.
-  std::shared_ptr<CoreContext> retVal(
-    pContext,
-    [this, childIterator] (CoreContext* pContext) {
-      {
-        boost::lock_guard<boost::mutex> lk(m_childrenLock);
-        this->m_children.erase(childIterator);
-      }
-      delete pContext;
-    }
-  );
-  *childIterator = retVal;
-
-  // Fire all explicit bolts:
-  CurrentContextPusher pshr(retVal);
-  BroadcastContextCreationNotice(sigil);
-  return retVal;
-}
-
 std::vector<std::shared_ptr<CoreThread>> CoreContext::CopyCoreThreadList(void) const {
   std::vector<std::shared_ptr<CoreThread>> retVal;
 
@@ -155,8 +111,6 @@
   return retVal;
 }
 
-=======
->>>>>>> 5f7958a5
 void CoreContext::InitiateCoreThreads(void) {
   {
     boost::lock_guard<boost::mutex> lk(m_lock);
