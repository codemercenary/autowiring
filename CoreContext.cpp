--- conflicted
+++ resolved
@@ -492,16 +492,10 @@
 void CoreContext::AddEventReceiver(JunctionBoxEntry<EventReceiver> entry) {
   {
     boost::lock_guard<boost::mutex> lk(m_lock);
-<<<<<<< HEAD
-
-    if (!m_initiated) { //Delay adding receiver until context in initialized;
-      m_delayedEventReceivers.insert(receiver);
-=======
-    
+
     if (!m_initiated) {
       // Delay adding receiver until context is initialized
       m_delayedEventReceivers.push_back(entry);
->>>>>>> cfef961b
       return;
     }
   }
@@ -514,23 +508,15 @@
     m_pParent->AddEventReceiver(entry);
 }
 
-<<<<<<< HEAD
-void CoreContext::AddDelayedEventReceivers(t_rcvrSet::const_iterator first, t_rcvrSet::const_iterator last) {
-  assert(m_initiated); //Must be initiated
-
-  m_junctionBoxManager->AddEventReceivers(first, last);
-
-=======
 
 template<class iter>
 void CoreContext::AddDelayedEventReceivers(iter first, iter last) {
   // Must be initiated
   assert(m_initiated);
-  
+
   for(auto q = first; q != last; q++)
     m_junctionBoxManager->AddEventReceiver(*q);
-  
->>>>>>> cfef961b
+
   // Delegate ascending resolution, where possible.  This ensures that the parent context links
   // this event receiver to compatible senders in the parent context itself.
   if(m_pParent)
