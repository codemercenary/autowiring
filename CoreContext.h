--- conflicted
+++ resolved
@@ -244,13 +244,8 @@
   typedef std::map<const AutowirableSlot*, DeferredBase*> t_deferred;
   t_deferred m_deferred;
 
-<<<<<<< HEAD
   // All known event receivers and receiver proxies originating from this context:
-  typedef std::unordered_set<std::shared_ptr<EventReceiver>> t_rcvrSet;
-=======
-  // All known event receivers and receiver proxies:
   typedef std::unordered_set<JunctionBoxEntry<EventReceiver>> t_rcvrSet;
->>>>>>> 7068378c
   t_rcvrSet m_eventReceivers;
   
   // Manages events for this context. One JunctionBoxManager is shared between peer contexts
@@ -811,30 +806,9 @@
   /// </summary>
   template<class T>
   std::shared_ptr<JunctionBox<T>> GetJunctionBox(void) {
-<<<<<<< HEAD
     return std::static_pointer_cast<JunctionBox<T>, JunctionBoxBase>(
       m_junctionBoxManager->Get(typeid(T))
     );
-=======
-    std::shared_ptr<JunctionBox<T>> retVal;
-    boost::lock_guard<boost::mutex> lk(m_lock);
-    auto q = m_junctionBoxes.find(typeid(T));
-    if(q != m_junctionBoxes.end())
-      // No dynamic cast is needed here, we already have independent knowledge of the
-      // destination type because it's the key type of our map
-      return std::static_pointer_cast<JunctionBox<T>, JunctionBoxBase>(q->second);
-
-    // Construct new type:
-    retVal.reset(new JunctionBox<T>);
-    m_junctionBoxes[typeid(T)] = retVal;
-    
-    // Attach compatible receivers:
-    for(auto q = m_eventReceivers.begin(); q != m_eventReceivers.end(); q++)
-      retVal->Add(*q);
-
-    // Construction complete
-    return retVal;
->>>>>>> 7068378c
   }
 
   /// <summary>
@@ -969,23 +943,14 @@
 
     // Snooping now
     auto rcvr = std::static_pointer_cast<EventReceiver, T>(pSnooper);
-<<<<<<< HEAD
-      
-    m_junctionBoxManager->AddEventReceiver(rcvr);
+
+    JunctionBoxEntry<EventReceiver> receiver(this, rcvr);
+    m_junctionBoxManager->AddEventReceiver(receiver);
     
     // Delegate ascending resolution, where possible.  This ensures that the parent context links
     // this event receiver to compatible senders in the parent context itself.
     if(m_pParent)
       m_pParent->Snoop(pSnooper);
-=======
-
-    JunctionBoxEntry<EventReceiver> receiver(this, rcvr);
-    (boost::lock_guard<boost::mutex>)m_lock,
-    m_snoopers.insert(receiver);
-
-    // Pass control to the event adder helper:
-    AddEventReceiver(receiver);
->>>>>>> 7068378c
   }
 
   /// <summary>
@@ -1000,20 +965,13 @@
 
     // Pass control to the event remover helper:
     auto rcvr = std::static_pointer_cast<EventReceiver, T>(pSnooper);
-<<<<<<< HEAD
-    
-    m_junctionBoxManager->RemoveEventReceiver(rcvr);
+    
+    JunctionBoxEntry<EventReceiver> receiver(this, rcvr);
+    m_junctionBoxManager->RemoveEventReceiver(receiver);
     
     // Delegate to the parent:
     if(m_pParent)
       m_pParent->Unsnoop(pSnooper);
-=======
-    JunctionBoxEntry<EventReceiver> receiver(this, rcvr);
-
-    (boost::lock_guard<boost::mutex>)m_lock,
-    m_snoopers.erase(receiver);
-    RemoveEventReceiver(receiver);
->>>>>>> 7068378c
   }
 
   /// <summary>
