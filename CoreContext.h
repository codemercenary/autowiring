#pragma once
#include "at_exit.h"
#include "AutoFactory.h"
#include "AutoPacketSubscriber.h"
#include "autowiring_error.h"
#include "Bolt.h"
#include "CoreThread.h"
#include "CreationRules.h"
#include "CurrentContextPusher.h"
#include "DeferredBase.h"
#include "fast_pointer_cast.h"
#include "result_or_default.h"
#include "JunctionBox.h"
#include "JunctionBoxManager.h"
#include "EventOutputStream.h"
#include "EventInputStream.h"
#include "ExceptionFilter.h"
#include "PolymorphicTypeForest.h"
#include "SimpleOwnershipValidator.h"
#include "TeardownNotifier.h"
#include "uuid.h"

#include <boost/thread/condition.hpp>
#include <boost/thread/mutex.hpp>
#include <list>
#include <memory>
#include <map>
#include <string>
#include <functional>
<<<<<<< HEAD
=======
#include TUPLE_HEADER
>>>>>>> f4e0d9df
#include TYPE_INDEX_HEADER
#include FUNCTIONAL_HEADER
#include EXCEPTION_PTR_HEADER
#include SHARED_PTR_HEADER
#include STL_UNORDERED_MAP
#include STL_UNORDERED_SET

#ifndef ASSERT
  #ifdef _DEBUG
    #include <assert.h>
    #define ASSERT(x) assert(x)
  #else
    #define ASSERT(x)
  #endif
#endif

class AutoPacketFactory;
class AutowirableSlot;
class BoltBase;
class ContextMember;
class CoreContext;
class CoreThread;
class EventReceiver;
class EventOutputStreamBase;
class GlobalCoreContext;
class OutstandingCountTracker;

template<class T>
class Autowired;

template<class Sigil1, class Sigil2, class Sigil3>
struct Boltable;

#define CORE_CONTEXT_MAGIC 0xC04EC0DE

enum class ShutdownMode {
  // Shut down gracefully by allowing threads to run down dispatch queues
  Graceful,

  // Shut down immediately, do not attempt to run down thread dispatch queues
  Immediate
};

/// <summary>
/// A top-level container class representing an autowiring domain, a minimum broadcast domain, and a thread execution domain
/// </summary>
class CoreContext:
  public Object,
  public SimpleOwnershipValidator,
  public TeardownNotifier,
  public std::enable_shared_from_this<CoreContext>
{
protected:
  CoreContext(std::shared_ptr<CoreContext> pParent, const std::type_info& sigil);
  CoreContext(std::shared_ptr<CoreContext> pParent, const std::type_info& sigil, std::shared_ptr<CoreContext> pPeer);

public:
  virtual ~CoreContext(void);

  /// <summary>
  /// Factory to create a new context
  /// </summary>
  /// <param name="T">The context sigil.  If void, identical to CreateAnonymous.</param>
  template<class T>
  std::shared_ptr<CoreContext> Create(void) {
    return Create(typeid(T));
  }

  /// <summary>
  /// Factory to create an anonymous context
  /// </summary>
  std::shared_ptr<CoreContext> CreateAnonymous(void) {
    return Create(typeid(void));
  }

  /// <summary>
  /// Factory to create a peer context
  /// </summary>
  /// <remarks>
  /// A peer context allows clients to create autowiring contexts which are in the same event
  /// domain with respect to each other, but are not in the same autowiring domain.  This can
  /// be useful where multiple instances of a particular object are desired, but inserting
  /// such objects into a simple child context is cumbersome because the objects at parent
  /// scope are listening to events originating from objects at child scope.
  /// </remarks>
  template<class T>
  std::shared_ptr<CoreContext> CreatePeer(void) {
    return CreatePeer(typeid(T));
  }

  /// <summary>
  /// Factory to create an anonymous peer context
  /// </summary>
  template<class T>
  std::shared_ptr<CoreContext> CreateAnonymousPeer(void) {
    return CreatePeer(typeid(void));
  }

  /// <summary>
  /// Allows a specifically named class to be bolted
  /// </summary>
  /// <remarks>
  /// If the specified type does not inherit from BoltTo, this method has no effect
  /// </remarks>
  template<class T>
  void Enable(void) {
    static_assert(!std::is_abstract<T>::value, "Cannot enable an abstract class for bolting");
    EnableInternal((T*)nullptr, (T*)nullptr);
  }

  /// <summary>
  /// Convenience method to obtain a shared reference to the global context
  /// </summary>
  static std::shared_ptr<CoreContext> GetGlobal(void);

protected:
  std::shared_ptr<CoreContext> Create(const std::type_info& sigil);
  std::shared_ptr<CoreContext> Create(const std::type_info& sigil, CoreContext& newContext);
  std::shared_ptr<CoreContext> CreatePeer(const std::type_info& sigil);

  // A pointer to the parent context
  const std::shared_ptr<CoreContext> m_pParent;

  // General purpose lock for this class
  mutable boost::mutex m_lock;

  // Condition, signalled when context state has been changed
  boost::condition m_stateChanged;

  // Set if threads in this context should be started when they are added
  bool m_shouldRunNewThreads;

  // Set if the context has been shut down
  bool m_isShutdown;

  // The context's internally held sigil type
  const std::type_info& m_sigil;
  
    // Flag, set if this context should use its ownership validator to guarantee that all autowired members
  // are correctly torn down.  This flag must be set at construction time.  Members added to the context
  // before this flag is assigned will NOT be checked.
  bool m_useOwnershipValidator;

  // This is a map of the context members by type and, where appropriate, by name
  // This map keeps all of its objects resident at least until the context goes away.
  // "Object" is named here as an explicit ground type in order to allow arbitrary casting from Object-
  // derived types.
  PolymorphicTypeForest<ExplicitGrounds<Object>> m_byType;

  // All ContextMember objects known in this autowirer:
  std::unordered_set<ContextMember*> m_contextMembers;

  // Collection of objects waiting to be autowired, and a specific lock exclusively for this collection
  boost::mutex m_deferredLock;
  typedef std::map<const AutowirableSlot*, DeferredBase*> t_deferred;
  t_deferred m_deferred;

  // All known event receivers and receiver proxies originating from this context:
<<<<<<< HEAD
  typedef std::unordered_set<std::shared_ptr<EventReceiver>> t_rcvrSet;
=======
  typedef std::unordered_set<JunctionBoxEntry<EventReceiver>> t_rcvrSet;
>>>>>>> f4e0d9df
  t_rcvrSet m_eventReceivers;
  
  // Manages events for this context. One JunctionBoxManager is shared between peer contexts
  const std::shared_ptr<JunctionBoxManager> m_junctionBoxManager;
  
  // All known exception filters:
  std::unordered_set<ExceptionFilter*> m_filters;

  // Clever use of shared pointer to expose the number of outstanding CoreThread instances.
  // Destructor does nothing; this is by design.
  std::weak_ptr<Object> m_outstanding;

  // Actual core threads:
  typedef std::list<CoreThread*> t_threadList;
  t_threadList m_threads;

  // Child contexts:
  typedef std::list<std::weak_ptr<CoreContext>> t_childList;
  boost::mutex m_childrenLock;
  t_childList m_children;

  friend std::shared_ptr<GlobalCoreContext> GetGlobalContext(void);

  // The interior packet factory:
  const std::shared_ptr<AutoPacketFactory> m_packetFactory;

  // Lists of event receivers, by name:
  typedef std::unordered_map<std::type_index, std::list<BoltBase*>> t_contextNameListeners;
  t_contextNameListeners m_nameListeners;

  // Adds a bolt proper to this context
  template<class T, class Sigil>
  void EnableInternal(T*, Bolt<Sigil>*) {
    std::shared_ptr<T> ptr;
    AutoRequire(ptr);
  }
  
  template<class T, class Sigil, class Sigil2>
  void EnableInternal(T*, Bolt<Sigil,Sigil2>*) {
    std::shared_ptr<T> ptr;
    AutoRequire(ptr);
  }
  
  template<class T, class Sigil, class Sigil2, class Sigil3>
  void EnableInternal(T*, Bolt<Sigil,Sigil2,Sigil3>*) {
    std::shared_ptr<T> ptr;
    AutoRequire(ptr);
  }

  template<class Sigil, class T>
  void AutoRequireMicroBolt(void);

  // Enables a boltable class
  template<class T, class Sigil1, class Sigil2, class Sigil3>
  void EnableInternal(T*, Boltable<Sigil1, Sigil2, Sigil3>*) {
    AutoRequireMicroBolt<Sigil1, T>();
    AutoRequireMicroBolt<Sigil2, T>();
    AutoRequireMicroBolt<Sigil3, T>();
  }

  void EnableInternal(...) {}

  /// <summary>
  /// Unregisters all event receivers in this context
  /// </summary>
  void UnregisterEventReceivers(void);

  /// <summary>
  /// Broadcasts a notice to any listener in the current context regarding a creation event on a particular context name
  /// </summary>
  /// <remarks>
  /// The broadcast is made without altering the current context.  Recipients expect that the current context will be the
  /// one about which they are being informed.
  /// </remarks>
  void BroadcastContextCreationNotice(const std::type_info& sigil) const;

  /// <summary>
  /// Invokes all deferred autowiring fields, generally called after a new member has been added
  /// </summary>
  void UpdateDeferredElements(void);

  /// <summary>
  /// Adds the named event receiver to the collection of known receivers
  /// </summary>
  /// <param name="pOriginalParent">The original parent of the passed type</param>
  void AddEventReceiver(JunctionBoxEntry<EventReceiver> pRecvr);

  /// <summary>
  /// Adds the named event receiver to the collection of known receivers
  /// </summary>
  void AddEventReceiver(std::shared_ptr<EventReceiver> pRecvr) {
    return AddEventReceiver(JunctionBoxEntry<EventReceiver>(this, pRecvr));
  }

  /// <summary>
  /// Removes the named event receiver from the collection of known receivers
  /// </summary>
  void RemoveEventReceiver(JunctionBoxEntry<EventReceiver> pRecvr);

  /// <summary>
  /// Removes all recognized event receivers in the indicated range
  /// </summary>
  void RemoveEventReceivers(t_rcvrSet::const_iterator first, t_rcvrSet::const_iterator last);

  /// <summary>
  /// Adds an object of any kind to the IOC container
  /// </summary>
  /// <param name="pContextMember">The member which was added</param>
  /// <param name="notReady">Allows the insertion of a thread, even if that thread isn't ready yet</param>
  /// <return>The shared pointer which contains the context member.</return>
  /// <remarks>
  /// It's safe to allow the returned shared_ptr to go out of scope; the core context
  /// will continue to hold a reference to it until Remove is invoked.
  /// </remarks>
  void AddCoreThread(const std::shared_ptr<CoreThread>& pCoreThread);

  /// <summary>
  /// Adds the specified context creation listener to receive creation events broadcast from this context
  /// </summary>
  /// <param name="pBase">The instance being added</param>
  void AddBolt(const std::shared_ptr<BoltBase>& pBase);

  /// <summary>
  /// Overload of Add based on ContextMember
  /// </summary>
  void AddContextMember(const std::shared_ptr<ContextMember>& ptr);

  /// <summary>
  /// Forwarding routine, adds a packet subscriber to the internal packet factory
  /// </summary>
  void AddPacketSubscriber(AutoPacketSubscriber&& rhs);

  /// <summary>
  /// Default override, when a member does not have an autofilter routine
  /// </summary>
  void AddPacketSubscriber(const std::false_type&) {}

  void RemovePacketSubscribers( const std::vector<AutoPacketSubscriber>& subscribers );

  /// <summary>
  /// Identical to Autowire, but will not register the passed slot for deferred resolution
  /// </summary>
  template<class W>
  bool AutowireNoDefer(W& slot) {
    typedef typename W::element_type T;

    // First-chance resolution in this context and ancestor contexts:
    for(CoreContext* pCur = this; pCur; pCur = pCur->m_pParent.get()) {
      pCur->FindByType(slot);
      if(slot)
        return true;
    }

    if(
      has_static_new<T>::value ||
      has_simple_constructor<T>::value
    )
      // We will not attempt second-chance resolution if the type is constructable
      return false;

    // Attempt second-chance resolution:
    
    std::shared_ptr<AutoFactory<T>> factory;
    for(CoreContext* pCur = this; pCur; pCur = pCur->m_pParent.get()) {
      pCur->FindByType(factory);
      if(!factory)
        continue;

      std::shared_ptr<T> ptr(factory->New());
      AddInternal(ptr);
      slot.swap(ptr);
      return true;
    }

    return false;
  }

  /// <summary>
  /// Increments the total number of contexts still outstanding
  /// </summary>
  /// <remarks>
  /// This is an indirect incrementation routine.  The count will be incremented for as
  /// long as the returned shared_ptr is not destroyed.  Once it's destroyed, the count
  /// is decremented.  The caller is encouraged not to copy the return value, as doing
  /// so can give spurious values for the current number of outstanding threads.
  ///
  /// The caller is responsible for exterior synchronization
  /// </remarks>
  std::shared_ptr<Object> IncrementOutstandingThreadCount(void);

  template<class S>
  void DeferAutowiring(S& slot) {
    class Deferred:
      public DeferredBase {
    public:
      Deferred(CoreContext* pThis, S& slot) :
        DeferredBase(pThis, slot.m_tracker),
        slot(slot)
      {}

      S& slot;

      bool operator()() override {
        return
          this->tracker.expired() ||
          this->slot ||
          this->pThis->AutowireNoDefer(this->slot);
      }
    };

    // Resolution failed, add this autowired value for a delayed attempt
    boost::lock_guard<boost::mutex> lk(m_deferredLock);
    if(slot)
      // Someone autowired this before we did, short-circuit
      return;

    DeferredBase*& pDeferred = m_deferred[&slot];
    if(pDeferred) {
      // We allow rebinding at this site if the deferred base has already expired
      if(pDeferred->IsExpired())
        delete pDeferred;
      else
        throw_rethrowable autowiring_error("A slot is being autowired, but a deferred instance already exists at this location");
    }
    pDeferred = new Deferred(this, slot);
  }

  // <summary>
  // Same as Inject, but doesn't checkout Typeforest
  // </summary>
  template<typename T>
  void AddInternal(const std::shared_ptr<T>& value){
    AddInternal(value, boost::unique_lock<boost::mutex>(m_lock));
  }
  
  template<typename T>
  void AddInternal(const std::shared_ptr<T>& value, boost::unique_lock<boost::mutex>&& lock) {
    // Extract ground for this value, we'll use it to select the correct forest for the value:
    typedef typename ground_type_of<T>::type groundType;

    // If Object appears in your ancestry then you MUST make object your ground type.  Typically
    // this is as simple as adding this line to the definition of T with public access:
    //
    //  typedef Object ground
    static_assert(
      !std::is_base_of<Object, T>::value ||
      std::is_same<typename ground_type_of<T>::type, Object>::value,
      "If T inherits from Object (for instance, via ContextMember or CoreThread), then T::grounds must be of type Object"
    );

    // Shared pointer to our entity, if it's a CoreThread
    std::shared_ptr<CoreThread> pCoreThread;

    {
      boost::unique_lock<boost::mutex> lk = std::move(lock);

      // Validate that this addition does not generate an ambiguity:
      std::shared_ptr<T> ptr;
      m_byType.Resolve(ptr);
      if(ptr == value)
        throw std::runtime_error("An attempt was made to add the same value to the same context more than once");
      if(ptr)
        throw std::runtime_error("An attempt was made to add the same type to the same context more than once");

      // Add a new member of the forest:
      m_byType.AddTree(value);

      // Context members:
      auto pContextMember = leap::fast_pointer_cast<ContextMember, T>(value);
      if(pContextMember) {
        AddContextMember(pContextMember);

        // CoreThreads:
        pCoreThread = leap::fast_pointer_cast<CoreThread, T>(value);
        if(pCoreThread)
          AddCoreThread(pCoreThread);
      }

      // Exception filters:
      auto pFilter = leap::fast_pointer_cast<ExceptionFilter, T>(value);
      if(pFilter)
        m_filters.insert(pFilter.get());

      // Bolts:
      auto pBase = leap::fast_pointer_cast<BoltBase, T>(value);
      if(pBase)
        AddBolt(pBase);
    }

    // Event receivers:
    auto pRecvr = leap::fast_pointer_cast<EventReceiver, T>(value);
    if(pRecvr)
      AddEventReceiver(pRecvr);

    // Subscribers:
    AddPacketSubscriber(AutoPacketSubscriberSelect<T>(value));

    // Notify any autowiring field that is currently waiting that we have a new member
    // to be considered.
    UpdateDeferredElements();

    // Ownership validation, as appropriate
    // We do not attempt to pend validation for CoreThread instances, because a CoreThread could potentially hold
    // the final outstanding reference to this context, and therefore may be responsible for this context's (and,
    // transitively, its own) destruction.
    if(m_useOwnershipValidator && !pCoreThread)
      SimpleOwnershipValidator::PendValidation(std::weak_ptr<T>(value));
  }

public:
  // Accessor methods:
  bool IsGlobalContext(void) const { return !m_pParent; }
  size_t GetMemberCount(void) const { return m_byType.size(); }
  const std::type_info& GetSigilType(void) const { return m_sigil; }

  /// <summary>
  /// Utility method which will inject the specified types into this context
  /// Arguments will be passed to the T constructor if provided
  /// </summary>
  template<typename T, typename... Args>
  std::shared_ptr<T> Construct(Args&&... args) {
    boost::unique_lock<boost::mutex> lk(m_lock);
    
    std::shared_ptr<T> ptr;
    m_byType.Resolve(ptr);
    if(ptr)
      return ptr;
    
    // We must make ourselves current for the duration of this call:
    CurrentContextPusher pshr(shared_from_this());

    // Cannot safely inject while holding the lock, so we have to unlock and then inject
    lk.unlock();
    ptr.reset(CreationRules::New<T>(std::forward<Args>(args)...));
    lk.lock();
    
    // Reattempt resolution, short-circuiting if an injection of this type took place:
    std::shared_ptr<T> ptr2;
    m_byType.Resolve(ptr2);
    if(ptr2)
      return ptr2;
    
    // Pass control to the insertion routine, which will handle injection from this point:
    AddInternal(ptr, std::move(lk));
    return ptr;
  }

  /// <summary>
  /// A simple utility method which will inject a single type when called
  /// </summary>
  /// <returns>
  /// The injected type
  /// </returns>
  template<typename T>
  std::shared_ptr<T> Inject(void) {
    return Construct<T>();
  }

  /// <summary>
  /// A simple utility method which will inject the specified types into the current context when called
  /// </summary>
  template<typename T1, typename T2, typename... Ts>
  void Inject(void) {
    bool dummy[] = {
      (Inject<T1>(), false),
      (Inject<T2>(), false),
      (Inject<Ts>(), false)...
    };
    (void) dummy;
  }

  /// <summary>
  /// Static version of Inject that uses the current context
  /// </summary>
  template<typename... Ts>
  static void InjectCurrent(void) {
    auto ctxt = CurrentContext();
    bool dummy [] = {
      (ctxt->Inject<Ts>(), false)...
    };
    (void) dummy;
  }

  /// <summary>
  /// Adds an existing shared pointer to the context
  /// </summary>
  /// <remarks>
  /// This method unsafely ambiguates the construction strategy used for some member.  It's possible that
  /// someone calls AddExisting for a field which is AutoRequired in the current context, or makes a call
  /// to this method conditionally dependent on a type which may have been AutoRequired elsewhere.
  ///
  /// For reason of these ambiguities, and others, the method will be removed.
  /// </remarks>
  template<typename T>
  void DEPRECATED(AddExisting(std::shared_ptr<T> p_member), "Deprecated, use Inject or Construct instead");

  /// <summary>
  /// This method checks whether eventoutputstream listeners for the given type still exist.
  /// For a given type in a hash, returns a vector of weak ptrs.
  /// Goes through the weak ptrs, locks them, erases dead ones.
  /// If any live ones found return true. Otherwise false.
  /// NOTE: this func does lazy cleanup on weakptrs ptng to suff that has fallen out of scope.
  /// </summary>
  template <class T>
  bool CheckEventOutputStream(void){
    return m_junctionBoxManager->CheckEventOutputStream<T>();
  }

  /// <returns>
  /// True if the sigil type of this CoreContext matches the specified sigil type
  /// </returns>
  template<class Sigil>
  bool Is(void) const { return m_sigil == typeid(Sigil); }

  /// <summary>
  /// Enumerates all matching child contexts recursively and passes each child context to the specified lambda
  /// </summary>
  /// <param name="sigil">The sigil of the contexts to be passed to the specified lambda</param>
  /// <param name="fn">The lambda to receive a shared pointer to each matching child context</param>
  /// <returns>
  /// True if a complete enumeration has taken place, false if it was aborted by the passed lambda
  /// </returns>
  template<class Fn>
  bool EnumerateChildContexts(const std::type_info &sigil, Fn&& fn) {
    return EnumerateChildContexts(
      [&fn, &sigil] (std::shared_ptr<CoreContext> ctxt) -> bool {
        if(ctxt->GetSigilType() != sigil)
          // Sigil type doesn't match, skip this one
          return true;

        // The sigil type matches, then we'll filter it out to the original lambda
        return result_or_default(fn, true, ctxt);
      }
    );
  }

  /// <summary>
  /// Full enumeration of all child contexts, including anonymous contexts
  /// </summary>
  /// <remarks>
  /// Do not attempt to create any child contexts from the lambda function, this will cause
  /// deadlocks.  While it is technically possible to add objects to contexts from the lambda,
  /// there is a high probability that this will deadlock if any of the added objects directly
  /// or indirectly cause a child context to be created.
  ///
  /// CopyCoreThreadList is guaranteed to be a safe call to be made from this routine.
  /// </remarks>
  template<class Fn>
  bool EnumerateChildContexts(const Fn& fn) {
    boost::lock_guard<boost::mutex> lock(m_childrenLock);
    for(auto c = m_children.begin(); c != m_children.end(); c++) {
      // Recurse:
      auto shared = c->lock();
      if(shared && !shared->EnumerateChildContexts(fn))
        // Enumeration was abandoned
        return false;
    }

    // Call the lambda, default to true in case the lambda's return type is void:
    return result_or_default(fn, true, shared_from_this());
  }

  /// <returns>
  /// A copy of the list of child CoreThreads
  /// </returns>
  /// <remarks>
  /// No guarantee is made about how long the returned collection will be consistent with this
  /// context.  A thread may potentially be added to the context after the method returns.
  /// </remarks>
  std::vector<std::shared_ptr<CoreThread>> CopyCoreThreadList(void) const;

  /// <summary>
  /// In debug mode, adds an additional compile-time check
  /// </summary>
  /// <remarks>
  /// Enabling simple ownership checks on a context will ensure that, at teardown time, simple
  /// ownership of contained objects is enforced.  This means that the lifetime of objects in
  /// a context does not extend beyond the lifetime of the context itself.
  ///
  /// This flag is useful in detecting cycles in a context, as cycles will prevent cleanup and
  /// give the impression of an exterior reference.  Information about the detected cycle will
  /// be printed to stderr.
  ///
  /// This flag cannot be unset.  This flag is inherited by children.  Children which were
  /// created at the time this flag is assigned do not receive assignment of this flag retro-
  /// actively.
  /// </remarks>
  void EnforceSimpleOwnership(void) {
    m_useOwnershipValidator = true;
  }
  
  /// <returns>
  /// True if CoreThread instances in this context should begin teardown operations
  /// </returns>
  bool IsShutdown(void) const {return m_isShutdown;}

  /// <returns>
  /// True if this context was ever started
  /// </returns>
  /// <remarks>
  /// A return value of "true" is guaranteed to be indefinitely correct.  A return value of
  /// "false" will only be correct for as long as it takes for someone to start this context.
  /// Unless externally synchronized, this operation may return false on a running context.
  /// </remarks>
  bool WasStarted(void) const {
    // We were started IF we will run new threads, OR we have been signalled to stop
    return m_shouldRunNewThreads || m_isShutdown;
  }

  /// <returns>
  /// True if this context is an ancestor of the specified context
  /// </returns>
  /// <remarks>
  /// This method will also return true if this == child
  /// </remarks>
  bool IsAncestorOf(const CoreContext* child) const {
    for(auto cur = child; cur; cur = cur->GetParentContext().get())
      if(cur == this)
        return true;
    return false;
  }

  /// <summary>
  /// Determines whether the passed type is a member of this context, or any ancestor context
  /// </summary>
  template<class T>
  bool IsMember(typename std::enable_if<std::is_base_of<ContextMember, T>::value, T*>::type ptr) const {
    return ptr->GetContext().get() == this;
  }
  
  template<class T>
  bool IsMember(typename std::enable_if<!std::is_base_of<ContextMember, T>::value, T*>::type ptr) const {
    // If the passed type is a ContextMember, we can query relationship status
    ContextMember* pMember = dynamic_cast<ContextMember*>(ptr);
    return
      pMember ?
      pMember->GetContext().get() == this :
      m_byType.Contains<T>();
  }
  
  template<class T>
  bool IsMember(const std::shared_ptr<T>& ptr) const {
    return IsMember<T>(ptr.get());
  }

  /// <summary>
  /// Obtains a shared pointer to an event sender _in this context_ matching the specified type
  /// </summary>
  template<class T>
  std::shared_ptr<JunctionBox<T>> GetJunctionBox(void) {
    return std::static_pointer_cast<JunctionBox<T>, JunctionBoxBase>(
      m_junctionBoxManager->Get(typeid(T))
    );
  }

  /// <summary>
  /// Convenience method which allows an event to be fired without making the remote context current
  /// </summary>
  /// <remarks>
  /// The following two statements are equivalent:
  ///
  ///  CurrentContextPusher(ctxt),
  ///  (AutoFired<MyEventType>())(&MyEventType::MyEvent)();
  ///
  ///  ctxt->Invoke(&MyEventType::MyEvent)();
  ///
  /// </remarks>
  template<class MemFn>
  InvokeRelay<MemFn> Invoke(MemFn memFn) {
    return GetJunctionBox<typename Decompose<MemFn>::type>()->Invoke(memFn);
  }

  /// <summary>
  /// Utility routine, invoked typically by the service, which starts all registered
  /// core threads.
  /// </summary>
  void InitiateCoreThreads(void);

  /// <summary>
  /// This signals to the whole system that a shutdown operation is underway, and that shutdown procedures should
  /// begin immediately
  /// </summary>
  /// <param name="wait">Set if the function should wait for all child contexts to exit before returning</param>
  /// <remarks>
  /// This method will immediately prevent any new events from being recieved by this context or by any descendant
  /// context, whether those events are fired in this context or one above, and regardless of whether these events
  /// are fired or deferred.  Event receivers in this context will also not receive any messages.
  /// </remarks>
  void SignalShutdown(bool wait = false, ShutdownMode shutdownMode = ShutdownMode::Graceful);

  /// <summary>
  /// Alias for SignalShutdown(true, ShutdownMode::Immediate)
  /// </summary>
  void SignalTerminate(bool wait = true) { SignalShutdown(wait, ShutdownMode::Immediate); }

  /// <summary>
  /// Waits until all threads running in this context at the time of the call are sdtopped when the call returns
  /// </summary>
  /// <remarks>
  /// The only guarantees made by this method are that the threads which were running when the call was made will
  /// no longer be running upon return.  No guarantees are made about the state of other threads that might have
  /// been created after Wait was called; no guarantees are made about the run state or existence of any child
  /// contexts.  Child contexts may exist which contain running threads.
  /// </remarks>
  void Wait(void) {
    boost::unique_lock<boost::mutex> lk(m_lock);
    m_stateChanged.wait(lk, [this] () {return this->m_outstanding.expired();});
  }

  template<class Rep, class Period>
  bool Wait(const boost::chrono::duration<Rep, Period>& duration) {
    boost::unique_lock<boost::mutex> lk(m_lock);
    return m_stateChanged.wait_for(lk, duration, [this] {return this->m_outstanding.expired();});
  }

  /// <summary>
  /// This makes this core context current.
  /// </summary>
  /// <returns>The previously current context</returns>
  std::shared_ptr<CoreContext> SetCurrent(void);

  /// <summary>
  /// Makes no context current
  /// </summary>
  /// <remarks>
  /// Generally speaking, users wishing to release their reference to some context can do so simply
  /// by making the global context current.
  /// </remarks>
  static void EvictCurrent(void);

  /// <summary>
  /// This retrieves a shared pointer to the current context.  It is only contextually relevant.
  /// </summary>
  /// <return>
  /// The last core context to have called SetCurrent in the current thread, or else an empty pointer
  /// </return>
  /// <remarks>
  /// This works by using thread-local store, and so is safe in multithreaded systems.  The current
  /// context is assigned before invoking a CoreThread instance's Run method, and it's also assigned
  /// when a context is first constructed by a thread.
  /// </remarks>
  static std::shared_ptr<CoreContext> CurrentContext(void);

  /// <summary>
  /// Obtains a pointer to the parent context
  /// </summary>
  const std::shared_ptr<CoreContext>& GetParentContext(void) const {return m_pParent;}

  /// <summary>
  /// Filters std::current_exception using any registered exception filters, or rethrows.
  /// </summary>
  /// <remarks>
  /// The passed exception is assumed to be a generic exception whose default behavior
  /// shall be to tear down the context.  It will be the caller's responsibility to ensure
  /// that this behavior is observed.
  ///
  /// If the exception is successfully handled by a filter, this method returns cleanly.
  /// Otherwise, this method is equivalent to std::rethrow_exception.
  /// </remarks>
  void FilterException(void);

  /// <summary>
  /// Filters a std::current_exception thrown by an EventSenderBase during a Fire
  /// </summary>
  /// <param name="pProxy">The sender of the event</param>
  /// <param name="pRecipient">The recipient of the event</param>
  void FilterFiringException(const JunctionBoxBase* pProxy, EventReceiver* pRecipient);

  /// <summary>
  /// Enables the passed event receiver to obtain messages broadcast by this context
  /// </summary>
  /// <remarks>
  /// This enables the passed event receiver to snoop events that are broadcast from a
  /// parent context.  The passed event receiver MUST exist in a parent context, or the
  /// behavior of this method may be undefined during teardown.
  ///
  /// The snooper will not receive any events broadcast from parent contexts.  ONLY events
  /// broadcast in THIS context will be forwarded to the snooper.
  ///
  /// Same as "AddEventReceiver" except doesn't added event to m_eventReceivers
  /// </remarks>
  template<class T>
  void Snoop(const std::shared_ptr<T>& pSnooper) {
    static_assert(std::is_base_of<EventReceiver, T>::value, "Cannot snoop on a type which is not an event receiver");

    // Snooping now
    auto rcvr = std::static_pointer_cast<EventReceiver, T>(pSnooper);
<<<<<<< HEAD
      
    m_junctionBoxManager->AddEventReceiver(rcvr);
=======

    JunctionBoxEntry<EventReceiver> receiver(this, rcvr);
    m_junctionBoxManager->AddEventReceiver(receiver);
>>>>>>> f4e0d9df
    
    // Delegate ascending resolution, where possible.  This ensures that the parent context links
    // this event receiver to compatible senders in the parent context itself.
    if(m_pParent)
      m_pParent->Snoop(pSnooper);
  }

  /// <summary>
  /// Unregisters an event receiver previously registered to receive snooped events
  /// </summary>
  /// <remarks>
  /// It is an error to call this method without a prior call to Snoop
  /// </remarks>
  template<class T>
  void Unsnoop(const std::shared_ptr<T>& pSnooper) {
    static_assert(std::is_base_of<EventReceiver, T>::value, "Cannot unsnoop on a type which is not an event receiver");

    // Pass control to the event remover helper:
    auto rcvr = std::static_pointer_cast<EventReceiver, T>(pSnooper);
    
<<<<<<< HEAD
    m_junctionBoxManager->RemoveEventReceiver(rcvr);
=======
    JunctionBoxEntry<EventReceiver> receiver(this, rcvr);
    m_junctionBoxManager->RemoveEventReceiver(receiver);
>>>>>>> f4e0d9df
    
    // Delegate to the parent:
    if(m_pParent)
      m_pParent->Unsnoop(pSnooper);
  }

  /// <summary>
  /// Locates an available context member in this context
  /// </summary>
  template<class T>
  void FindByType(std::shared_ptr<T>& slot) {
    boost::lock_guard<boost::mutex> lk(m_lock);
    if(!m_byType.Resolve(slot))
      throw_rethrowable autowiring_error("An autowiring operation resulted in an ambiguous match");
  }

  // Interior type overrides:
  void FindByType(std::shared_ptr<AutoPacketFactory>& slot) { slot = m_packetFactory; }

  template<class W>
  void AutoRequire(W& slot) {
    if(AutowireNoDefer(slot))
      return;

    // Failed, create
    slot = Inject<typename W::element_type>();
  }

  /// <summary>
  /// Registers a slot to be autowired
  /// </summary>
  template<class W>
  bool Autowire(W& slot) {
    if(AutowireNoDefer(slot))
      return true;

    // Failed, defer
    DeferAutowiring(slot);
    return false;
  }

  /// <summary>
  /// Adds a post-attachment listener in this context for a particular autowired member
  /// </summary>
  /// <remarks>
  /// This method will succeed if slot was constructed in this context or any parent context.  If the
  /// passed slot was not created in this context or a parent context, an exception will be thrown.
  ///
  /// It's possible that the passed slot will never be filled, and instead the corresponding instance
  /// destroyed without ever having been initialized.
  ///
  /// If the passed slot is already autowired, then the listener will be invoked immediately from the
  /// body of this method.  Care should be taken to avoid deadlocks in this case--either the caller must
  /// not be holding any locks when this method is invoked, or the caller should design the listener
  /// method such that it may be substitutde in place for the notification routine.
  /// </remarks>
  void NotifyWhenAutowired(const AutowirableSlot& slot, const std::function<void()>& listener);

  /// <summary>
  /// Utility debug method for writing a snapshot of this context to the specified output stream
  /// </summary>
  void Dump(std::ostream& os) const;

  /// <summary>
  /// Utility routine to print information about the current exception
  /// </summary>
  static void DebugPrintCurrentExceptionInformation();

  /// <summary>
  /// Creates a new event stream based on the provided event type
  /// </summary>
  template<class T>
  std::shared_ptr<EventOutputStream<T>> CreateEventOutputStream(void) {
    return m_junctionBoxManager->CreateEventOutputStream<T>();
  }

  template<class T>
  std::shared_ptr<EventInputStream<T>> CreateEventInputStream(void) {
    return std::make_shared<EventInputStream<T>>();
  }
};

std::ostream& operator<<(std::ostream& os, const CoreContext& context);

#include "MicroBolt.h"

template<class Sigil, class T>
void CoreContext::AutoRequireMicroBolt(void) {
  if(std::is_same<void, Sigil>::value)
    return;

  std::shared_ptr<MicroBolt<Sigil, T>> ptr;
  AutoRequire(ptr);
}

template<typename T>
void CoreContext::AddExisting(std::shared_ptr<T> p_member) {
  AddInternal(p_member);
}<|MERGE_RESOLUTION|>--- conflicted
+++ resolved
@@ -27,10 +27,7 @@
 #include <map>
 #include <string>
 #include <functional>
-<<<<<<< HEAD
-=======
 #include TUPLE_HEADER
->>>>>>> f4e0d9df
 #include TYPE_INDEX_HEADER
 #include FUNCTIONAL_HEADER
 #include EXCEPTION_PTR_HEADER
@@ -189,11 +186,7 @@
   t_deferred m_deferred;
 
   // All known event receivers and receiver proxies originating from this context:
-<<<<<<< HEAD
-  typedef std::unordered_set<std::shared_ptr<EventReceiver>> t_rcvrSet;
-=======
   typedef std::unordered_set<JunctionBoxEntry<EventReceiver>> t_rcvrSet;
->>>>>>> f4e0d9df
   t_rcvrSet m_eventReceivers;
   
   // Manages events for this context. One JunctionBoxManager is shared between peer contexts
@@ -881,14 +874,9 @@
 
     // Snooping now
     auto rcvr = std::static_pointer_cast<EventReceiver, T>(pSnooper);
-<<<<<<< HEAD
-      
-    m_junctionBoxManager->AddEventReceiver(rcvr);
-=======
 
     JunctionBoxEntry<EventReceiver> receiver(this, rcvr);
     m_junctionBoxManager->AddEventReceiver(receiver);
->>>>>>> f4e0d9df
     
     // Delegate ascending resolution, where possible.  This ensures that the parent context links
     // this event receiver to compatible senders in the parent context itself.
@@ -909,12 +897,8 @@
     // Pass control to the event remover helper:
     auto rcvr = std::static_pointer_cast<EventReceiver, T>(pSnooper);
     
-<<<<<<< HEAD
-    m_junctionBoxManager->RemoveEventReceiver(rcvr);
-=======
     JunctionBoxEntry<EventReceiver> receiver(this, rcvr);
     m_junctionBoxManager->RemoveEventReceiver(receiver);
->>>>>>> f4e0d9df
     
     // Delegate to the parent:
     if(m_pParent)
