#pragma once
#include "at_exit.h"
#include "AutoAnchor.h"
#include "AutoPacketSubscriber.h"
#include "AutowiringEvents.h"
#include "autowiring_error.h"
#include "Bolt.h"
#include "BasicThread.h"
#include "CoreRunnable.h"
#include "ContextMember.h"
#include "CreationRules.h"
#include "CurrentContextPusher.h"
#include "fast_pointer_cast.h"
#include "result_or_default.h"
#include "JunctionBox.h"
#include "JunctionBoxManager.h"
#include "EventOutputStream.h"
#include "EventInputStream.h"
#include "ExceptionFilter.h"
#include "SharedPointerSlot.h"
#include "TeardownNotifier.h"
#include "TypeUnifier.h"
#include "uuid.h"

#include <boost/thread/condition.hpp>
#include <boost/thread/mutex.hpp>
#include <list>
#include <memory>
#include <map>
#include <functional>
#include TYPE_INDEX_HEADER
#include FUNCTIONAL_HEADER
#include EXCEPTION_PTR_HEADER
#include MEMORY_HEADER
#include STL_UNORDERED_MAP
#include STL_UNORDERED_SET

template<class T, class Fn>
class DeferrableAutowiringFn;

class AutoPacketFactory;
class DeferrableAutowiring;
class BoltBase;
class CoreContext;
class EventOutputStreamBase;
class GlobalCoreContext;
class OutstandingCountTracker;

template<typename T>
class Autowired;

template<typename... Sigils>
struct Boltable;

template<class T>
class CoreContextT;

enum class ShutdownMode {
  // Shut down gracefully by allowing threads to run down dispatch queues
  Graceful,

  // Shut down immediately, do not attempt to run down thread dispatch queues
  Immediate
};

/// <summary>
/// A top-level container class representing an autowiring domain, a minimum broadcast domain, and a thread execution domain
/// </summary>
class CoreContext:
  public TeardownNotifier,
  public std::enable_shared_from_this<CoreContext>
{
protected:
  CoreContext(std::shared_ptr<CoreContext> pParent);
  CoreContext(std::shared_ptr<CoreContext> pParent, std::shared_ptr<CoreContext> pPeer);

public:
  virtual ~CoreContext(void);

  /// <summary>
  /// Convenience method to obtain a shared reference to the global context
  /// </summary>
  static std::shared_ptr<CoreContext> GetGlobal(void);

protected:
  // A pointer to the parent context
  const std::shared_ptr<CoreContext> m_pParent;

  // General purpose lock for this class
  mutable boost::mutex m_lock;

  // Condition, signalled when context state has been changed
  boost::condition m_stateChanged;

  // Set if threads in this context should be started when they are added
  bool m_initiated;

  // Set if the context has been shut down
  bool m_isShutdown;

  // Child contexts:
  typedef std::list<std::weak_ptr<CoreContext>> t_childList;
  t_childList m_children;

  // Lists of event receivers, by name.  The type index of "void" is reserved for
  // bolts for all context types.
  typedef std::unordered_map<std::type_index, std::list<BoltBase*>> t_contextNameListeners;
  t_contextNameListeners m_nameListeners;

  // These are the types which will be created in this context if an attempt is made to inject them
  // into any child context.
  std::set<std::type_index> m_anchors;

  // Map of slots waiting to be autowired, organized by the desired type.  The type allows chaining to take
  // place in an intelligent way.
  typedef std::unordered_map<std::type_index, DeferrableAutowiring*> t_deferredMap;
  t_deferredMap m_deferred;

  // This is a list of concrete types, indexed by the true type of each element.
  std::vector<AnySharedPointer> m_concreteTypes;

  // This is a memoization map used to memoize any already-detected interfaces
  // This map keeps all of its objects resident at least until the context goes away.
  // Note that the value on the right-hand side must match the void pointer specified on the right-hand side
  mutable std::unordered_map<std::type_index, AnySharedPointer> m_typeMemos;

  // All known context members, exception filters:
  std::vector<ContextMember*> m_contextMembers;
  std::vector<ExceptionFilter*> m_filters;

  // All known event receivers and receiver proxies originating from this context:
  typedef std::vector<JunctionBoxEntry<EventReceiver>> t_rcvrSet;
  t_rcvrSet m_eventReceivers;
  
  // List of eventReceivers to be added when this context in initiated
  std::vector<JunctionBoxEntry<EventReceiver>> m_delayedEventReceivers;

  // Manages events for this context. One JunctionBoxManager is shared between peer contexts
  const std::shared_ptr<JunctionBoxManager> m_junctionBoxManager;

  // Actual core threads:
  typedef std::list<CoreRunnable*> t_threadList;
  t_threadList m_threads;

  // Clever use of shared pointer to expose the number of outstanding CoreRunnable instances.
  // Destructor does nothing; this is by design.
  std::weak_ptr<Object> m_outstanding;

protected:
  /// <summary>
  /// Register new context with parent and notify others of its creation.
  /// </summary>
  template<typename T>
  std::shared_ptr<CoreContext> CreateInternal(CoreContextT<T>& newContext) {
    // don't allow new children if shutting down
    if(m_isShutdown)
      throw autowiring_error("Cannot create a child context; this context is already shut down");

    t_childList::iterator childIterator;
    {
      // Lock the child list while we insert
      boost::lock_guard<boost::mutex> lk(m_lock);

      // Reserve a place in the list for the child
      childIterator = m_children.insert(m_children.end(), std::weak_ptr<CoreContext>());
    }

    // Create the shared pointer for the context--do not add the context to itself,
    // this creates a dangerous cyclic reference.
    std::shared_ptr<CoreContext> retVal(
      &newContext,
      [this, childIterator] (CoreContext* pContext) {
        {
          boost::lock_guard<boost::mutex> lk(m_lock);
          this->m_children.erase(childIterator);
        }
        // Notify AutowiringEvents listeners
        GetGlobal()->Invoke(&AutowiringEvents::ExpiredContext)(*pContext);

        delete pContext;
      }
    );
    *childIterator = retVal;

    // Notify AutowiringEvents listeners
    GetGlobal()->Invoke(&AutowiringEvents::NewContext)(*retVal);

    // Save anchored types in context
    retVal->AddAnchorInternal((T*)nullptr);

    // Fire all explicit bolts if not an "anonymous" context (has void sigil type)
    CurrentContextPusher pshr(retVal);
    BroadcastContextCreationNotice(typeid(T));

    return retVal;
  }

  void AddAnchorInternal(const AutoAnchor<>*) {}

  template<typename... Ts>
  void AddAnchorInternal(const AutoAnchor<Ts...>*) {
    static_assert(sizeof...(Ts) != 0, "Cannot anchor nothing");

    bool dummy[] = {
      (m_anchors.insert(typeid(Ts)), false)...
    };
    (void)dummy;
  }

  void AddAnchorInternal(const void*) {}

<<<<<<< HEAD
  // These are the types which will be created in this context if an attempt is made to inject them
  // into any child context.
  std::set<std::type_index> m_anchors;

  // A pointer to the parent context
  const std::shared_ptr<CoreContext> m_pParent;

  // General purpose lock for this class
  mutable boost::mutex m_lock;

  // Condition, signalled when context state has been changed
  boost::condition m_stateChanged;

  // Set if threads in this context should be started when they are added
  bool m_initiated;

  // Set if the context has been shut down
  bool m_isShutdown;

  // The context's internally held sigil type
  const std::type_info& m_sigil;

    // Flag, set if this context should use its ownership validator to guarantee that all autowired members
  // are correctly torn down.  This flag must be set at construction time.  Members added to the context
  // before this flag is assigned will NOT be checked.
  bool m_useOwnershipValidator;

  // This is a map of concrete types, indexed by the true type of each element.
  // This map keeps all of its objects resident at least until the context goes away.
  // "Object" is named here as an explicit ground type in order to allow arbitrary casting from Object-
  // derived types.
  std::unordered_map<std::type_index, AnySharedPointer> m_concreteTypes;

  // This is a memoization map used to memoize any already-detected interfaces
  // Note that the value on the right-hand side must match the void pointer specified on the right-hand side
  std::unordered_map<std::type_index, AnySharedPointer> m_typeMemos;

  // All ContextMember objects known in this autowirer:
  std::unordered_set<ContextMember*> m_contextMembers;

  // Map of slots waiting to be autowired, organized by the desired type.  The type allows chaining to take
  // place in an intelligent way.
  typedef std::unordered_map<std::type_index, DeferrableAutowiring*> t_deferredMap;
  t_deferredMap m_deferred;

  // All known event receivers and receiver proxies originating from this context:
  typedef std::unordered_set<JunctionBoxEntry<EventReceiver>> t_rcvrSet;
  t_rcvrSet m_eventReceivers;

  // List of eventReceivers to be added when this context in initiated
  t_rcvrSet m_delayedEventReceivers;

  // Manages events for this context. One JunctionBoxManager is shared between peer contexts
  const std::shared_ptr<JunctionBoxManager> m_junctionBoxManager;

  // All known exception filters:
  std::unordered_set<ExceptionFilter*> m_filters;

  // Clever use of shared pointer to expose the number of outstanding CoreRunnable instances.
  // Destructor does nothing; this is by design.
  std::weak_ptr<Object> m_outstanding;

  // Actual core threads:
  typedef std::list<CoreRunnable*> t_threadList;
  t_threadList m_threads;

  // Child contexts:
  typedef std::list<std::weak_ptr<CoreContext>> t_childList;
  boost::mutex m_childrenLock;
  t_childList m_children;

  friend std::shared_ptr<GlobalCoreContext> GetGlobalContext(void);

  // The interior packet factory:
  const std::shared_ptr<AutoPacketFactory> m_packetFactory;

  // Lists of event receivers, by name:
  typedef std::unordered_map<std::type_index, std::list<BoltBase*>> t_contextNameListeners;
  t_contextNameListeners m_nameListeners;
  std::list<BoltBase*> m_allNameListeners;

=======
>>>>>>> cfef961b
  // Adds a bolt proper to this context
  template<typename T, typename... Sigils>
  void EnableInternal(T*, Bolt<Sigils...>*) {
    Inject<T>();
  }


  // Enables a boltable class
  template<typename T, typename... Sigils>
  void EnableInternal(T*, Boltable<Sigils...>*) {
    bool dummy[] = {
      false,
      (AutoRequireMicroBolt<T, Sigils>(), false)...
    };
    (void) dummy;
  }

  void EnableInternal(...) {}

  template<typename T, typename... Sigil>
  void AutoRequireMicroBolt(void);

  /// <summary>
  /// Unregisters all event receivers in this context
  /// </summary>
  void UnregisterEventReceivers(void);

  /// <summary>
  /// Broadcasts a notice to any listener in the current context regarding a creation event on a particular context name
  /// </summary>
  /// <remarks>
  /// The broadcast is made without altering the current context.  Recipients expect that the current context will be the
  /// one about which they are being informed.
  /// </remarks>
  void BroadcastContextCreationNotice(const std::type_info& sigil) const;

  /// <summary>
  /// Invokes all deferred autowiring fields, generally called after a new member has been added
  /// </summary>
  void UpdateDeferredElements(const std::shared_ptr<Object>& entry);

  /// <summary>
  /// Adds the named event receiver to the collection of known receivers
  /// </summary>
  /// <param name="pRecvr">The junction box entry corresponding to the receiver type</param>
  void AddEventReceiver(JunctionBoxEntry<EventReceiver> pRecvr);

  /// <summary>
<<<<<<< HEAD
  /// Adds the named event receiver to the collection of known receivers
  /// </summary>
  void AddEventReceiver(std::shared_ptr<EventReceiver> pRecvr) {
    JunctionBoxEntry<EventReceiver> entry(this, pRecvr);
    m_eventReceivers.insert(entry);
    AddEventReceiver(entry);
  }

  /// <summary>
=======
>>>>>>> cfef961b
  /// Add delayed event receivers
  /// </summary>
  template<class iter>
  void AddDelayedEventReceivers(iter first, iter last);

  /// <summary>
  /// Removes the named event receiver from the collection of known receivers
  /// </summary>
  void RemoveEventReceiver(JunctionBoxEntry<EventReceiver> pRecvr);

  /// <summary>
  /// Removes all recognized event receivers in the indicated range
  /// </summary>
  void RemoveEventReceivers(t_rcvrSet::const_iterator first, t_rcvrSet::const_iterator last);

  /// <summary>
  /// Adds an object of any kind to the IOC container
  /// </summary>
  /// <param name="pContextMember">The member which was added</param>
  /// <param name="notReady">Allows the insertion of a thread, even if that thread isn't ready yet</param>
  /// <return>The shared pointer which contains the context member.</return>
  /// <remarks>
  /// It's safe to allow the returned shared_ptr to go out of scope; the core context
  /// will continue to hold a reference to it until Remove is invoked.
  /// </remarks>
  void AddCoreRunnable(const std::shared_ptr<CoreRunnable>& pCoreRunnable);

  /// <summary>
  /// Adds the specified context creation listener to receive creation events broadcast from this context
  /// </summary>
  /// <param name="pBase">The instance being added</param>
  void AddBolt(const std::shared_ptr<BoltBase>& pBase);

  /// <summary>
  /// Overload of Add based on ContextMember
  /// </summary>
  void AddContextMember(const std::shared_ptr<ContextMember>& ptr);

  /// <summary>
  /// Forwarding routine, recursively adds a packet subscriber to the internal packet factory
  /// </summary>
  void AddPacketSubscriber(const AutoPacketSubscriber& rhs);

  /// <summary>
  /// Counterpart to the AddPacketSubscriber routine, but will remove an array of subscribers
  /// </summary>
  void RemovePacketSubscribers(const std::vector<AutoPacketSubscriber>& subscribers);

  /// <summary>
  /// Increments the total number of contexts still outstanding
  /// </summary>
  /// <remarks>
  /// This is an indirect incrementation routine.  The count will be incremented for as
  /// long as the returned shared_ptr is not destroyed.  Once it's destroyed, the count
  /// is decremented.  The caller is encouraged not to copy the return value, as doing
  /// so can give inflated values for the current number of outstanding threads.
  ///
  /// The caller is responsible for exterior synchronization
  /// </remarks>
  std::shared_ptr<Object> IncrementOutstandingThreadCount(void);

  /// <summary>
  /// Mapping and extraction structure used to provide a runtime version of an Object-implementing shared pointer
  /// </summary>
  struct AddInternalTraits {
    template<class T>
    AddInternalTraits(const AutoPacketSubscriber& subscriber, const std::shared_ptr<T>& value) :
      type(typeid(T)),
      subscriber(subscriber),
      value(value),
      pObject(leap::fast_pointer_cast<Object>(value)),
      pContextMember(leap::fast_pointer_cast<ContextMember>(value)),
      pCoreRunnable(leap::fast_pointer_cast<CoreRunnable>(value)),
      pFilter(leap::fast_pointer_cast<ExceptionFilter>(value)),
      pBoltBase(leap::fast_pointer_cast<BoltBase>(value)),
      pRecvr(leap::fast_pointer_cast<EventReceiver>(value))
    {
      if(!pObject)
        throw autowiring_error("Cannot add a type which does not implement Object");
    }

    // The declared original type:
    const std::type_info& type;

    // A holder to store the original shared pointer, to ensure that type information propagates
    // correctly on the right-hand side of our map
    const AnySharedPointer value;

    // The packet subscriber introduction method, if appropriate:
    const AutoPacketSubscriber subscriber;

    // There are a lot of interfaces we support, here they all are:
    const std::shared_ptr<Object> pObject;
    const std::shared_ptr<ContextMember> pContextMember;
    const std::shared_ptr<CoreRunnable> pCoreRunnable;
    const std::shared_ptr<ExceptionFilter> pFilter;
    const std::shared_ptr<BoltBase> pBoltBase;
    const std::shared_ptr<EventReceiver> pRecvr;
  };

  /// <summary>
  /// Internal type introduction routine
  /// </summary>
  void AddInternal(const AddInternalTraits& traits);

  template<class T>
  void FindByTypeUnsafe(std::shared_ptr<T>& ptr) const {
    // Try to find the type directly:
    auto& entry = m_typeMemos[typeid(T)];
    if(!entry->empty()) {
      ptr = entry->as<T>();
      return;
    }

    // Resolve based on iterated dynamic casts for each concrete type:
    ptr.reset();
    for(auto q = m_concreteTypes.begin(); q != m_concreteTypes.end(); q++) {
      std::shared_ptr<Object> obj = **q;
      auto casted = std::dynamic_pointer_cast<T>(obj);
      if(!casted)
        // No match, try the next entry
        continue;

      if(ptr)
        // Resolution ambiguity, cannot proceed
        throw autowiring_error("An attempt was made to resolve a type which has multiple possible clients");

      ptr = casted;
    }

    // Memoize:
    *entry = ptr;
  }

  /// <summary>
  /// Returns or constructs a new AutoPacketFactory instance
  /// </summary>
  std::shared_ptr<AutoPacketFactory> GetPacketFactory(void);

public:
  // Accessor methods:
  bool IsGlobalContext(void) const { return !m_pParent; }
  size_t GetMemberCount(void) const { return m_concreteTypes.size(); }
  virtual const std::type_info& GetSigilType(void) const = 0;

  /// <summary>
  /// Factory to create a new context
  /// </summary>
  /// <param name="T">The context sigil.</param>
  template<class T>
  std::shared_ptr<CoreContext> Create(void) {
    return CreateInternal<T>(*new CoreContextT<T>(shared_from_this()));
  }

  /// <summary>
  /// Factory to create a peer context
  /// </summary>
  /// <remarks>
  /// A peer context allows clients to create autowiring contexts which are in the same event
  /// domain with respect to each other, but are not in the same autowiring domain.  This can
  /// be useful where multiple instances of a particular object are desired, but inserting
  /// such objects into a simple child context is cumbersome because the objects at parent
  /// scope are listening to events originating from objects at child scope. Events can be fired,
  /// but not received, from an unintiated context if its peer is initiated.
  /// </remarks>
  template<class T>
  std::shared_ptr<CoreContext> CreatePeer(void) {
    return m_pParent->CreateInternal<T>(*new CoreContextT<T>(m_pParent, shared_from_this()));
  }

  /// <summary>
  /// Allows a specifically named class to be bolted
  /// </summary>
  /// <remarks>
  /// If the specified type does not inherit from BoltTo, this method has no effect
  /// </remarks>
  template<class T>
  void Enable(void) {
    static_assert(!std::is_abstract<T>::value, "Cannot enable an abstract class for bolting");
    EnableInternal((T*)nullptr, (T*)nullptr);
  }

  /// <summary>
  /// Check if parent context's have AutoAnchored the type in their sigil.
  /// </summary>
  template<typename Sigil>
  std::shared_ptr<CoreContext> ResolveAnchor(void) {
    for(auto pCur = m_pParent; pCur; pCur = pCur->m_pParent) {
      if (pCur->m_anchors.find(typeid(Sigil)) != pCur->m_anchors.end()){
        return pCur;
      }
    }
    return shared_from_this();
  }

  /// <summary>
  /// Add an additional anchor type to the context
  /// </summary>
  template<typename... AnchorTypes>
  void AddAnchor(void) {
    bool dummy[] = {
      (m_anchors.insert(typeid(AnchorTypes)), false)...
    };
    (void) dummy;
  }

  /// <summary>
  /// Utility method which will inject the specified types into this context
  /// Arguments will be passed to the T constructor if provided
  /// </summary>
  template<typename T, typename... Args>
  std::shared_ptr<T> Construct(Args&&... args) {
    // If T doesn't inherit Object, then we need to compose a unifying type which does
    typedef typename SelectTypeUnifier<T>::type TActual;
    static_assert(std::is_base_of<Object, TActual>::value, "Constructive type does not implement Object as expected");
    static_assert(
      std::is_base_of<Object, T>::value || !has_static_new<T>::value,
      "If type T provides a static new method, then the constructed type MUST directly inherit Object"
    );

    // First see if the object has already been injected:
    std::shared_ptr<TActual> retVal;
    FindByType(retVal);
    if(retVal)
      return retVal;

    // We must make ourselves current for the remainder of this call:
    CurrentContextPusher pshr(shared_from_this());

    // Cannot safely inject while holding the lock, so we have to unlock and then inject
    retVal.reset(CreationRules::New<TActual>(std::forward<Args>(args)...));

    try {
      // Pass control to the insertion routine, which will handle injection from this point:
      AddInternal(AddInternalTraits(AutoPacketSubscriberSelect<T>(retVal), retVal));
    }
    catch(autowiring_error&) {
      // We know why this exception occurred.  It's because, while we were constructing our
      // type, someone else was constructing the same type at the same time.  As a consequence,
      // we will simply eat this exception, and handle it silently by returning the type that
      // someone else has already attempted to construct, as per the documented behavior of
      // Construct.
      FindByType(retVal);
    }
    return retVal;
  }

  /// <summary>
  /// A simple utility method which will inject a single type when called
  /// </summary>
  /// <returns>
  /// The injected type
  /// </returns>
  template<typename T>
  std::shared_ptr<T> Inject(void) {
    return ResolveAnchor<T>()->template Construct<T>();
  }

  /// <summary>
  /// A simple utility method which will inject the specified types into the current context when called
  /// </summary>
  template<typename T1, typename T2, typename... Ts>
  void Inject(void) {
    bool dummy[] = {
      (Inject<T1>(), false),
      (Inject<T2>(), false),
      (Inject<Ts>(), false)...
    };
    (void) dummy;
  }

  /// <summary>
  /// Static version of Inject that uses the current context
  /// </summary>
  template<typename... Ts>
  static void InjectCurrent(void) {
    auto ctxt = CurrentContext();
    bool dummy [] = {
      (ctxt->Inject<Ts>(), false)...
    };
    (void) dummy;
  }

  /// <summary>
  /// This method checks whether eventoutputstream listeners for the given type still exist.
  /// For a given type in a hash, returns a vector of weak ptrs.
  /// Goes through the weak ptrs, locks them, erases dead ones.
  /// If any live ones found return true. Otherwise false.
  /// NOTE: this func does lazy cleanup on weakptrs ptng to suff that has fallen out of scope.
  /// </summary>
  template <class T>
  bool CheckEventOutputStream(void){
    return m_junctionBoxManager->CheckEventOutputStream<T>();
  }

  /// <returns>
  /// True if the sigil type of this CoreContext matches the specified sigil type
  /// </returns>
  template<class Sigil>
  bool Is(void) const { return GetSigilType() == typeid(Sigil); }

  /// <returns>
  /// A list of descendant contexts whose sigil type matches the specified sigil type
  /// </returns>
  template<class Sigil>
  std::vector<std::shared_ptr<CoreContext>> EnumerateChildContexts(void) {
    std::vector<std::shared_ptr<CoreContext>> retVal;
    EnumerateChildContexts([&retVal](std::shared_ptr<CoreContext> ctxt) {
      retVal.push_back(ctxt);
    });
    return retVal;
  }

  /// <summary>
  /// Enumerates all matching child contexts recursively and passes each child context to the specified lambda
  /// </summary>
  /// <param name="sigil">The sigil of the contexts to be passed to the specified lambda</param>
  /// <param name="fn">The lambda to receive a shared pointer to each matching child context</param>
  /// <returns>
  /// True if a complete enumeration has taken place, false if it was aborted by the passed lambda
  /// </returns>
  template<class Fn>
  bool EnumerateChildContexts(const std::type_info &sigil, Fn&& fn) {
    return EnumerateChildContexts(
      [&fn, &sigil] (std::shared_ptr<CoreContext> ctxt) -> bool {
        if(ctxt->GetSigilType() != sigil)
          // Sigil type doesn't match, skip this one
          return true;

        // The sigil type matches, then we'll filter it out to the original lambda
        return result_or_default(fn, true, ctxt);
      }
    );
  }

  /// <summary>
  /// Full enumeration of all child contexts, including anonymous contexts
  /// </summary>
  /// <remarks>
  /// Do not attempt to create any child contexts from the lambda function, this will cause
  /// deadlocks.  While it is technically possible to add objects to contexts from the lambda,
  /// there is a high probability that this will deadlock if any of the added objects directly
  /// or indirectly cause a child context to be created.
  ///
  /// CopyBasicThreadList is guaranteed to be a safe call to be made from this routine.
  /// </remarks>
  template<class Fn>
  bool EnumerateChildContexts(const Fn& fn) {
    boost::lock_guard<boost::mutex> lock(m_lock);
    for(auto c = m_children.begin(); c != m_children.end(); c++) {
      // Recurse:
      auto shared = c->lock();
      if(shared && !shared->EnumerateChildContexts(fn))
        // Enumeration was abandoned
        return false;
    }

    // Call the lambda, default to true in case the lambda's return type is void:
    return result_or_default(fn, true, shared_from_this());
  }

  /// <summary>
  /// This is used for visualization purposes to get a list of all the contexts
  /// Fn must take a shared_ptr to a CoreContext as an argument.
  /// </summary>
  template<class Fn>
  void EnumerateContexts(Fn&& fn) {
    fn(shared_from_this());
    boost::lock_guard<boost::mutex> lock(m_lock);
    for (auto c = m_children.begin(); c != m_children.end(); c++) {
      c->lock()->EnumerateContexts(fn);
    }
  }

  /// <summary>
  /// Sends AutowiringEvents to build current state
  /// </summary>
  void BuildCurrentState(void);

  /// <returns>
  /// A copy of the list of child CoreRunnables
  /// </returns>
  /// <remarks>
  /// No guarantee is made about how long the returned collection will be consistent with this
  /// context.  A thread may potentially be added to the context after the method returns.
  /// </remarks>
  std::vector<std::shared_ptr<BasicThread>> CopyBasicThreadList(void) const;

  /// <returns>
  /// True if CoreRunnable instances in this context should begin teardown operations
  /// </returns>
  bool IsShutdown(void) const {return m_isShutdown;}

  bool IsInitiated(void) const {return m_initiated;}

  /// <returns>
  /// True if this context was ever started
  /// </returns>
  /// <remarks>
  /// A return value of "true" is guaranteed to be indefinitely correct.  A return value of
  /// "false" will only be correct for as long as it takes for someone to start this context.
  /// Unless externally synchronized, this operation may return false on a running context.
  /// </remarks>
  bool WasStarted(void) const {
    // We were started IF we will run new threads, OR we have been signalled to stop
    return m_initiated || m_isShutdown;
  }

  /// <returns>
  /// True if this context is an ancestor of the specified context
  /// </returns>
  /// <remarks>
  /// This method will also return true if this == child
  /// </remarks>
  bool IsAncestorOf(const CoreContext* child) const {
    for(auto cur = child; cur; cur = cur->GetParentContext().get())
      if(cur == this)
        return true;
    return false;
  }

  /// <summary>
  /// Determines whether the passed type is a member of this context, or any ancestor context
  /// </summary>
  template<class T>
  bool IsMember(const std::shared_ptr<T>& ptr) const {
    boost::lock_guard<boost::mutex> lk(m_lock);

    auto q = m_typeMemos.find(typeid(*ptr));
    if(q == m_typeMemos.end())
      // The true type of the passed entity isn't even in our concrete map, then we short-circuit
      return false;

    // Found the true type, see if the slots match or if it's a coincidence:
    return *q->second == ptr;
  }

  /// <summary>
  /// Obtains a shared pointer to an event sender _in this context_ matching the specified type
  /// </summary>
  template<class T>
  std::shared_ptr<JunctionBox<T>> GetJunctionBox(void) {
    return std::static_pointer_cast<JunctionBox<T>, JunctionBoxBase>(
      m_junctionBoxManager->Get<T>()
    );
  }

  /// <summary>
  /// Convenience method which allows an event to be fired without making the remote context current
  /// </summary>
  /// <remarks>
  /// The following two statements are equivalent:
  ///
  ///  CurrentContextPusher(ctxt),
  ///  (AutoFired<MyEventType>())(&MyEventType::MyEvent)();
  ///
  ///  ctxt->Invoke(&MyEventType::MyEvent)();
  ///
  /// </remarks>
  template<typename MemFn>
  InvokeRelay<MemFn> Invoke(MemFn memFn){
    return GetJunctionBox<typename Decompose<MemFn>::type>()->Invoke(memFn);
  }

  /// <summary>
  /// Utility routine, invoked typically by the service, which starts all registered
  /// core threads.
  /// </summary>
  void Initiate(void);
  void DEPRECATED(InitiateCoreThreads(void), "InitiateCoreThreads is deprecated, use Initiate instead");

  /// <summary>
  /// This signals to the whole system that a shutdown operation is underway, and that shutdown procedures should
  /// begin immediately
  /// </summary>
  /// <param name="wait">Set if the function should wait for all child contexts to exit before returning</param>
  /// <remarks>
  /// This method will immediately prevent any new events from being recieved by this context or by any descendant
  /// context, whether those events are fired in this context or one above, and regardless of whether these events
  /// are fired or deferred.  Event receivers in this context will also not receive any messages.
  /// </remarks>
  void SignalShutdown(bool wait = false, ShutdownMode shutdownMode = ShutdownMode::Graceful);

  /// <summary>
  /// Alias for SignalShutdown(true, ShutdownMode::Immediate)
  /// </summary>
  void SignalTerminate(bool wait = true) { SignalShutdown(wait, ShutdownMode::Immediate); }

  /// <summary>
  /// Waits until all threads running in this context at the time of the call are sdtopped when the call returns
  /// </summary>
  /// <remarks>
  /// The only guarantees made by this method are that the threads which were running when the call was made will
  /// no longer be running upon return.  No guarantees are made about the state of other threads that might have
  /// been created after Wait was called; no guarantees are made about the run state or existence of any child
  /// contexts.  Child contexts may exist which contain running threads.
  /// </remarks>
  void Wait(void) {
    boost::unique_lock<boost::mutex> lk(m_lock);
    m_stateChanged.wait(lk, [this] () {return this->m_outstanding.expired();});
  }

  template<class Rep, class Period>
  bool Wait(const boost::chrono::duration<Rep, Period>& duration) {
    boost::unique_lock<boost::mutex> lk(m_lock);
    return m_stateChanged.wait_for(lk, duration, [this] {return this->m_outstanding.expired();});
  }

  /// <summary>
  /// Wait until the context is initiated or is shutting down
  /// </summary>
  /// <returns>True if initiated, false if shutting down</returns>
  bool DelayUntilInitiated(void);

  /// <summary>
  /// This makes this core context current.
  /// </summary>
  /// <returns>The previously current context</returns>
  std::shared_ptr<CoreContext> SetCurrent(void);

  /// <summary>
  /// Makes no context current
  /// </summary>
  /// <remarks>
  /// Generally speaking, users wishing to release their reference to some context can do so simply
  /// by making the global context current.
  /// </remarks>
  static void EvictCurrent(void);

  /// <summary>
  /// This retrieves a shared pointer to the current context.  It is only contextually relevant.
  /// </summary>
  /// <return>
  /// The last core context to have called SetCurrent in the current thread, or else an empty pointer
  /// </return>
  /// <remarks>
  /// This works by using thread-local store, and so is safe in multithreaded systems.  The current
  /// context is assigned before invoking a CoreRunnable instance's Run method, and it's also assigned
  /// when a context is first constructed by a thread.
  /// </remarks>
  static std::shared_ptr<CoreContext> CurrentContext(void);

  /// <summary>
  /// Obtains a pointer to the parent context
  /// </summary>
  const std::shared_ptr<CoreContext>& GetParentContext(void) const {return m_pParent;}

  /// <summary>
  /// Filters std::current_exception using any registered exception filters, or rethrows.
  /// </summary>
  /// <remarks>
  /// The passed exception is assumed to be a generic exception whose default behavior
  /// shall be to tear down the context.  It will be the caller's responsibility to ensure
  /// that this behavior is observed.
  ///
  /// If the exception is successfully handled by a filter, this method returns cleanly.
  /// Otherwise, this method is equivalent to std::rethrow_exception.
  /// </remarks>
  void FilterException(void);

  /// <summary>
  /// Filters a std::current_exception thrown by an EventSenderBase during a Fire
  /// </summary>
  /// <param name="pProxy">The sender of the event</param>
  /// <param name="pRecipient">The recipient of the event</param>
  void FilterFiringException(const JunctionBoxBase* pProxy, EventReceiver* pRecipient);

  /// <summary>
  /// Enables the passed event receiver to obtain messages broadcast by this context
  /// </summary>
  /// <remarks>
  /// This enables the passed event receiver to snoop events that are broadcast from a
  /// parent context.  The passed event receiver MUST exist in a parent context, or the
  /// behavior of this method may be undefined during teardown.
  ///
  /// The snooper will not receive any events broadcast from parent contexts.  ONLY events
  /// broadcast in THIS context will be forwarded to the snooper.
  ///
  /// Same as "AddEventReceiver" except doesn't added event to m_eventReceivers
  /// </remarks>
  template<class T>
  void Snoop(const std::shared_ptr<T>& pSnooper) {
    static_assert(std::is_base_of<EventReceiver, T>::value, "Cannot snoop on a type which is not an event receiver");

    // Snooping now
    auto rcvr = std::static_pointer_cast<EventReceiver, T>(pSnooper);

    JunctionBoxEntry<EventReceiver> receiver(this, rcvr);
    m_junctionBoxManager->AddEventReceiver(receiver);

    // Delegate ascending resolution, where possible.  This ensures that the parent context links
    // this event receiver to compatible senders in the parent context itself.
    if(m_pParent)
      m_pParent->Snoop(pSnooper);
  }

  /// <summary>
  /// Unregisters an event receiver previously registered to receive snooped events
  /// </summary>
  /// <remarks>
  /// It is an error to call this method without a prior call to Snoop
  /// </remarks>
  template<class T>
  void Unsnoop(const std::shared_ptr<T>& pSnooper) {
    static_assert(std::is_base_of<EventReceiver, T>::value, "Cannot unsnoop on a type which is not an event receiver");

    // Pass control to the event remover helper:
    auto rcvr = std::static_pointer_cast<EventReceiver, T>(pSnooper);

    JunctionBoxEntry<EventReceiver> receiver(this, rcvr);
    m_junctionBoxManager->RemoveEventReceiver(receiver);

    // Delegate to the parent:
    if(m_pParent)
      m_pParent->Unsnoop(pSnooper);
  }

  /// <summary>
  /// Locates an available context member in this context
  /// </summary>
  template<class T>
  void FindByType(std::shared_ptr<T>& slot) const {
    boost::lock_guard<boost::mutex> lk(m_lock);
    FindByTypeUnsafe(slot);
  }

  /// <summary>
  /// Identical to Autowire, but will not register the passed slot for deferred resolution
  /// </summary>
  template<class T>
  bool FindByTypeRecursive(std::shared_ptr<T>& slot) {
    // First-chance resolution in this context and ancestor contexts:
    for(CoreContext* pCur = this; pCur; pCur = pCur->m_pParent.get()) {
      pCur->FindByType(slot);
      if(slot)
        return true;
    }

    return false;
  }

  /// <summary>
  /// Registers a slot to be autowired
  /// </summary>
  template<class W>
  bool Autowire(W& slot) {
    if(FindByTypeRecursive(slot))
      return true;

    // Failed, defer
    boost::lock_guard<boost::mutex> lk(m_lock);

    // Push to the head of our linked list:
    auto& flink = m_deferred[typeid(typename W::value_type)];
    slot.SetFlink(flink);
    flink = &slot;
    return false;
  }

  /// <summary>
  /// Adds a post-attachment listener in this context for a particular autowired member
  /// </summary>
  /// <returns>
  /// A pointer to a deferrable autowiring function which the caller may safely ignore if it's not needed
  /// </returns>
  /// <remarks>
  /// This method will succeed if slot was constructed in this context or any parent context.  If the
  /// passed slot was not created in this context or a parent context, an exception will be thrown.
  ///
  /// It's possible that the passed slot will never be filled, and instead the corresponding instance
  /// destroyed without ever having been initialized.
  ///
  /// If the passed slot is already autowired, then the listener will be invoked immediately from the
  /// body of this method.  Care should be taken to avoid deadlocks in this case--either the caller must
  /// not be holding any locks when this method is invoked, or the caller should design the listener
  /// method such that it may be substitutde in place for the notification routine.
  ///
  /// The returned value may be used later in CancelAutowiringNotification in order to explicitly clean
  /// up memory.
  /// </remarks>
  template<class T, class Fn>
  const DeferrableAutowiringFn<T, Fn>* NotifyWhenAutowired(Fn&& listener) {
    DeferrableAutowiringFn<T, Fn>* retVal =
      new DeferrableAutowiringFn<T, Fn>(
        shared_from_this(),
        std::forward<Fn>(listener)
      );

    return retVal;
  }

  /// <summary>
  /// Unregisters a slot as a recipient of potential autowiring
  /// </summary>
  void CancelAutowiringNotification(DeferrableAutowiring* pDeferrable);

  /// <summary>
  /// Utility debug method for writing a snapshot of this context to the specified output stream
  /// </summary>
  void Dump(std::ostream& os) const;

  /// <summary>
  /// Utility routine to print information about the current exception
  /// </summary>
  static void DebugPrintCurrentExceptionInformation();

  /// <summary>
  /// Creates a new event stream based on the provided event type
  /// </summary>
  template<class T>
  std::shared_ptr<EventOutputStream<T>> CreateEventOutputStream(void) {
    return m_junctionBoxManager->CreateEventOutputStream<T>();
  }

  template<class T>
  std::shared_ptr<EventInputStream<T>> CreateEventInputStream(void) {
    return std::make_shared<EventInputStream<T>>();
  }
};

/// <summary>
/// Constant type optimization for named sigil types
/// </summary>
template<class T>
class CoreContextT:
  public CoreContext
{
public:
  CoreContextT(std::shared_ptr<CoreContext> pParent) :
    CoreContext(pParent)
  {}

  CoreContextT(std::shared_ptr<CoreContext> pParent, std::shared_ptr<CoreContext> pPeer) :
    CoreContext(pParent, pPeer)
  {}

  const std::type_info& GetSigilType(void) const override { return typeid(T); }
};

std::ostream& operator<<(std::ostream& os, const CoreContext& context);

#include "MicroBolt.h"

template<typename T, typename... Sigil>
void CoreContext::AutoRequireMicroBolt(void) {
  Inject<MicroBolt<T, Sigil...>>();
}<|MERGE_RESOLUTION|>--- conflicted
+++ resolved
@@ -131,7 +131,7 @@
   // All known event receivers and receiver proxies originating from this context:
   typedef std::vector<JunctionBoxEntry<EventReceiver>> t_rcvrSet;
   t_rcvrSet m_eventReceivers;
-  
+
   // List of eventReceivers to be added when this context in initiated
   std::vector<JunctionBoxEntry<EventReceiver>> m_delayedEventReceivers;
 
@@ -209,90 +209,6 @@
 
   void AddAnchorInternal(const void*) {}
 
-<<<<<<< HEAD
-  // These are the types which will be created in this context if an attempt is made to inject them
-  // into any child context.
-  std::set<std::type_index> m_anchors;
-
-  // A pointer to the parent context
-  const std::shared_ptr<CoreContext> m_pParent;
-
-  // General purpose lock for this class
-  mutable boost::mutex m_lock;
-
-  // Condition, signalled when context state has been changed
-  boost::condition m_stateChanged;
-
-  // Set if threads in this context should be started when they are added
-  bool m_initiated;
-
-  // Set if the context has been shut down
-  bool m_isShutdown;
-
-  // The context's internally held sigil type
-  const std::type_info& m_sigil;
-
-    // Flag, set if this context should use its ownership validator to guarantee that all autowired members
-  // are correctly torn down.  This flag must be set at construction time.  Members added to the context
-  // before this flag is assigned will NOT be checked.
-  bool m_useOwnershipValidator;
-
-  // This is a map of concrete types, indexed by the true type of each element.
-  // This map keeps all of its objects resident at least until the context goes away.
-  // "Object" is named here as an explicit ground type in order to allow arbitrary casting from Object-
-  // derived types.
-  std::unordered_map<std::type_index, AnySharedPointer> m_concreteTypes;
-
-  // This is a memoization map used to memoize any already-detected interfaces
-  // Note that the value on the right-hand side must match the void pointer specified on the right-hand side
-  std::unordered_map<std::type_index, AnySharedPointer> m_typeMemos;
-
-  // All ContextMember objects known in this autowirer:
-  std::unordered_set<ContextMember*> m_contextMembers;
-
-  // Map of slots waiting to be autowired, organized by the desired type.  The type allows chaining to take
-  // place in an intelligent way.
-  typedef std::unordered_map<std::type_index, DeferrableAutowiring*> t_deferredMap;
-  t_deferredMap m_deferred;
-
-  // All known event receivers and receiver proxies originating from this context:
-  typedef std::unordered_set<JunctionBoxEntry<EventReceiver>> t_rcvrSet;
-  t_rcvrSet m_eventReceivers;
-
-  // List of eventReceivers to be added when this context in initiated
-  t_rcvrSet m_delayedEventReceivers;
-
-  // Manages events for this context. One JunctionBoxManager is shared between peer contexts
-  const std::shared_ptr<JunctionBoxManager> m_junctionBoxManager;
-
-  // All known exception filters:
-  std::unordered_set<ExceptionFilter*> m_filters;
-
-  // Clever use of shared pointer to expose the number of outstanding CoreRunnable instances.
-  // Destructor does nothing; this is by design.
-  std::weak_ptr<Object> m_outstanding;
-
-  // Actual core threads:
-  typedef std::list<CoreRunnable*> t_threadList;
-  t_threadList m_threads;
-
-  // Child contexts:
-  typedef std::list<std::weak_ptr<CoreContext>> t_childList;
-  boost::mutex m_childrenLock;
-  t_childList m_children;
-
-  friend std::shared_ptr<GlobalCoreContext> GetGlobalContext(void);
-
-  // The interior packet factory:
-  const std::shared_ptr<AutoPacketFactory> m_packetFactory;
-
-  // Lists of event receivers, by name:
-  typedef std::unordered_map<std::type_index, std::list<BoltBase*>> t_contextNameListeners;
-  t_contextNameListeners m_nameListeners;
-  std::list<BoltBase*> m_allNameListeners;
-
-=======
->>>>>>> cfef961b
   // Adds a bolt proper to this context
   template<typename T, typename... Sigils>
   void EnableInternal(T*, Bolt<Sigils...>*) {
@@ -341,18 +257,6 @@
   void AddEventReceiver(JunctionBoxEntry<EventReceiver> pRecvr);
 
   /// <summary>
-<<<<<<< HEAD
-  /// Adds the named event receiver to the collection of known receivers
-  /// </summary>
-  void AddEventReceiver(std::shared_ptr<EventReceiver> pRecvr) {
-    JunctionBoxEntry<EventReceiver> entry(this, pRecvr);
-    m_eventReceivers.insert(entry);
-    AddEventReceiver(entry);
-  }
-
-  /// <summary>
-=======
->>>>>>> cfef961b
   /// Add delayed event receivers
   /// </summary>
   template<class iter>
