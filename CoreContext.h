--- conflicted
+++ resolved
@@ -26,17 +26,14 @@
 #include <memory>
 #include <map>
 #include <string>
+#include <functional>
+#include TUPLE_HEADER
 #include TYPE_INDEX_HEADER
 #include FUNCTIONAL_HEADER
 #include EXCEPTION_PTR_HEADER
 #include SHARED_PTR_HEADER
 #include STL_UNORDERED_MAP
-<<<<<<< HEAD
 #include STL_UNORDERED_SET
-
-=======
-#include <functional>
->>>>>>> d0cfec67
 
 #ifndef ASSERT
   #ifdef _DEBUG
@@ -65,6 +62,14 @@
 struct Boltable;
 
 #define CORE_CONTEXT_MAGIC 0xC04EC0DE
+
+enum class ShutdownMode {
+  // Shut down gracefully by allowing threads to run down dispatch queues
+  Graceful,
+
+  // Shut down immediately, do not attempt to run down thread dispatch queues
+  Immediate
+};
 
 /// <summary>
 /// A top-level container class representing an autowiring domain, a minimum broadcast domain, and a thread execution domain
@@ -180,13 +185,8 @@
   typedef std::map<const AutowirableSlot*, DeferredBase*> t_deferred;
   t_deferred m_deferred;
 
-<<<<<<< HEAD
   // All known event receivers and receiver proxies originating from this context:
-  typedef std::unordered_set<std::shared_ptr<EventReceiver>> t_rcvrSet;
-=======
-  // All known event receivers and receiver proxies:
   typedef std::unordered_set<JunctionBoxEntry<EventReceiver>> t_rcvrSet;
->>>>>>> d0cfec67
   t_rcvrSet m_eventReceivers;
   
   // Manages events for this context. One JunctionBoxManager is shared between peer contexts
@@ -737,30 +737,9 @@
   /// </summary>
   template<class T>
   std::shared_ptr<JunctionBox<T>> GetJunctionBox(void) {
-<<<<<<< HEAD
     return std::static_pointer_cast<JunctionBox<T>, JunctionBoxBase>(
       m_junctionBoxManager->Get(typeid(T))
     );
-=======
-    std::shared_ptr<JunctionBox<T>> retVal;
-    boost::lock_guard<boost::mutex> lk(m_lock);
-    auto q = m_junctionBoxes.find(typeid(T));
-    if(q != m_junctionBoxes.end())
-      // No dynamic cast is needed here, we already have independent knowledge of the
-      // destination type because it's the key type of our map
-      return std::static_pointer_cast<JunctionBox<T>, JunctionBoxBase>(q->second);
-
-    // Construct new type:
-    retVal.reset(new JunctionBox<T>);
-    m_junctionBoxes[typeid(T)] = retVal;
-    
-    // Attach compatible receivers:
-    for(auto q = m_eventReceivers.begin(); q != m_eventReceivers.end(); q++)
-      retVal->Add(*q);
-
-    // Construction complete
-    return retVal;
->>>>>>> d0cfec67
   }
 
   /// <summary>
@@ -787,8 +766,8 @@
   void InitiateCoreThreads(void);
 
   /// <summary>
-  /// This signals to the whole system that a shutdown operation is underway, and that
-  /// shutdown procedures should begin immediately
+  /// This signals to the whole system that a shutdown operation is underway, and that shutdown procedures should
+  /// begin immediately
   /// </summary>
   /// <param name="wait">Set if the function should wait for all child contexts to exit before returning</param>
   /// <remarks>
@@ -796,16 +775,22 @@
   /// context, whether those events are fired in this context or one above, and regardless of whether these events
   /// are fired or deferred.  Event receivers in this context will also not receive any messages.
   /// </remarks>
-  void SignalShutdown(bool wait = false);
-
-  /// <summary>
-  /// Alias for SignalShutdown(true)
-  /// </summary>
-  void SignalTerminate(bool wait = true) { SignalShutdown(wait); }
-
-  /// <summary>
-  /// Waits for all threads holding references to exit
-  /// </summary>
+  void SignalShutdown(bool wait = false, ShutdownMode shutdownMode = ShutdownMode::Graceful);
+
+  /// <summary>
+  /// Alias for SignalShutdown(true, ShutdownMode::Immediate)
+  /// </summary>
+  void SignalTerminate(bool wait = true) { SignalShutdown(wait, ShutdownMode::Immediate); }
+
+  /// <summary>
+  /// Waits until all threads running in this context at the time of the call are sdtopped when the call returns
+  /// </summary>
+  /// <remarks>
+  /// The only guarantees made by this method are that the threads which were running when the call was made will
+  /// no longer be running upon return.  No guarantees are made about the state of other threads that might have
+  /// been created after Wait was called; no guarantees are made about the run state or existence of any child
+  /// contexts.  Child contexts may exist which contain running threads.
+  /// </remarks>
   void Wait(void) {
     boost::unique_lock<boost::mutex> lk(m_lock);
     m_stateChanged.wait(lk, [this] () {return this->m_outstanding.expired();});
@@ -814,7 +799,7 @@
   template<class Rep, class Period>
   bool Wait(const boost::chrono::duration<Rep, Period>& duration) {
     boost::unique_lock<boost::mutex> lk(m_lock);
-    return m_stateChanged.wait_for(lk, duration, [this] () {return this->m_outstanding.expired();});
+    return m_stateChanged.wait_for(lk, duration, [this] {return this->m_outstanding.expired();});
   }
 
   /// <summary>
@@ -889,23 +874,14 @@
 
     // Snooping now
     auto rcvr = std::static_pointer_cast<EventReceiver, T>(pSnooper);
-<<<<<<< HEAD
-      
-    m_junctionBoxManager->AddEventReceiver(rcvr);
+
+    JunctionBoxEntry<EventReceiver> receiver(this, rcvr);
+    m_junctionBoxManager->AddEventReceiver(receiver);
     
     // Delegate ascending resolution, where possible.  This ensures that the parent context links
     // this event receiver to compatible senders in the parent context itself.
     if(m_pParent)
       m_pParent->Snoop(pSnooper);
-=======
-
-    JunctionBoxEntry<EventReceiver> receiver(this, rcvr);
-    (boost::lock_guard<boost::mutex>)m_lock,
-    m_snoopers.insert(receiver);
-
-    // Pass control to the event adder helper:
-    AddEventReceiver(receiver);
->>>>>>> d0cfec67
   }
 
   /// <summary>
@@ -920,20 +896,13 @@
 
     // Pass control to the event remover helper:
     auto rcvr = std::static_pointer_cast<EventReceiver, T>(pSnooper);
-<<<<<<< HEAD
     
-    m_junctionBoxManager->RemoveEventReceiver(rcvr);
+    JunctionBoxEntry<EventReceiver> receiver(this, rcvr);
+    m_junctionBoxManager->RemoveEventReceiver(receiver);
     
     // Delegate to the parent:
     if(m_pParent)
       m_pParent->Unsnoop(pSnooper);
-=======
-    JunctionBoxEntry<EventReceiver> receiver(this, rcvr);
-
-    (boost::lock_guard<boost::mutex>)m_lock,
-    m_snoopers.erase(receiver);
-    RemoveEventReceiver(receiver);
->>>>>>> d0cfec67
   }
 
   /// <summary>
