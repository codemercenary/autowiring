--- conflicted
+++ resolved
@@ -412,50 +412,6 @@
     // The packet subscriber introduction method, if appropriate:
     const AutoPacketSubscriber subscriber;
 
-<<<<<<< HEAD
-      // Validate that this addition does not generate an ambiguity:
-      std::shared_ptr<T> ptr;
-      m_byType.Resolve(ptr);
-      if(ptr == value)
-        throw std::runtime_error("An attempt was made to add the same value to the same context more than once");
-      if(ptr)
-        throw std::runtime_error("An attempt was made to add the same type to the same context more than once");
-
-      // Add a new member of the forest:
-      m_byType.AddTree(value);
-
-      // Context members:
-      auto pContextMember = leap::fast_pointer_cast<ContextMember, T>(value);
-      if(pContextMember) {
-        AddContextMember(pContextMember);
-
-        // CoreRunnables:
-        pCoreRunnable = leap::fast_pointer_cast<CoreRunnable, T>(value);
-        if (pCoreRunnable)
-          AddCoreRunnable(pCoreRunnable);
-      }
-
-      // Exception filters:
-      auto pFilter = leap::fast_pointer_cast<ExceptionFilter, T>(value);
-      if (pFilter)
-        m_filters.insert(pFilter.get());
-
-      // Bolts
-      auto pBase = leap::fast_pointer_cast<BoltBase, T>(value);
-      if (pBase)
-        AddBolt(pBase);
-    }
-
-    // Event receivers:
-    auto pRecvr = leap::fast_pointer_cast<EventReceiver, T>(value);
-    if (pRecvr)
-      AddEventReceiver(pRecvr);
-    
-    // Notify listeners(AutoNet) that a new object has been created
-    std::shared_ptr<Object> pObj = leap::fast_pointer_cast<Object, T>(value);
-    if (pObj)
-      GetGlobal()->Invoke(&AutowiringEvents::NewObject)(*this, *pObj);
-=======
     // There are a lot of interfaces we support, here they all are:
     const std::shared_ptr<Object> pObject;
     const std::shared_ptr<ContextMember> pContextMember;
@@ -487,7 +443,6 @@
       if(!casted)
         // No match, try the next entry
         continue;
->>>>>>> 038db08f
 
       if(ptr)
         // Resolution ambiguity, cannot proceed
