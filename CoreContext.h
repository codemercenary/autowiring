--- conflicted
+++ resolved
@@ -26,17 +26,13 @@
 #include <memory>
 #include <map>
 #include <string>
+#include <functional>
 #include TYPE_INDEX_HEADER
 #include FUNCTIONAL_HEADER
 #include EXCEPTION_PTR_HEADER
 #include SHARED_PTR_HEADER
 #include STL_UNORDERED_MAP
-<<<<<<< HEAD
 #include STL_UNORDERED_SET
-
-=======
-#include <functional>
->>>>>>> b15abe12
 
 #ifndef ASSERT
   #ifdef _DEBUG
