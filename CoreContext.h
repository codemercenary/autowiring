#pragma once
#include "at_exit.h"
#include "AutoAnchor.h"
#include "AutoFactory.h"
#include "AutoPacketSubscriber.h"
#include "AutowiringEvents.h"
#include "autowiring_error.h"
#include "Bolt.h"
#include "BasicThread.h"
#include "CoreRunnable.h"
#include "ContextMember.h"
#include "CreationRules.h"
#include "CurrentContextPusher.h"
#include "DeferredBase.h"
#include "fast_pointer_cast.h"
#include "result_or_default.h"
#include "JunctionBox.h"
#include "JunctionBoxManager.h"
#include "EventOutputStream.h"
#include "EventInputStream.h"
#include "ExceptionFilter.h"
#include "PolymorphicTypeForest.h"
#include "SimpleOwnershipValidator.h"
#include "TeardownNotifier.h"
#include "uuid.h"

#include <boost/thread/condition.hpp>
#include <boost/thread/mutex.hpp>
#include <list>
#include <memory>
#include <map>
#include <string>
#include <functional>
#include TUPLE_HEADER
#include TYPE_INDEX_HEADER
#include FUNCTIONAL_HEADER
#include EXCEPTION_PTR_HEADER
#include SHARED_PTR_HEADER
#include STL_UNORDERED_MAP
#include STL_UNORDERED_SET

#ifndef ASSERT
  #ifdef _DEBUG
    #include <assert.h>
    #define ASSERT(x) assert(x)
  #else
    #define ASSERT(x)
  #endif
#endif

class AutoPacketFactory;
class AutowirableSlot;
class BoltBase;
class CoreContext;
class EventOutputStreamBase;
class GlobalCoreContext;
class OutstandingCountTracker;

template<typename T>
class Autowired;

template<typename... Sigils>
struct Boltable;

#define CORE_CONTEXT_MAGIC 0xC04EC0DE

enum class ShutdownMode {
  // Shut down gracefully by allowing threads to run down dispatch queues
  Graceful,

  // Shut down immediately, do not attempt to run down thread dispatch queues
  Immediate
};

/// <summary>
/// A top-level container class representing an autowiring domain, a minimum broadcast domain, and a thread execution domain
/// </summary>
class CoreContext:
  public Object,
  public SimpleOwnershipValidator,
  public TeardownNotifier,
  public std::enable_shared_from_this<CoreContext>
{
protected:
  CoreContext(std::shared_ptr<CoreContext> pParent, const std::type_info& sigil);
  CoreContext(std::shared_ptr<CoreContext> pParent, const std::type_info& sigil, std::shared_ptr<CoreContext> pPeer);

public:
  virtual ~CoreContext(void);

  /// <summary>
  /// Factory to create a new context
  /// </summary>
  /// <param name="T">The context sigil.</param>
  template<class T>
  std::shared_ptr<CoreContext> Create(void) {
    return CreateInternal<T>(*new CoreContext(shared_from_this(), typeid(T)));
  }

  /// <summary>
  /// Factory to create a peer context
  /// </summary>
  /// <remarks>
  /// A peer context allows clients to create autowiring contexts which are in the same event
  /// domain with respect to each other, but are not in the same autowiring domain.  This can
  /// be useful where multiple instances of a particular object are desired, but inserting
  /// such objects into a simple child context is cumbersome because the objects at parent
  /// scope are listening to events originating from objects at child scope.
  /// </remarks>
  template<class T>
  std::shared_ptr<CoreContext> CreatePeer(void) {
    return m_pParent->CreateInternal<T>(*new CoreContext(m_pParent, typeid(T), shared_from_this()));
  }

  /// <summary>
  /// Allows a specifically named class to be bolted
  /// </summary>
  /// <remarks>
  /// If the specified type does not inherit from BoltTo, this method has no effect
  /// </remarks>
  template<class T>
  void Enable(void) {
    static_assert(!std::is_abstract<T>::value, "Cannot enable an abstract class for bolting");
    EnableInternal((T*)nullptr, (T*)nullptr);
  }

  /// <summary>
  /// Convenience method to obtain a shared reference to the global context
  /// </summary>
  static std::shared_ptr<CoreContext> GetGlobal(void);
protected:
  /// <summary>
  /// Register new context with parent and notify others of its creation.
  /// </summary>
  template<typename T>
  std::shared_ptr<CoreContext> CreateInternal(CoreContext& newContext) {
    t_childList::iterator childIterator;
    {
      // Lock the child list while we insert
      boost::lock_guard<boost::mutex> lk(m_childrenLock);

      // Reserve a place in the list for the child
      childIterator = m_children.insert(m_children.end(), std::weak_ptr<CoreContext>());
    }

    if (m_useOwnershipValidator)
      newContext.EnforceSimpleOwnership();

    // Create the shared pointer for the context--do not add the context to itself,
    // this creates a dangerous cyclic reference.
    std::shared_ptr<CoreContext> retVal(
      &newContext,
      [this, childIterator] (CoreContext* pContext) {
        {
          boost::lock_guard<boost::mutex> lk(m_childrenLock);
          this->m_children.erase(childIterator);
        }
        // Notify AutowiringEvents listeners
        GetGlobal()->Invoke(&AutowiringEvents::ExpiredContext)(*pContext);

        delete pContext;
      }
    );
    *childIterator = retVal;

    // Notify AutowiringEvents listeners
    GetGlobal()->Invoke(&AutowiringEvents::NewContext)(*retVal);

    // Save anchored types in context
    retVal->AddAnchorInternal((T*)nullptr);

    // Fire all explicit bolts if not an "anonymous" context (has void sigil type)
    CurrentContextPusher pshr(retVal);
    BroadcastContextCreationNotice(typeid(T));

    return retVal;
  }

  void AddAnchorInternal(const AutoAnchor<>*) {}

  template<typename... Ts>
  void AddAnchorInternal(const AutoAnchor<Ts...>*) {
    static_assert(sizeof...(Ts) != 0, "Cannot anchor nothing");

    bool dummy[] = {
      (m_anchors.insert(typeid(Ts)), false)...
    };
    (void)dummy;
  }

  void AddAnchorInternal(const void*) {}

  // These are the types which will be created in this context if an attempt is made to inject them
  // into any child context.
  std::set<std::type_index> m_anchors;

  // A pointer to the parent context
  const std::shared_ptr<CoreContext> m_pParent;

  // General purpose lock for this class
  mutable boost::mutex m_lock;

  // Condition, signalled when context state has been changed
  boost::condition m_stateChanged;

  // Set if threads in this context should be started when they are added
  bool m_shouldRunNewThreads;

  // Set if the context has been shut down
  bool m_isShutdown;

  // The context's internally held sigil type
  const std::type_info& m_sigil;

    // Flag, set if this context should use its ownership validator to guarantee that all autowired members
  // are correctly torn down.  This flag must be set at construction time.  Members added to the context
  // before this flag is assigned will NOT be checked.
  bool m_useOwnershipValidator;

  // This is a map of the context members by type and, where appropriate, by name
  // This map keeps all of its objects resident at least until the context goes away.
  // "Object" is named here as an explicit ground type in order to allow arbitrary casting from Object-
  // derived types.
  PolymorphicTypeForest<ExplicitGrounds<Object>> m_byType;

  // All ContextMember objects known in this autowirer:
  std::unordered_set<ContextMember*> m_contextMembers;

  // Collection of objects waiting to be autowired, and a specific lock exclusively for this collection
  boost::mutex m_deferredLock;
  typedef std::map<const AutowirableSlot*, DeferredBase*> t_deferred;
  t_deferred m_deferred;

  // All known event receivers and receiver proxies originating from this context:
  typedef std::unordered_set<JunctionBoxEntry<EventReceiver>> t_rcvrSet;
  t_rcvrSet m_eventReceivers;

  // Manages events for this context. One JunctionBoxManager is shared between peer contexts
  const std::shared_ptr<JunctionBoxManager> m_junctionBoxManager;

  // All known exception filters:
  std::unordered_set<ExceptionFilter*> m_filters;

  // Clever use of shared pointer to expose the number of outstanding CoreRunnable instances.
  // Destructor does nothing; this is by design.
  std::weak_ptr<Object> m_outstanding;

  // Actual core threads:
  typedef std::list<CoreRunnable*> t_threadList;
  t_threadList m_threads;

  // Child contexts:
  typedef std::list<std::weak_ptr<CoreContext>> t_childList;
  boost::mutex m_childrenLock;
  t_childList m_children;

  friend std::shared_ptr<GlobalCoreContext> GetGlobalContext(void);

  // The interior packet factory:
  const std::shared_ptr<AutoPacketFactory> m_packetFactory;

  // Lists of event receivers, by name:
  typedef std::unordered_map<std::type_index, std::list<BoltBase*>> t_contextNameListeners;
  t_contextNameListeners m_nameListeners;
  std::list<BoltBase*> m_allNameListeners;

  // Adds a bolt proper to this context
  template<typename T, typename... Sigils>
  void EnableInternal(T*, Bolt<Sigils...>*) {
    Inject<T>();
  }

  // Enables a boltable class
  template<typename T, typename... Sigils>
  void EnableInternal(T*, Boltable<Sigils...>*) {
    bool dummy[] = {
      false,
      (AutoRequireMicroBolt<T, Sigils>(), false)...
    };
    (void) dummy;
  }

  void EnableInternal(...) {}

  template<typename T, typename... Sigil>
  void AutoRequireMicroBolt(void);

  /// <summary>
  /// Unregisters all event receivers in this context
  /// </summary>
  void UnregisterEventReceivers(void);

  /// <summary>
  /// Broadcasts a notice to any listener in the current context regarding a creation event on a particular context name
  /// </summary>
  /// <remarks>
  /// The broadcast is made without altering the current context.  Recipients expect that the current context will be the
  /// one about which they are being informed.
  /// </remarks>
  void BroadcastContextCreationNotice(const std::type_info& sigil) const;

  /// <summary>
  /// Invokes all deferred autowiring fields, generally called after a new member has been added
  /// </summary>
  void UpdateDeferredElements(void);

  /// <summary>
  /// Adds the named event receiver to the collection of known receivers
  /// </summary>
  /// <param name="pOriginalParent">The original parent of the passed type</param>
  void AddEventReceiver(JunctionBoxEntry<EventReceiver> pRecvr);

  /// <summary>
  /// Adds the named event receiver to the collection of known receivers
  /// </summary>
  void AddEventReceiver(std::shared_ptr<EventReceiver> pRecvr) {
    return AddEventReceiver(JunctionBoxEntry<EventReceiver>(this, pRecvr));
  }

  /// <summary>
  /// Removes the named event receiver from the collection of known receivers
  /// </summary>
  void RemoveEventReceiver(JunctionBoxEntry<EventReceiver> pRecvr);

  /// <summary>
  /// Removes all recognized event receivers in the indicated range
  /// </summary>
  void RemoveEventReceivers(t_rcvrSet::const_iterator first, t_rcvrSet::const_iterator last);

  /// <summary>
  /// Adds an object of any kind to the IOC container
  /// </summary>
  /// <param name="pContextMember">The member which was added</param>
  /// <param name="notReady">Allows the insertion of a thread, even if that thread isn't ready yet</param>
  /// <return>The shared pointer which contains the context member.</return>
  /// <remarks>
  /// It's safe to allow the returned shared_ptr to go out of scope; the core context
  /// will continue to hold a reference to it until Remove is invoked.
  /// </remarks>
  void AddCoreThread(const std::shared_ptr<CoreRunnable>& pCoreThread);

  /// <summary>
  /// Adds the specified context creation listener to receive creation events broadcast from this context
  /// </summary>
  /// <param name="pBase">The instance being added</param>
  void AddBolt(const std::shared_ptr<BoltBase>& pBase);

  /// <summary>
  /// Overload of Add based on ContextMember
  /// </summary>
  void AddContextMember(const std::shared_ptr<ContextMember>& ptr);

  /// <summary>
  /// Forwarding routine, adds a packet subscriber to the internal packet factory
  /// </summary>
  void AddPacketSubscriber(AutoPacketSubscriber&& rhs);

  /// <summary>
  /// Default override, when a member does not have an autofilter routine
  /// </summary>
  void AddPacketSubscriber(const std::false_type&) {}

  void RemovePacketSubscribers( const std::vector<AutoPacketSubscriber>& subscribers );

  /// <summary>
  /// Identical to Autowire, but will not register the passed slot for deferred resolution
  /// </summary>
  template<class W>
  bool AutowireNoDefer(W& slot) {
    typedef typename W::element_type T;

    // First-chance resolution in this context and ancestor contexts:
    for(CoreContext* pCur = this; pCur; pCur = pCur->m_pParent.get()) {
      pCur->FindByType(slot);
      if(slot)
        return true;
    }

    if(
      has_static_new<T>::value ||
      has_simple_constructor<T>::value
    )
      // We will not attempt second-chance resolution if the type is constructable
      return false;

    // Attempt second-chance resolution:

    std::shared_ptr<AutoFactory<T>> factory;
    for(CoreContext* pCur = this; pCur; pCur = pCur->m_pParent.get()) {
      pCur->FindByType(factory);
      if(!factory)
        continue;

      std::shared_ptr<T> ptr(factory->New());
      AddInternal(ptr);
      slot.swap(ptr);
      return true;
    }

    return false;
  }

  /// <summary>
  /// Increments the total number of contexts still outstanding
  /// </summary>
  /// <remarks>
  /// This is an indirect incrementation routine.  The count will be incremented for as
  /// long as the returned shared_ptr is not destroyed.  Once it's destroyed, the count
  /// is decremented.  The caller is encouraged not to copy the return value, as doing
  /// so can give spurious values for the current number of outstanding threads.
  ///
  /// The caller is responsible for exterior synchronization
  /// </remarks>
  std::shared_ptr<Object> IncrementOutstandingThreadCount(void);

  template<class S>
  void DeferAutowiring(S& slot) {
    class Deferred:
      public DeferredBase {
    public:
      Deferred(CoreContext* pThis, S& slot) :
        DeferredBase(pThis, slot.m_tracker),
        slot(slot)
      {}

      S& slot;

      bool operator()() override {
        return
          this->tracker.expired() ||
          this->slot ||
          this->pThis->AutowireNoDefer(this->slot);
      }
    };

    // Resolution failed, add this autowired value for a delayed attempt
    boost::lock_guard<boost::mutex> lk(m_deferredLock);
    if(slot)
      // Someone autowired this before we did, short-circuit
      return;

    DeferredBase*& pDeferred = m_deferred[&slot];
    if(pDeferred) {
      // We allow rebinding at this site if the deferred base has already expired
      if(pDeferred->IsExpired())
        delete pDeferred;
      else
        throw_rethrowable autowiring_error("A slot is being autowired, but a deferred instance already exists at this location");
    }
    pDeferred = new Deferred(this, slot);
  }

  // <summary>
  // Same as Inject, but doesn't checkout Typeforest
  // </summary>
  template<typename T>
  void AddInternal(const std::shared_ptr<T>& value){
    AddInternal(value, boost::unique_lock<boost::mutex>(m_lock));
  }

  template<typename T>
  void AddInternal(const std::shared_ptr<T>& value, boost::unique_lock<boost::mutex>&& lock) {
    // Extract ground for this value, we'll use it to select the correct forest for the value:
    typedef typename ground_type_of<T>::type groundType;

    // If Object appears in your ancestry then you MUST make object your ground type.  Typically
    // this is as simple as adding this line to the definition of T with public access:
    //
    //  typedef Object ground
    static_assert(
      !std::is_base_of<Object, T>::value ||
      std::is_same<typename ground_type_of<T>::type, Object>::value,
      "If T inherits from Object (for instance, via ContextMember or CoreThread), then T::grounds must be of type Object"
    );

    // Shared pointer to our entity, if it's a CoreThread
    std::shared_ptr<CoreRunnable> pCoreThread;

    {
      boost::unique_lock<boost::mutex> lk = std::move(lock);

      // Validate that this addition does not generate an ambiguity:
      std::shared_ptr<T> ptr;
      m_byType.Resolve(ptr);
      if(ptr == value)
        throw std::runtime_error("An attempt was made to add the same value to the same context more than once");
      if(ptr)
        throw std::runtime_error("An attempt was made to add the same type to the same context more than once");

      // Add a new member of the forest:
      m_byType.AddTree(value);

      // Context members:
      auto pContextMember = leap::fast_pointer_cast<ContextMember, T>(value);
      if(pContextMember) {
        AddContextMember(pContextMember);

        // CoreThreads:
<<<<<<< HEAD
        pCoreThread = leap::fast_pointer_cast<CoreRunnable, T>(value);
        if(pCoreThread)
=======
        pCoreThread = leap::fast_pointer_cast<CoreThread, T>(value);
        if (pCoreThread) {
>>>>>>> 2ba984d1
          AddCoreThread(pCoreThread);
          GetGlobal()->Invoke(&AutowiringEvents::NewCoreThread)(*pCoreThread.get());
        } else {
          GetGlobal()->Invoke(&AutowiringEvents::NewContextMember)(*pContextMember.get());
        }
      }

      // Exception filters:
      auto pFilter = leap::fast_pointer_cast<ExceptionFilter, T>(value);
      if (pFilter) {
        m_filters.insert(pFilter.get());
        GetGlobal()->Invoke(&AutowiringEvents::NewExceptionFilter)(*this, *pFilter.get());
      }

      // Bolts
      auto pBase = leap::fast_pointer_cast<BoltBase, T>(value);
      if (pBase) {
        AddBolt(pBase);
      }
    }

    // Event receivers:
    auto pRecvr = leap::fast_pointer_cast<EventReceiver, T>(value);
    if (pRecvr) {
      AddEventReceiver(pRecvr);
      GetGlobal()->Invoke(&AutowiringEvents::NewEventReceiver)(*this, *pRecvr.get());
    }

    // Subscribers:
    AddPacketSubscriber(AutoPacketSubscriberSelect<T>(value));

    // Notify any autowiring field that is currently waiting that we have a new member
    // to be considered.
    UpdateDeferredElements();

    // Ownership validation, as appropriate
    // We do not attempt to pend validation for CoreThread instances, because a CoreThread could potentially hold
    // the final outstanding reference to this context, and therefore may be responsible for this context's (and,
    // transitively, its own) destruction.
    if(m_useOwnershipValidator && !pCoreThread)
      SimpleOwnershipValidator::PendValidation(std::weak_ptr<T>(value));
  }

public:
  // Accessor methods:
  bool IsGlobalContext(void) const { return !m_pParent; }
  size_t GetMemberCount(void) const { return m_byType.size(); }
  const std::type_info& GetSigilType(void) const { return m_sigil; }

  /// <summary>
  /// Check if parent context's have AutoAnchored the type in their sigil.
  /// </summary>
  template<typename Sigil>
  std::shared_ptr<CoreContext> ResolveAnchor(void) {
    for(auto pCur = m_pParent; pCur; pCur = pCur->m_pParent) {
      if (pCur->m_anchors.find(typeid(Sigil)) != pCur->m_anchors.end()){
        return pCur;
      }
    }
    return shared_from_this();
  }

  /// <summary>
  /// Add an additional anchor type to the context
  /// </summary>
  template<typename... AnchorTypes>
  void AddAnchor(void) {
    bool dummy[] = {
      (m_anchors.insert(typeid(AnchorTypes)), false)...
    };
    (void) dummy;
  }

  /// <summary>
  /// Utility method which will inject the specified types into this context
  /// Arguments will be passed to the T constructor if provided
  /// </summary>
  template<typename T, typename... Args>
  std::shared_ptr<T> Construct(Args&&... args) {
    boost::unique_lock<boost::mutex> lk(m_lock);

    std::shared_ptr<T> ptr;
    m_byType.Resolve(ptr);
    if(ptr)
      return ptr;

    // We must make ourselves current for the duration of this call:
    CurrentContextPusher pshr(shared_from_this());

    // Cannot safely inject while holding the lock, so we have to unlock and then inject
    lk.unlock();
    ptr.reset(CreationRules::New<T>(std::forward<Args>(args)...));
    lk.lock();

    // Reattempt resolution, short-circuiting if an injection of this type took place:
    std::shared_ptr<T> ptr2;
    m_byType.Resolve(ptr2);
    if(ptr2)
      return ptr2;

    // Pass control to the insertion routine, which will handle injection from this point:
    AddInternal(ptr, std::move(lk));
    return ptr;
  }

  /// <summary>
  /// A simple utility method which will inject a single type when called
  /// </summary>
  /// <returns>
  /// The injected type
  /// </returns>
  template<typename T>
  std::shared_ptr<T> Inject(void) {
    return ResolveAnchor<T>() -> template Construct<T>();
  }

  /// <summary>
  /// A simple utility method which will inject the specified types into the current context when called
  /// </summary>
  template<typename T1, typename T2, typename... Ts>
  void Inject(void) {
    bool dummy[] = {
      (Inject<T1>(), false),
      (Inject<T2>(), false),
      (Inject<Ts>(), false)...
    };
    (void) dummy;
  }

  /// <summary>
  /// Static version of Inject that uses the current context
  /// </summary>
  template<typename... Ts>
  static void InjectCurrent(void) {
    auto ctxt = CurrentContext();
    bool dummy [] = {
      (ctxt->Inject<Ts>(), false)...
    };
    (void) dummy;
  }

  /// <summary>
  /// Adds an existing shared pointer to the context
  /// </summary>
  /// <remarks>
  /// This method unsafely ambiguates the construction strategy used for some member.  It's possible that
  /// someone calls AddExisting for a field which is AutoRequired in the current context, or makes a call
  /// to this method conditionally dependent on a type which may have been AutoRequired elsewhere.
  ///
  /// For reason of these ambiguities, and others, the method will be removed.
  /// </remarks>
  template<typename T>
  void DEPRECATED(AddExisting(std::shared_ptr<T> p_member), "Deprecated, use Inject or Construct instead");

  /// <summary>
  /// This method checks whether eventoutputstream listeners for the given type still exist.
  /// For a given type in a hash, returns a vector of weak ptrs.
  /// Goes through the weak ptrs, locks them, erases dead ones.
  /// If any live ones found return true. Otherwise false.
  /// NOTE: this func does lazy cleanup on weakptrs ptng to suff that has fallen out of scope.
  /// </summary>
  template <class T>
  bool CheckEventOutputStream(void){
    return m_junctionBoxManager->CheckEventOutputStream<T>();
  }

  /// <returns>
  /// True if the sigil type of this CoreContext matches the specified sigil type
  /// </returns>
  template<class Sigil>
  bool Is(void) const { return m_sigil == typeid(Sigil); }

  /// <summary>
  /// Enumerates all matching child contexts recursively and passes each child context to the specified lambda
  /// </summary>
  /// <param name="sigil">The sigil of the contexts to be passed to the specified lambda</param>
  /// <param name="fn">The lambda to receive a shared pointer to each matching child context</param>
  /// <returns>
  /// True if a complete enumeration has taken place, false if it was aborted by the passed lambda
  /// </returns>
  template<class Fn>
  bool EnumerateChildContexts(const std::type_info &sigil, Fn&& fn) {
    return EnumerateChildContexts(
      [&fn, &sigil] (std::shared_ptr<CoreContext> ctxt) -> bool {
        if(ctxt->GetSigilType() != sigil)
          // Sigil type doesn't match, skip this one
          return true;

        // The sigil type matches, then we'll filter it out to the original lambda
        return result_or_default(fn, true, ctxt);
      }
    );
  }

  /// <summary>
  /// Full enumeration of all child contexts, including anonymous contexts
  /// </summary>
  /// <remarks>
  /// Do not attempt to create any child contexts from the lambda function, this will cause
  /// deadlocks.  While it is technically possible to add objects to contexts from the lambda,
  /// there is a high probability that this will deadlock if any of the added objects directly
  /// or indirectly cause a child context to be created.
  ///
  /// CopyCoreThreadList is guaranteed to be a safe call to be made from this routine.
  /// </remarks>
  template<class Fn>
  bool EnumerateChildContexts(const Fn& fn) {
    boost::lock_guard<boost::mutex> lock(m_childrenLock);
    for(auto c = m_children.begin(); c != m_children.end(); c++) {
      // Recurse:
      auto shared = c->lock();
      if(shared && !shared->EnumerateChildContexts(fn))
        // Enumeration was abandoned
        return false;
    }

    // Call the lambda, default to true in case the lambda's return type is void:
    return result_or_default(fn, true, shared_from_this());
  }

  /// <summary>
  /// This is used for visualization purposes to get a list of all the contexts
  /// Fn must take a shared_ptr to a CoreContext as an argument.
  /// </summary>
  template<class Fn>
  void EnumerateContexts(Fn&& fn) {
    fn(shared_from_this());
    boost::lock_guard<boost::mutex> lock(m_childrenLock);
    for (auto c = m_children.begin(); c != m_children.end(); c++) {
      c->lock()->EnumerateContexts(fn);
    }
  }

  /// <summary>
  /// Sends AutowiringEvents to build current state
  /// </summary>
  void BuildCurrentState(void);

  /// <returns>
  /// A copy of the list of child CoreThreads
  /// </returns>
  /// <remarks>
  /// No guarantee is made about how long the returned collection will be consistent with this
  /// context.  A thread may potentially be added to the context after the method returns.
  /// </remarks>
  std::vector<std::shared_ptr<BasicThread>> CopyCoreThreadList(void) const;

  /// <summary>
  /// In debug mode, adds an additional compile-time check
  /// </summary>
  /// <remarks>
  /// Enabling simple ownership checks on a context will ensure that, at teardown time, simple
  /// ownership of contained objects is enforced.  This means that the lifetime of objects in
  /// a context does not extend beyond the lifetime of the context itself.
  ///
  /// This flag is useful in detecting cycles in a context, as cycles will prevent cleanup and
  /// give the impression of an exterior reference.  Information about the detected cycle will
  /// be printed to stderr.
  ///
  /// This flag cannot be unset.  This flag is inherited by children.  Children which were
  /// created at the time this flag is assigned do not receive assignment of this flag retro-
  /// actively.
  /// </remarks>
  void EnforceSimpleOwnership(void) {
    m_useOwnershipValidator = true;
  }

  /// <returns>
  /// True if CoreThread instances in this context should begin teardown operations
  /// </returns>
  bool IsShutdown(void) const {return m_isShutdown;}

  /// <returns>
  /// True if this context was ever started
  /// </returns>
  /// <remarks>
  /// A return value of "true" is guaranteed to be indefinitely correct.  A return value of
  /// "false" will only be correct for as long as it takes for someone to start this context.
  /// Unless externally synchronized, this operation may return false on a running context.
  /// </remarks>
  bool WasStarted(void) const {
    // We were started IF we will run new threads, OR we have been signalled to stop
    return m_shouldRunNewThreads || m_isShutdown;
  }

  /// <returns>
  /// True if this context is an ancestor of the specified context
  /// </returns>
  /// <remarks>
  /// This method will also return true if this == child
  /// </remarks>
  bool IsAncestorOf(const CoreContext* child) const {
    for(auto cur = child; cur; cur = cur->GetParentContext().get())
      if(cur == this)
        return true;
    return false;
  }

  /// <summary>
  /// Determines whether the passed type is a member of this context, or any ancestor context
  /// </summary>
  template<class T>
  bool IsMember(typename std::enable_if<std::is_base_of<ContextMember, T>::value, T*>::type ptr) const {
    return ptr->GetContext().get() == this;
  }

  template<class T>
  bool IsMember(typename std::enable_if<!std::is_base_of<ContextMember, T>::value, T*>::type ptr) const {
    // If the passed type is a ContextMember, we can query relationship status
    ContextMember* pMember = dynamic_cast<ContextMember*>(ptr);
    return
      pMember ?
      pMember->GetContext().get() == this :
      m_byType.Contains<T>();
  }

  template<class T>
  bool IsMember(const std::shared_ptr<T>& ptr) const {
    return IsMember<T>(ptr.get());
  }

  /// <summary>
  /// Obtains a shared pointer to an event sender _in this context_ matching the specified type
  /// </summary>
  template<class T>
  std::shared_ptr<JunctionBox<T>> GetJunctionBox(void) {
    return std::static_pointer_cast<JunctionBox<T>, JunctionBoxBase>(
      m_junctionBoxManager->Get<T>()
    );
  }

  /// <summary>
  /// Convenience method which allows an event to be fired without making the remote context current
  /// </summary>
  /// <remarks>
  /// The following two statements are equivalent:
  ///
  ///  CurrentContextPusher(ctxt),
  ///  (AutoFired<MyEventType>())(&MyEventType::MyEvent)();
  ///
  ///  ctxt->Invoke(&MyEventType::MyEvent)();
  ///
  /// </remarks>
  template<class MemFn>
  InvokeRelay<MemFn> Invoke(MemFn memFn) {
    return GetJunctionBox<typename Decompose<MemFn>::type>()->Invoke(memFn);
  }

  /// <summary>
  /// Utility routine, invoked typically by the service, which starts all registered
  /// core threads.
  /// </summary>
  void InitiateCoreThreads(void);

  /// <summary>
  /// This signals to the whole system that a shutdown operation is underway, and that shutdown procedures should
  /// begin immediately
  /// </summary>
  /// <param name="wait">Set if the function should wait for all child contexts to exit before returning</param>
  /// <remarks>
  /// This method will immediately prevent any new events from being recieved by this context or by any descendant
  /// context, whether those events are fired in this context or one above, and regardless of whether these events
  /// are fired or deferred.  Event receivers in this context will also not receive any messages.
  /// </remarks>
  void SignalShutdown(bool wait = false, ShutdownMode shutdownMode = ShutdownMode::Graceful);

  /// <summary>
  /// Alias for SignalShutdown(true, ShutdownMode::Immediate)
  /// </summary>
  void SignalTerminate(bool wait = true) { SignalShutdown(wait, ShutdownMode::Immediate); }

  /// <summary>
  /// Waits until all threads running in this context at the time of the call are sdtopped when the call returns
  /// </summary>
  /// <remarks>
  /// The only guarantees made by this method are that the threads which were running when the call was made will
  /// no longer be running upon return.  No guarantees are made about the state of other threads that might have
  /// been created after Wait was called; no guarantees are made about the run state or existence of any child
  /// contexts.  Child contexts may exist which contain running threads.
  /// </remarks>
  void Wait(void) {
    boost::unique_lock<boost::mutex> lk(m_lock);
    m_stateChanged.wait(lk, [this] () {return this->m_outstanding.expired();});
  }

  template<class Rep, class Period>
  bool Wait(const boost::chrono::duration<Rep, Period>& duration) {
    boost::unique_lock<boost::mutex> lk(m_lock);
    return m_stateChanged.wait_for(lk, duration, [this] {return this->m_outstanding.expired();});
  }

  /// <summary>
  /// This makes this core context current.
  /// </summary>
  /// <returns>The previously current context</returns>
  std::shared_ptr<CoreContext> SetCurrent(void);

  /// <summary>
  /// Makes no context current
  /// </summary>
  /// <remarks>
  /// Generally speaking, users wishing to release their reference to some context can do so simply
  /// by making the global context current.
  /// </remarks>
  static void EvictCurrent(void);

  /// <summary>
  /// This retrieves a shared pointer to the current context.  It is only contextually relevant.
  /// </summary>
  /// <return>
  /// The last core context to have called SetCurrent in the current thread, or else an empty pointer
  /// </return>
  /// <remarks>
  /// This works by using thread-local store, and so is safe in multithreaded systems.  The current
  /// context is assigned before invoking a CoreThread instance's Run method, and it's also assigned
  /// when a context is first constructed by a thread.
  /// </remarks>
  static std::shared_ptr<CoreContext> CurrentContext(void);

  /// <summary>
  /// Obtains a pointer to the parent context
  /// </summary>
  const std::shared_ptr<CoreContext>& GetParentContext(void) const {return m_pParent;}

  /// <summary>
  /// Filters std::current_exception using any registered exception filters, or rethrows.
  /// </summary>
  /// <remarks>
  /// The passed exception is assumed to be a generic exception whose default behavior
  /// shall be to tear down the context.  It will be the caller's responsibility to ensure
  /// that this behavior is observed.
  ///
  /// If the exception is successfully handled by a filter, this method returns cleanly.
  /// Otherwise, this method is equivalent to std::rethrow_exception.
  /// </remarks>
  void FilterException(void);

  /// <summary>
  /// Filters a std::current_exception thrown by an EventSenderBase during a Fire
  /// </summary>
  /// <param name="pProxy">The sender of the event</param>
  /// <param name="pRecipient">The recipient of the event</param>
  void FilterFiringException(const JunctionBoxBase* pProxy, EventReceiver* pRecipient);

  /// <summary>
  /// Enables the passed event receiver to obtain messages broadcast by this context
  /// </summary>
  /// <remarks>
  /// This enables the passed event receiver to snoop events that are broadcast from a
  /// parent context.  The passed event receiver MUST exist in a parent context, or the
  /// behavior of this method may be undefined during teardown.
  ///
  /// The snooper will not receive any events broadcast from parent contexts.  ONLY events
  /// broadcast in THIS context will be forwarded to the snooper.
  ///
  /// Same as "AddEventReceiver" except doesn't added event to m_eventReceivers
  /// </remarks>
  template<class T>
  void Snoop(const std::shared_ptr<T>& pSnooper) {
    static_assert(std::is_base_of<EventReceiver, T>::value, "Cannot snoop on a type which is not an event receiver");

    // Snooping now
    auto rcvr = std::static_pointer_cast<EventReceiver, T>(pSnooper);

    JunctionBoxEntry<EventReceiver> receiver(this, rcvr);
    m_junctionBoxManager->AddEventReceiver(receiver);

    // Delegate ascending resolution, where possible.  This ensures that the parent context links
    // this event receiver to compatible senders in the parent context itself.
    if(m_pParent)
      m_pParent->Snoop(pSnooper);
  }

  /// <summary>
  /// Unregisters an event receiver previously registered to receive snooped events
  /// </summary>
  /// <remarks>
  /// It is an error to call this method without a prior call to Snoop
  /// </remarks>
  template<class T>
  void Unsnoop(const std::shared_ptr<T>& pSnooper) {
    static_assert(std::is_base_of<EventReceiver, T>::value, "Cannot unsnoop on a type which is not an event receiver");

    // Pass control to the event remover helper:
    auto rcvr = std::static_pointer_cast<EventReceiver, T>(pSnooper);

    JunctionBoxEntry<EventReceiver> receiver(this, rcvr);
    m_junctionBoxManager->RemoveEventReceiver(receiver);

    // Delegate to the parent:
    if(m_pParent)
      m_pParent->Unsnoop(pSnooper);
  }

  /// <summary>
  /// Locates an available context member in this context
  /// </summary>
  template<class T>
  void FindByType(std::shared_ptr<T>& slot) {
    boost::lock_guard<boost::mutex> lk(m_lock);
    if(!m_byType.Resolve(slot))
      throw_rethrowable autowiring_error("An autowiring operation resulted in an ambiguous match");
  }

  // Interior type overrides:
  void FindByType(std::shared_ptr<AutoPacketFactory>& slot) { slot = m_packetFactory; }

  /// <summary>
  /// Registers a slot to be autowired
  /// </summary>
  template<class W>
  bool Autowire(W& slot) {
    if(AutowireNoDefer(slot))
      return true;

    // Failed, defer
    DeferAutowiring(slot);
    return false;
  }

  /// <summary>
  /// Adds a post-attachment listener in this context for a particular autowired member
  /// </summary>
  /// <remarks>
  /// This method will succeed if slot was constructed in this context or any parent context.  If the
  /// passed slot was not created in this context or a parent context, an exception will be thrown.
  ///
  /// It's possible that the passed slot will never be filled, and instead the corresponding instance
  /// destroyed without ever having been initialized.
  ///
  /// If the passed slot is already autowired, then the listener will be invoked immediately from the
  /// body of this method.  Care should be taken to avoid deadlocks in this case--either the caller must
  /// not be holding any locks when this method is invoked, or the caller should design the listener
  /// method such that it may be substitutde in place for the notification routine.
  /// </remarks>
  void NotifyWhenAutowired(const AutowirableSlot& slot, const std::function<void()>& listener);

  /// <summary>
  /// Utility debug method for writing a snapshot of this context to the specified output stream
  /// </summary>
  void Dump(std::ostream& os) const;

  /// <summary>
  /// Utility routine to print information about the current exception
  /// </summary>
  static void DebugPrintCurrentExceptionInformation();

  /// <summary>
  /// Creates a new event stream based on the provided event type
  /// </summary>
  template<class T>
  std::shared_ptr<EventOutputStream<T>> CreateEventOutputStream(void) {
    return m_junctionBoxManager->CreateEventOutputStream<T>();
  }

  template<class T>
  std::shared_ptr<EventInputStream<T>> CreateEventInputStream(void) {
    return std::make_shared<EventInputStream<T>>();
  }
};

std::ostream& operator<<(std::ostream& os, const CoreContext& context);

#include "MicroBolt.h"

template<typename T, typename... Sigil>
void CoreContext::AutoRequireMicroBolt(void) {
  Inject<MicroBolt<T, Sigil...>>();
}

template<typename T>
void CoreContext::AddExisting(std::shared_ptr<T> p_member) {
  AddInternal(p_member);
}<|MERGE_RESOLUTION|>--- conflicted
+++ resolved
@@ -496,13 +496,8 @@
         AddContextMember(pContextMember);
 
         // CoreThreads:
-<<<<<<< HEAD
         pCoreThread = leap::fast_pointer_cast<CoreRunnable, T>(value);
-        if(pCoreThread)
-=======
-        pCoreThread = leap::fast_pointer_cast<CoreThread, T>(value);
         if (pCoreThread) {
->>>>>>> 2ba984d1
           AddCoreThread(pCoreThread);
           GetGlobal()->Invoke(&AutowiringEvents::NewCoreThread)(*pCoreThread.get());
         } else {
