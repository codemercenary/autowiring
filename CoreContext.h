#pragma once
#include "at_exit.h"
#include "AutoAnchor.h"
#include "AutoFactory.h"
#include "AutoPacketSubscriber.h"
#include "autowiring_error.h"
#include "Bolt.h"
#include "CoreThread.h"
#include "CreationRules.h"
#include "CurrentContextPusher.h"
#include "DeferredBase.h"
#include "fast_pointer_cast.h"
#include "result_or_default.h"
#include "JunctionBox.h"
#include "JunctionBoxManager.h"
#include "EventOutputStream.h"
#include "EventInputStream.h"
#include "ExceptionFilter.h"
#include "PolymorphicTypeForest.h"
#include "SimpleOwnershipValidator.h"
#include "TeardownNotifier.h"
#include "uuid.h"

#include <boost/thread/condition.hpp>
#include <boost/thread/mutex.hpp>
#include <list>
#include <memory>
#include <map>
#include <string>
#include <functional>
#include TUPLE_HEADER
#include TYPE_INDEX_HEADER
#include FUNCTIONAL_HEADER
#include EXCEPTION_PTR_HEADER
#include SHARED_PTR_HEADER
#include STL_UNORDERED_MAP
#include STL_UNORDERED_SET

#ifndef ASSERT
  #ifdef _DEBUG
    #include <assert.h>
    #define ASSERT(x) assert(x)
  #else
    #define ASSERT(x)
  #endif
#endif

class AutoPacketFactory;
class AutowirableSlot;
class BoltBase;
class ContextMember;
class CoreContext;
class CoreThread;
class EventReceiver;
class EventOutputStreamBase;
class GlobalCoreContext;
class OutstandingCountTracker;

template<typename T>
class Autowired;

template<typename... Sigils>
struct Boltable;

#define CORE_CONTEXT_MAGIC 0xC04EC0DE

enum class ShutdownMode {
  // Shut down gracefully by allowing threads to run down dispatch queues
  Graceful,

  // Shut down immediately, do not attempt to run down thread dispatch queues
  Immediate
};

/// <summary>
/// A top-level container class representing an autowiring domain, a minimum broadcast domain, and a thread execution domain
/// </summary>
class CoreContext:
  public Object,
  public SimpleOwnershipValidator,
  public TeardownNotifier,
  public std::enable_shared_from_this<CoreContext>
{
protected:
  CoreContext(std::shared_ptr<CoreContext> pParent, const std::type_info& sigil);
  CoreContext(std::shared_ptr<CoreContext> pParent, const std::type_info& sigil, std::shared_ptr<CoreContext> pPeer);

public:
  virtual ~CoreContext(void);

  /// <summary>
  /// Factory to create a new context
  /// </summary>
  /// <param name="T">The context sigil.</param>
  template<class T>
  std::shared_ptr<CoreContext> Create(void) {
    return CreateInternal<T>(*new CoreContext(shared_from_this(), typeid(T)));
  }

  /// <summary>
  /// Factory to create a peer context
  /// </summary>
  /// <remarks>
  /// A peer context allows clients to create autowiring contexts which are in the same event
  /// domain with respect to each other, but are not in the same autowiring domain.  This can
  /// be useful where multiple instances of a particular object are desired, but inserting
  /// such objects into a simple child context is cumbersome because the objects at parent
  /// scope are listening to events originating from objects at child scope.
  /// </remarks>
  template<class T>
  std::shared_ptr<CoreContext> CreatePeer(void) {
    return m_pParent->CreateInternal<T>(*new CoreContext(m_pParent, typeid(T), shared_from_this()));
  }

  /// <summary>
  /// Allows a specifically named class to be bolted
  /// </summary>
  /// <remarks>
  /// If the specified type does not inherit from BoltTo, this method has no effect
  /// </remarks>
  template<class T>
  void Enable(void) {
    static_assert(!std::is_abstract<T>::value, "Cannot enable an abstract class for bolting");
    EnableInternal((T*)nullptr, (T*)nullptr);
  }

  /// <summary>
  /// Convenience method to obtain a shared reference to the global context
  /// </summary>
  static std::shared_ptr<CoreContext> GetGlobal(void);
protected:
  /// <summary>
  /// Register new context with parent and notify others of its creation.
  /// </summary>
  template<typename T>
  std::shared_ptr<CoreContext> CreateInternal(CoreContext& newContext) {
    t_childList::iterator childIterator;
    {
      // Lock the child list while we insert
      boost::lock_guard<boost::mutex> lk(m_childrenLock);

      // Reserve a place in the list for the child
      childIterator = m_children.insert(m_children.end(), std::weak_ptr<CoreContext>());
    }

    if (m_useOwnershipValidator)
      newContext.EnforceSimpleOwnership();

    // Create the shared pointer for the context--do not add the context to itself,
    // this creates a dangerous cyclic reference.
    std::shared_ptr<CoreContext> retVal(
      &newContext,
      [this, childIterator] (CoreContext* pContext) {
        {
          boost::lock_guard<boost::mutex> lk(m_childrenLock);
          this->m_children.erase(childIterator);
        }
        delete pContext;
      }
    );
    *childIterator = retVal;

    // Save anchored types in context
<<<<<<< HEAD
    if (std::is_base_of<AutoAnchorBase,T>::value) {
      retVal->AddAnchor<typename std::conditional<std::is_base_of<AutoAnchorBase,T>::value, T, AutoAnchorBase>::type>();
    }

=======
    retVal->AddAnchorInternal((T*)nullptr);
    
>>>>>>> c474e920
    // Fire all explicit bolts if not an "anonymous" context (has void sigil type)
    CurrentContextPusher pshr(retVal);
    BroadcastContextCreationNotice(typeid(T));
    
    return retVal;
  }

<<<<<<< HEAD
  // T must inherit from AutoAnchorBase
  template<typename AnchorType>
  void AddAnchor() {
    AnchorType::Enumerate(m_anchors);
  }

=======
  void AddAnchorInternal(const AutoAnchor<>*) {}

  template<typename... Ts>
  void AddAnchorInternal(const AutoAnchor<Ts...>*) {
    static_assert(sizeof...(Ts) != 0, "Cannot anchor nothing");

    bool dummy[] = {
      (m_anchors.insert(typeid(Ts)), false)...
    };
    (void)dummy;
  }

  void AddAnchorInternal(const void*) {}
  
  // These are the types which will be created in this context if an attempt is made to inject them
  // into any child context.
>>>>>>> c474e920
  std::set<std::type_index> m_anchors;

  // A pointer to the parent context
  const std::shared_ptr<CoreContext> m_pParent;

  // General purpose lock for this class
  mutable boost::mutex m_lock;

  // Condition, signalled when context state has been changed
  boost::condition m_stateChanged;

  // Set if threads in this context should be started when they are added
  bool m_shouldRunNewThreads;

  // Set if the context has been shut down
  bool m_isShutdown;

  // The context's internally held sigil type
  const std::type_info& m_sigil;

    // Flag, set if this context should use its ownership validator to guarantee that all autowired members
  // are correctly torn down.  This flag must be set at construction time.  Members added to the context
  // before this flag is assigned will NOT be checked.
  bool m_useOwnershipValidator;

  // This is a map of the context members by type and, where appropriate, by name
  // This map keeps all of its objects resident at least until the context goes away.
  // "Object" is named here as an explicit ground type in order to allow arbitrary casting from Object-
  // derived types.
  PolymorphicTypeForest<ExplicitGrounds<Object>> m_byType;

  // All ContextMember objects known in this autowirer:
  std::unordered_set<ContextMember*> m_contextMembers;

  // Collection of objects waiting to be autowired, and a specific lock exclusively for this collection
  boost::mutex m_deferredLock;
  typedef std::map<const AutowirableSlot*, DeferredBase*> t_deferred;
  t_deferred m_deferred;

  // All known event receivers and receiver proxies originating from this context:
  typedef std::unordered_set<JunctionBoxEntry<EventReceiver>> t_rcvrSet;
  t_rcvrSet m_eventReceivers;

  // Manages events for this context. One JunctionBoxManager is shared between peer contexts
  const std::shared_ptr<JunctionBoxManager> m_junctionBoxManager;

  // All known exception filters:
  std::unordered_set<ExceptionFilter*> m_filters;

  // Clever use of shared pointer to expose the number of outstanding CoreThread instances.
  // Destructor does nothing; this is by design.
  std::weak_ptr<Object> m_outstanding;

  // Actual core threads:
  typedef std::list<CoreThread*> t_threadList;
  t_threadList m_threads;

  // Child contexts:
  typedef std::list<std::weak_ptr<CoreContext>> t_childList;
  boost::mutex m_childrenLock;
  t_childList m_children;

  friend std::shared_ptr<GlobalCoreContext> GetGlobalContext(void);

  // The interior packet factory:
  const std::shared_ptr<AutoPacketFactory> m_packetFactory;

  // Lists of event receivers, by name:
  typedef std::unordered_map<std::type_index, std::list<BoltBase*>> t_contextNameListeners;
  t_contextNameListeners m_nameListeners;
  std::list<BoltBase*> m_allNameListeners;

  // Adds a bolt proper to this context
<<<<<<< HEAD
  template<class T, class Sigil>
  void EnableInternal(T*, Bolt<Sigil>*) {
    Inject<T>();
  }

  template<class T, class Sigil, class Sigil2>
  void EnableInternal(T*, Bolt<Sigil,Sigil2>*) {
    Inject<T>();
  }

  template<class T, class Sigil, class Sigil2, class Sigil3>
  void EnableInternal(T*, Bolt<Sigil,Sigil2,Sigil3>*) {
    Inject<T>();
  }

  template<class Sigil, class T>
  void AutoRequireMicroBolt(void);
=======
  template<typename T, typename... Sigils>
  void EnableInternal(T*, Bolt<Sigils...>*) {
    Inject<T>();
  }
>>>>>>> c474e920

  // Enables a boltable class
  template<typename T, typename... Sigils>
  void EnableInternal(T*, Boltable<Sigils...>*) {
    bool dummy[] = {
      false,
      (AutoRequireMicroBolt<T, Sigils>(), false)...
    };
    (void) dummy;
  }

  void EnableInternal(...) {}
  
  template<typename T, typename... Sigil>
  void AutoRequireMicroBolt(void);

  /// <summary>
  /// Unregisters all event receivers in this context
  /// </summary>
  void UnregisterEventReceivers(void);

  /// <summary>
  /// Broadcasts a notice to any listener in the current context regarding a creation event on a particular context name
  /// </summary>
  /// <remarks>
  /// The broadcast is made without altering the current context.  Recipients expect that the current context will be the
  /// one about which they are being informed.
  /// </remarks>
  void BroadcastContextCreationNotice(const std::type_info& sigil) const;

  /// <summary>
  /// Invokes all deferred autowiring fields, generally called after a new member has been added
  /// </summary>
  void UpdateDeferredElements(void);

  /// <summary>
  /// Adds the named event receiver to the collection of known receivers
  /// </summary>
  /// <param name="pOriginalParent">The original parent of the passed type</param>
  void AddEventReceiver(JunctionBoxEntry<EventReceiver> pRecvr);

  /// <summary>
  /// Adds the named event receiver to the collection of known receivers
  /// </summary>
  void AddEventReceiver(std::shared_ptr<EventReceiver> pRecvr) {
    return AddEventReceiver(JunctionBoxEntry<EventReceiver>(this, pRecvr));
  }

  /// <summary>
  /// Removes the named event receiver from the collection of known receivers
  /// </summary>
  void RemoveEventReceiver(JunctionBoxEntry<EventReceiver> pRecvr);

  /// <summary>
  /// Removes all recognized event receivers in the indicated range
  /// </summary>
  void RemoveEventReceivers(t_rcvrSet::const_iterator first, t_rcvrSet::const_iterator last);

  /// <summary>
  /// Adds an object of any kind to the IOC container
  /// </summary>
  /// <param name="pContextMember">The member which was added</param>
  /// <param name="notReady">Allows the insertion of a thread, even if that thread isn't ready yet</param>
  /// <return>The shared pointer which contains the context member.</return>
  /// <remarks>
  /// It's safe to allow the returned shared_ptr to go out of scope; the core context
  /// will continue to hold a reference to it until Remove is invoked.
  /// </remarks>
  void AddCoreThread(const std::shared_ptr<CoreThread>& pCoreThread);

  /// <summary>
  /// Adds the specified context creation listener to receive creation events broadcast from this context
  /// </summary>
  /// <param name="pBase">The instance being added</param>
  void AddBolt(const std::shared_ptr<BoltBase>& pBase);

  /// <summary>
  /// Overload of Add based on ContextMember
  /// </summary>
  void AddContextMember(const std::shared_ptr<ContextMember>& ptr);

  /// <summary>
  /// Forwarding routine, adds a packet subscriber to the internal packet factory
  /// </summary>
  void AddPacketSubscriber(AutoPacketSubscriber&& rhs);

  /// <summary>
  /// Default override, when a member does not have an autofilter routine
  /// </summary>
  void AddPacketSubscriber(const std::false_type&) {}

  void RemovePacketSubscribers( const std::vector<AutoPacketSubscriber>& subscribers );

  /// <summary>
  /// Identical to Autowire, but will not register the passed slot for deferred resolution
  /// </summary>
  template<class W>
  bool AutowireNoDefer(W& slot) {
    typedef typename W::element_type T;

    // First-chance resolution in this context and ancestor contexts:
    for(CoreContext* pCur = this; pCur; pCur = pCur->m_pParent.get()) {
      pCur->FindByType(slot);
      if(slot)
        return true;
    }

    if(
      has_static_new<T>::value ||
      has_simple_constructor<T>::value
    )
      // We will not attempt second-chance resolution if the type is constructable
      return false;

    // Attempt second-chance resolution:

    std::shared_ptr<AutoFactory<T>> factory;
    for(CoreContext* pCur = this; pCur; pCur = pCur->m_pParent.get()) {
      pCur->FindByType(factory);
      if(!factory)
        continue;

      std::shared_ptr<T> ptr(factory->New());
      AddInternal(ptr);
      slot.swap(ptr);
      return true;
    }

    return false;
  }

  /// <summary>
  /// Increments the total number of contexts still outstanding
  /// </summary>
  /// <remarks>
  /// This is an indirect incrementation routine.  The count will be incremented for as
  /// long as the returned shared_ptr is not destroyed.  Once it's destroyed, the count
  /// is decremented.  The caller is encouraged not to copy the return value, as doing
  /// so can give spurious values for the current number of outstanding threads.
  ///
  /// The caller is responsible for exterior synchronization
  /// </remarks>
  std::shared_ptr<Object> IncrementOutstandingThreadCount(void);

  template<class S>
  void DeferAutowiring(S& slot) {
    class Deferred:
      public DeferredBase {
    public:
      Deferred(CoreContext* pThis, S& slot) :
        DeferredBase(pThis, slot.m_tracker),
        slot(slot)
      {}

      S& slot;

      bool operator()() override {
        return
          this->tracker.expired() ||
          this->slot ||
          this->pThis->AutowireNoDefer(this->slot);
      }
    };

    // Resolution failed, add this autowired value for a delayed attempt
    boost::lock_guard<boost::mutex> lk(m_deferredLock);
    if(slot)
      // Someone autowired this before we did, short-circuit
      return;

    DeferredBase*& pDeferred = m_deferred[&slot];
    if(pDeferred) {
      // We allow rebinding at this site if the deferred base has already expired
      if(pDeferred->IsExpired())
        delete pDeferred;
      else
        throw_rethrowable autowiring_error("A slot is being autowired, but a deferred instance already exists at this location");
    }
    pDeferred = new Deferred(this, slot);
  }

  // <summary>
  // Same as Inject, but doesn't checkout Typeforest
  // </summary>
  template<typename T>
  void AddInternal(const std::shared_ptr<T>& value){
    AddInternal(value, boost::unique_lock<boost::mutex>(m_lock));
  }

  template<typename T>
  void AddInternal(const std::shared_ptr<T>& value, boost::unique_lock<boost::mutex>&& lock) {
    // Extract ground for this value, we'll use it to select the correct forest for the value:
    typedef typename ground_type_of<T>::type groundType;

    // If Object appears in your ancestry then you MUST make object your ground type.  Typically
    // this is as simple as adding this line to the definition of T with public access:
    //
    //  typedef Object ground
    static_assert(
      !std::is_base_of<Object, T>::value ||
      std::is_same<typename ground_type_of<T>::type, Object>::value,
      "If T inherits from Object (for instance, via ContextMember or CoreThread), then T::grounds must be of type Object"
    );

    // Shared pointer to our entity, if it's a CoreThread
    std::shared_ptr<CoreThread> pCoreThread;

    {
      boost::unique_lock<boost::mutex> lk = std::move(lock);

      // Validate that this addition does not generate an ambiguity:
      std::shared_ptr<T> ptr;
      m_byType.Resolve(ptr);
      if(ptr == value)
        throw std::runtime_error("An attempt was made to add the same value to the same context more than once");
      if(ptr)
        throw std::runtime_error("An attempt was made to add the same type to the same context more than once");

      // Add a new member of the forest:
      m_byType.AddTree(value);

      // Context members:
      auto pContextMember = leap::fast_pointer_cast<ContextMember, T>(value);
      if(pContextMember) {
        AddContextMember(pContextMember);

        // CoreThreads:
        pCoreThread = leap::fast_pointer_cast<CoreThread, T>(value);
        if(pCoreThread)
          AddCoreThread(pCoreThread);
      }

      // Exception filters:
      auto pFilter = leap::fast_pointer_cast<ExceptionFilter, T>(value);
      if(pFilter)
        m_filters.insert(pFilter.get());

      // Bolts:
      auto pBase = leap::fast_pointer_cast<BoltBase, T>(value);
      if(pBase)
        AddBolt(pBase);
    }

    // Event receivers:
    auto pRecvr = leap::fast_pointer_cast<EventReceiver, T>(value);
    if(pRecvr)
      AddEventReceiver(pRecvr);

    // Subscribers:
    AddPacketSubscriber(AutoPacketSubscriberSelect<T>(value));

    // Notify any autowiring field that is currently waiting that we have a new member
    // to be considered.
    UpdateDeferredElements();

    // Ownership validation, as appropriate
    // We do not attempt to pend validation for CoreThread instances, because a CoreThread could potentially hold
    // the final outstanding reference to this context, and therefore may be responsible for this context's (and,
    // transitively, its own) destruction.
    if(m_useOwnershipValidator && !pCoreThread)
      SimpleOwnershipValidator::PendValidation(std::weak_ptr<T>(value));
  }

public:
  // Accessor methods:
  bool IsGlobalContext(void) const { return !m_pParent; }
  size_t GetMemberCount(void) const { return m_byType.size(); }
  const std::type_info& GetSigilType(void) const { return m_sigil; }

  /// <summary>
  /// Check if parent context's have AutoAnchored the type in their sigil.
  /// </summary>
  template<typename Sigil>
  std::shared_ptr<CoreContext> ResolveAnchor(void) {
    for(auto pCur = m_pParent; pCur; pCur = pCur->m_pParent) {
      if (pCur->m_anchors.find(typeid(Sigil)) != pCur->m_anchors.end()){
        return pCur;
      }
    }
    return shared_from_this();
  }
  
  /// <summary>
  /// Add an additional anchor type to the context
  /// </summary>
  template<typename... AnchorTypes>
  void AddAnchor(void) {
    bool dummy[] = {
      (m_anchors.insert(typeid(AnchorTypes)), false)...
    };
    (void) dummy;
  }

  /// <summary>
  /// Utility method which will inject the specified types into this context
  /// Arguments will be passed to the T constructor if provided
  /// </summary>
  template<typename T, typename... Args>
  std::shared_ptr<T> Construct(Args&&... args) {
    boost::unique_lock<boost::mutex> lk(m_lock);

    std::shared_ptr<T> ptr;
    m_byType.Resolve(ptr);
    if(ptr)
      return ptr;

    // We must make ourselves current for the duration of this call:
    CurrentContextPusher pshr(shared_from_this());

    // Cannot safely inject while holding the lock, so we have to unlock and then inject
    lk.unlock();
    ptr.reset(CreationRules::New<T>(std::forward<Args>(args)...));
    lk.lock();

    // Reattempt resolution, short-circuiting if an injection of this type took place:
    std::shared_ptr<T> ptr2;
    m_byType.Resolve(ptr2);
    if(ptr2)
      return ptr2;

    // Pass control to the insertion routine, which will handle injection from this point:
    AddInternal(ptr, std::move(lk));
    return ptr;
  }

  /// <summary>
  /// A simple utility method which will inject a single type when called
  /// </summary>
  /// <returns>
  /// The injected type
  /// </returns>
  template<typename T>
  std::shared_ptr<T> Inject(void) {
    return ResolveAnchor<T>() -> template Construct<T>();
  }

  /// <summary>
  /// A simple utility method which will inject the specified types into the current context when called
  /// </summary>
  template<typename T1, typename T2, typename... Ts>
  void Inject(void) {
    bool dummy[] = {
      (Inject<T1>(), false),
      (Inject<T2>(), false),
      (Inject<Ts>(), false)...
    };
    (void) dummy;
  }

  /// <summary>
  /// Static version of Inject that uses the current context
  /// </summary>
  template<typename... Ts>
  static void InjectCurrent(void) {
    auto ctxt = CurrentContext();
    bool dummy [] = {
      (ctxt->Inject<Ts>(), false)...
    };
    (void) dummy;
  }

  /// <summary>
  /// Adds an existing shared pointer to the context
  /// </summary>
  /// <remarks>
  /// This method unsafely ambiguates the construction strategy used for some member.  It's possible that
  /// someone calls AddExisting for a field which is AutoRequired in the current context, or makes a call
  /// to this method conditionally dependent on a type which may have been AutoRequired elsewhere.
  ///
  /// For reason of these ambiguities, and others, the method will be removed.
  /// </remarks>
  template<typename T>
  void DEPRECATED(AddExisting(std::shared_ptr<T> p_member), "Deprecated, use Inject or Construct instead");

  /// <summary>
  /// This method checks whether eventoutputstream listeners for the given type still exist.
  /// For a given type in a hash, returns a vector of weak ptrs.
  /// Goes through the weak ptrs, locks them, erases dead ones.
  /// If any live ones found return true. Otherwise false.
  /// NOTE: this func does lazy cleanup on weakptrs ptng to suff that has fallen out of scope.
  /// </summary>
  template <class T>
  bool CheckEventOutputStream(void){
    return m_junctionBoxManager->CheckEventOutputStream<T>();
  }

  /// <returns>
  /// True if the sigil type of this CoreContext matches the specified sigil type
  /// </returns>
  template<class Sigil>
  bool Is(void) const { return m_sigil == typeid(Sigil); }

  /// <summary>
  /// Enumerates all matching child contexts recursively and passes each child context to the specified lambda
  /// </summary>
  /// <param name="sigil">The sigil of the contexts to be passed to the specified lambda</param>
  /// <param name="fn">The lambda to receive a shared pointer to each matching child context</param>
  /// <returns>
  /// True if a complete enumeration has taken place, false if it was aborted by the passed lambda
  /// </returns>
  template<class Fn>
  bool EnumerateChildContexts(const std::type_info &sigil, Fn&& fn) {
    return EnumerateChildContexts(
      [&fn, &sigil] (std::shared_ptr<CoreContext> ctxt) -> bool {
        if(ctxt->GetSigilType() != sigil)
          // Sigil type doesn't match, skip this one
          return true;

        // The sigil type matches, then we'll filter it out to the original lambda
        return result_or_default(fn, true, ctxt);
      }
    );
  }

  /// <summary>
  /// Full enumeration of all child contexts, including anonymous contexts
  /// </summary>
  /// <remarks>
  /// Do not attempt to create any child contexts from the lambda function, this will cause
  /// deadlocks.  While it is technically possible to add objects to contexts from the lambda,
  /// there is a high probability that this will deadlock if any of the added objects directly
  /// or indirectly cause a child context to be created.
  ///
  /// CopyCoreThreadList is guaranteed to be a safe call to be made from this routine.
  /// </remarks>
  template<class Fn>
  bool EnumerateChildContexts(const Fn& fn) {
    boost::lock_guard<boost::mutex> lock(m_childrenLock);
    for(auto c = m_children.begin(); c != m_children.end(); c++) {
      // Recurse:
      auto shared = c->lock();
      if(shared && !shared->EnumerateChildContexts(fn))
        // Enumeration was abandoned
        return false;
    }

    // Call the lambda, default to true in case the lambda's return type is void:
    return result_or_default(fn, true, shared_from_this());
  }

  /// <summary>
  /// This is used for visualization purposes to get a list of all the contexts
  /// Fn must take a shared_ptr to a CoreContext as an argument.
  /// </summary>
  template<class Fn>
  void EnumerateContexts(Fn&& fn) {
    fn(shared_from_this());
    boost::lock_guard<boost::mutex> lock(m_childrenLock);
    for (auto c = m_children.begin(); c != m_children.end(); c++) {
      c->lock()->EnumerateContexts(fn);
    }
  }

  /// <returns>
  /// A copy of the list of child CoreThreads
  /// </returns>
  /// <remarks>
  /// No guarantee is made about how long the returned collection will be consistent with this
  /// context.  A thread may potentially be added to the context after the method returns.
  /// </remarks>
  std::vector<std::shared_ptr<CoreThread>> CopyCoreThreadList(void) const;

  /// <summary>
  /// In debug mode, adds an additional compile-time check
  /// </summary>
  /// <remarks>
  /// Enabling simple ownership checks on a context will ensure that, at teardown time, simple
  /// ownership of contained objects is enforced.  This means that the lifetime of objects in
  /// a context does not extend beyond the lifetime of the context itself.
  ///
  /// This flag is useful in detecting cycles in a context, as cycles will prevent cleanup and
  /// give the impression of an exterior reference.  Information about the detected cycle will
  /// be printed to stderr.
  ///
  /// This flag cannot be unset.  This flag is inherited by children.  Children which were
  /// created at the time this flag is assigned do not receive assignment of this flag retro-
  /// actively.
  /// </remarks>
  void EnforceSimpleOwnership(void) {
    m_useOwnershipValidator = true;
  }

  /// <returns>
  /// True if CoreThread instances in this context should begin teardown operations
  /// </returns>
  bool IsShutdown(void) const {return m_isShutdown;}

  /// <returns>
  /// True if this context was ever started
  /// </returns>
  /// <remarks>
  /// A return value of "true" is guaranteed to be indefinitely correct.  A return value of
  /// "false" will only be correct for as long as it takes for someone to start this context.
  /// Unless externally synchronized, this operation may return false on a running context.
  /// </remarks>
  bool WasStarted(void) const {
    // We were started IF we will run new threads, OR we have been signalled to stop
    return m_shouldRunNewThreads || m_isShutdown;
  }

  /// <returns>
  /// True if this context is an ancestor of the specified context
  /// </returns>
  /// <remarks>
  /// This method will also return true if this == child
  /// </remarks>
  bool IsAncestorOf(const CoreContext* child) const {
    for(auto cur = child; cur; cur = cur->GetParentContext().get())
      if(cur == this)
        return true;
    return false;
  }

  /// <summary>
  /// Determines whether the passed type is a member of this context, or any ancestor context
  /// </summary>
  template<class T>
  bool IsMember(typename std::enable_if<std::is_base_of<ContextMember, T>::value, T*>::type ptr) const {
    return ptr->GetContext().get() == this;
  }

  template<class T>
  bool IsMember(typename std::enable_if<!std::is_base_of<ContextMember, T>::value, T*>::type ptr) const {
    // If the passed type is a ContextMember, we can query relationship status
    ContextMember* pMember = dynamic_cast<ContextMember*>(ptr);
    return
      pMember ?
      pMember->GetContext().get() == this :
      m_byType.Contains<T>();
  }

  template<class T>
  bool IsMember(const std::shared_ptr<T>& ptr) const {
    return IsMember<T>(ptr.get());
  }

  /// <summary>
  /// Obtains a shared pointer to an event sender _in this context_ matching the specified type
  /// </summary>
  template<class T>
  std::shared_ptr<JunctionBox<T>> GetJunctionBox(void) {
    return std::static_pointer_cast<JunctionBox<T>, JunctionBoxBase>(
      m_junctionBoxManager->Get<T>()
    );
  }

  /// <summary>
  /// Convenience method which allows an event to be fired without making the remote context current
  /// </summary>
  /// <remarks>
  /// The following two statements are equivalent:
  ///
  ///  CurrentContextPusher(ctxt),
  ///  (AutoFired<MyEventType>())(&MyEventType::MyEvent)();
  ///
  ///  ctxt->Invoke(&MyEventType::MyEvent)();
  ///
  /// </remarks>
  template<class MemFn>
  InvokeRelay<MemFn> Invoke(MemFn memFn) {
    return GetJunctionBox<typename Decompose<MemFn>::type>()->Invoke(memFn);
  }

  /// <summary>
  /// Utility routine, invoked typically by the service, which starts all registered
  /// core threads.
  /// </summary>
  void InitiateCoreThreads(void);

  /// <summary>
  /// This signals to the whole system that a shutdown operation is underway, and that shutdown procedures should
  /// begin immediately
  /// </summary>
  /// <param name="wait">Set if the function should wait for all child contexts to exit before returning</param>
  /// <remarks>
  /// This method will immediately prevent any new events from being recieved by this context or by any descendant
  /// context, whether those events are fired in this context or one above, and regardless of whether these events
  /// are fired or deferred.  Event receivers in this context will also not receive any messages.
  /// </remarks>
  void SignalShutdown(bool wait = false, ShutdownMode shutdownMode = ShutdownMode::Graceful);

  /// <summary>
  /// Alias for SignalShutdown(true, ShutdownMode::Immediate)
  /// </summary>
  void SignalTerminate(bool wait = true) { SignalShutdown(wait, ShutdownMode::Immediate); }

  /// <summary>
  /// Waits until all threads running in this context at the time of the call are sdtopped when the call returns
  /// </summary>
  /// <remarks>
  /// The only guarantees made by this method are that the threads which were running when the call was made will
  /// no longer be running upon return.  No guarantees are made about the state of other threads that might have
  /// been created after Wait was called; no guarantees are made about the run state or existence of any child
  /// contexts.  Child contexts may exist which contain running threads.
  /// </remarks>
  void Wait(void) {
    boost::unique_lock<boost::mutex> lk(m_lock);
    m_stateChanged.wait(lk, [this] () {return this->m_outstanding.expired();});
  }

  template<class Rep, class Period>
  bool Wait(const boost::chrono::duration<Rep, Period>& duration) {
    boost::unique_lock<boost::mutex> lk(m_lock);
    return m_stateChanged.wait_for(lk, duration, [this] {return this->m_outstanding.expired();});
  }

  /// <summary>
  /// This makes this core context current.
  /// </summary>
  /// <returns>The previously current context</returns>
  std::shared_ptr<CoreContext> SetCurrent(void);

  /// <summary>
  /// Makes no context current
  /// </summary>
  /// <remarks>
  /// Generally speaking, users wishing to release their reference to some context can do so simply
  /// by making the global context current.
  /// </remarks>
  static void EvictCurrent(void);

  /// <summary>
  /// This retrieves a shared pointer to the current context.  It is only contextually relevant.
  /// </summary>
  /// <return>
  /// The last core context to have called SetCurrent in the current thread, or else an empty pointer
  /// </return>
  /// <remarks>
  /// This works by using thread-local store, and so is safe in multithreaded systems.  The current
  /// context is assigned before invoking a CoreThread instance's Run method, and it's also assigned
  /// when a context is first constructed by a thread.
  /// </remarks>
  static std::shared_ptr<CoreContext> CurrentContext(void);

  /// <summary>
  /// Obtains a pointer to the parent context
  /// </summary>
  const std::shared_ptr<CoreContext>& GetParentContext(void) const {return m_pParent;}

  /// <summary>
  /// Filters std::current_exception using any registered exception filters, or rethrows.
  /// </summary>
  /// <remarks>
  /// The passed exception is assumed to be a generic exception whose default behavior
  /// shall be to tear down the context.  It will be the caller's responsibility to ensure
  /// that this behavior is observed.
  ///
  /// If the exception is successfully handled by a filter, this method returns cleanly.
  /// Otherwise, this method is equivalent to std::rethrow_exception.
  /// </remarks>
  void FilterException(void);

  /// <summary>
  /// Filters a std::current_exception thrown by an EventSenderBase during a Fire
  /// </summary>
  /// <param name="pProxy">The sender of the event</param>
  /// <param name="pRecipient">The recipient of the event</param>
  void FilterFiringException(const JunctionBoxBase* pProxy, EventReceiver* pRecipient);

  /// <summary>
  /// Enables the passed event receiver to obtain messages broadcast by this context
  /// </summary>
  /// <remarks>
  /// This enables the passed event receiver to snoop events that are broadcast from a
  /// parent context.  The passed event receiver MUST exist in a parent context, or the
  /// behavior of this method may be undefined during teardown.
  ///
  /// The snooper will not receive any events broadcast from parent contexts.  ONLY events
  /// broadcast in THIS context will be forwarded to the snooper.
  ///
  /// Same as "AddEventReceiver" except doesn't added event to m_eventReceivers
  /// </remarks>
  template<class T>
  void Snoop(const std::shared_ptr<T>& pSnooper) {
    static_assert(std::is_base_of<EventReceiver, T>::value, "Cannot snoop on a type which is not an event receiver");

    // Snooping now
    auto rcvr = std::static_pointer_cast<EventReceiver, T>(pSnooper);

    JunctionBoxEntry<EventReceiver> receiver(this, rcvr);
    m_junctionBoxManager->AddEventReceiver(receiver);

    // Delegate ascending resolution, where possible.  This ensures that the parent context links
    // this event receiver to compatible senders in the parent context itself.
    if(m_pParent)
      m_pParent->Snoop(pSnooper);
  }

  /// <summary>
  /// Unregisters an event receiver previously registered to receive snooped events
  /// </summary>
  /// <remarks>
  /// It is an error to call this method without a prior call to Snoop
  /// </remarks>
  template<class T>
  void Unsnoop(const std::shared_ptr<T>& pSnooper) {
    static_assert(std::is_base_of<EventReceiver, T>::value, "Cannot unsnoop on a type which is not an event receiver");

    // Pass control to the event remover helper:
    auto rcvr = std::static_pointer_cast<EventReceiver, T>(pSnooper);

    JunctionBoxEntry<EventReceiver> receiver(this, rcvr);
    m_junctionBoxManager->RemoveEventReceiver(receiver);

    // Delegate to the parent:
    if(m_pParent)
      m_pParent->Unsnoop(pSnooper);
  }

  /// <summary>
  /// Locates an available context member in this context
  /// </summary>
  template<class T>
  void FindByType(std::shared_ptr<T>& slot) {
    boost::lock_guard<boost::mutex> lk(m_lock);
    if(!m_byType.Resolve(slot))
      throw_rethrowable autowiring_error("An autowiring operation resulted in an ambiguous match");
  }

  // Interior type overrides:
  void FindByType(std::shared_ptr<AutoPacketFactory>& slot) { slot = m_packetFactory; }

  /// <summary>
  /// Registers a slot to be autowired
  /// </summary>
  template<class W>
  bool Autowire(W& slot) {
    if(AutowireNoDefer(slot))
      return true;

    // Failed, defer
    DeferAutowiring(slot);
    return false;
  }

  /// <summary>
  /// Adds a post-attachment listener in this context for a particular autowired member
  /// </summary>
  /// <remarks>
  /// This method will succeed if slot was constructed in this context or any parent context.  If the
  /// passed slot was not created in this context or a parent context, an exception will be thrown.
  ///
  /// It's possible that the passed slot will never be filled, and instead the corresponding instance
  /// destroyed without ever having been initialized.
  ///
  /// If the passed slot is already autowired, then the listener will be invoked immediately from the
  /// body of this method.  Care should be taken to avoid deadlocks in this case--either the caller must
  /// not be holding any locks when this method is invoked, or the caller should design the listener
  /// method such that it may be substitutde in place for the notification routine.
  /// </remarks>
  void NotifyWhenAutowired(const AutowirableSlot& slot, const std::function<void()>& listener);

  /// <summary>
  /// Utility debug method for writing a snapshot of this context to the specified output stream
  /// </summary>
  void Dump(std::ostream& os) const;

  /// <summary>
  /// Utility routine to print information about the current exception
  /// </summary>
  static void DebugPrintCurrentExceptionInformation();

  /// <summary>
  /// Creates a new event stream based on the provided event type
  /// </summary>
  template<class T>
  std::shared_ptr<EventOutputStream<T>> CreateEventOutputStream(void) {
    return m_junctionBoxManager->CreateEventOutputStream<T>();
  }

  template<class T>
  std::shared_ptr<EventInputStream<T>> CreateEventInputStream(void) {
    return std::make_shared<EventInputStream<T>>();
  }
};

std::ostream& operator<<(std::ostream& os, const CoreContext& context);

#include "MicroBolt.h"

template<typename T, typename... Sigil>
void CoreContext::AutoRequireMicroBolt(void) {
  Inject<MicroBolt<T, Sigil...>>();
}

template<typename T>
void CoreContext::AddExisting(std::shared_ptr<T> p_member) {
  AddInternal(p_member);
}<|MERGE_RESOLUTION|>--- conflicted
+++ resolved
@@ -161,30 +161,15 @@
     *childIterator = retVal;
 
     // Save anchored types in context
-<<<<<<< HEAD
-    if (std::is_base_of<AutoAnchorBase,T>::value) {
-      retVal->AddAnchor<typename std::conditional<std::is_base_of<AutoAnchorBase,T>::value, T, AutoAnchorBase>::type>();
-    }
-
-=======
     retVal->AddAnchorInternal((T*)nullptr);
-    
->>>>>>> c474e920
+
     // Fire all explicit bolts if not an "anonymous" context (has void sigil type)
     CurrentContextPusher pshr(retVal);
     BroadcastContextCreationNotice(typeid(T));
-    
+
     return retVal;
   }
 
-<<<<<<< HEAD
-  // T must inherit from AutoAnchorBase
-  template<typename AnchorType>
-  void AddAnchor() {
-    AnchorType::Enumerate(m_anchors);
-  }
-
-=======
   void AddAnchorInternal(const AutoAnchor<>*) {}
 
   template<typename... Ts>
@@ -198,10 +183,9 @@
   }
 
   void AddAnchorInternal(const void*) {}
-  
+
   // These are the types which will be created in this context if an attempt is made to inject them
   // into any child context.
->>>>>>> c474e920
   std::set<std::type_index> m_anchors;
 
   // A pointer to the parent context
@@ -275,30 +259,11 @@
   std::list<BoltBase*> m_allNameListeners;
 
   // Adds a bolt proper to this context
-<<<<<<< HEAD
-  template<class T, class Sigil>
-  void EnableInternal(T*, Bolt<Sigil>*) {
-    Inject<T>();
-  }
-
-  template<class T, class Sigil, class Sigil2>
-  void EnableInternal(T*, Bolt<Sigil,Sigil2>*) {
-    Inject<T>();
-  }
-
-  template<class T, class Sigil, class Sigil2, class Sigil3>
-  void EnableInternal(T*, Bolt<Sigil,Sigil2,Sigil3>*) {
-    Inject<T>();
-  }
-
-  template<class Sigil, class T>
-  void AutoRequireMicroBolt(void);
-=======
   template<typename T, typename... Sigils>
   void EnableInternal(T*, Bolt<Sigils...>*) {
     Inject<T>();
   }
->>>>>>> c474e920
+
 
   // Enables a boltable class
   template<typename T, typename... Sigils>
@@ -311,7 +276,7 @@
   }
 
   void EnableInternal(...) {}
-  
+
   template<typename T, typename... Sigil>
   void AutoRequireMicroBolt(void);
 
@@ -580,7 +545,7 @@
     }
     return shared_from_this();
   }
-  
+
   /// <summary>
   /// Add an additional anchor type to the context
   /// </summary>
