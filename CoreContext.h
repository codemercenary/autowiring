#pragma once
#include "AnySharedPointer.h"
#include "AutoAnchor.h"
#include "AutoFilterDescriptor.h"
#include "AutowirableSlot.h"
#include "AutowiringEvents.h"
#include "autowiring_error.h"
#include "Bolt.h"
#include "CoreRunnable.h"
#include "ContextMember.h"
#include "CreationRules.h"
#include "CurrentContextPusher.h"
#include "fast_pointer_cast.h"
#include "InvokeRelay.h"
#include "result_or_default.h"
#include "JunctionBoxManager.h"
#include "EventOutputStream.h"
#include "EventInputStream.h"
#include "ExceptionFilter.h"
#include "TeardownNotifier.h"
#include "TypeUnifier.h"

#include <list>
#include TYPE_INDEX_HEADER
#include MEMORY_HEADER
#include STL_UNORDERED_MAP
#include STL_UNORDERED_SET

struct CoreContextStateBlock;
class AutoPacketFactory;
class DeferrableAutowiring;
class BasicThread;
class BoltBase;
class CoreContext;
class EventOutputStreamBase;
class GlobalCoreContext;
class JunctionBoxBase;
class OutstandingCountTracker;

template<class T, class Fn>
class AutowirableSlotFn;

template<typename T>
class Autowired;

template<typename... Sigils>
struct Boltable;

template<class T>
class CoreContextT;

template<typename T>
class JunctionBox;

enum class ShutdownMode {
  // Shut down gracefully by allowing threads to run down dispatch queues
  Graceful,

  // Shut down immediately, do not attempt to run down thread dispatch queues
  Immediate
};

/// <summary>
/// A top-level container class representing an autowiring domain, a minimum broadcast domain, and a thread execution domain
/// </summary>
class CoreContext:
  public TeardownNotifier,
  public std::enable_shared_from_this<CoreContext>
{
protected:
  typedef std::list<std::weak_ptr<CoreContext>> t_childList;
  CoreContext(std::shared_ptr<CoreContext> pParent, t_childList::iterator backReference, std::shared_ptr<CoreContext> pPeer);

public:
  virtual ~CoreContext(void);

  /// <summary>
  /// Convenience method to obtain a shared reference to the global context
  /// </summary>
  static std::shared_ptr<CoreContext> GetGlobal(void);

protected:
  // A pointer to the parent context
  const std::shared_ptr<CoreContext> m_pParent;

  // Back-referencing iterator which refers to ourselves in our parent's child list:
  const t_childList::iterator m_backReference;

  // State block for this context:
  std::unique_ptr<CoreContextStateBlock> m_stateBlock;

  // Set if threads in this context should be started when they are added
  bool m_initiated;

  // Set if the context has been shut down
  bool m_isShutdown;

  // Child contexts:
  t_childList m_children;

  // Lists of event receivers, by name.  The type index of "void" is reserved for
  // bolts for all context types.
  typedef std::unordered_map<std::type_index, std::list<BoltBase*>> t_contextNameListeners;
  t_contextNameListeners m_nameListeners;

  // These are the types which will be created in this context if an attempt is made to inject them
  // into any child context.
  std::set<std::type_index> m_anchors;

  /// <summary>
  /// Represents a single entry, together with any deferred elements waiting on the satisfaction of this entry
  /// </summary>
  struct MemoEntry {
    MemoEntry(void) :
      pFirst(nullptr)
    {
    }

    // The first deferrable autowiring which requires this type, if one exists:
    DeferrableAutowiring* pFirst;

    // Once this memo entry is satisfied, this will contain the AnySharedPointer instance that performs
    // the satisfaction
    AnySharedPointer m_value;
  };

  // This is a list of concrete types, indexed by the true type of each element.
  std::vector<AnySharedPointer> m_concreteTypes;

  // This is a memoization map used to memoize any already-detected interfaces.  The map
  mutable std::unordered_map<std::type_index, MemoEntry> m_typeMemos;

  // All known context members, exception filters:
  std::vector<ContextMember*> m_contextMembers;
  std::vector<ExceptionFilter*> m_filters;

  // All known event receivers and receiver proxies originating from this context:
  typedef std::set<JunctionBoxEntry<EventReceiver>> t_rcvrSet;
  t_rcvrSet m_eventReceivers;

  // List of eventReceivers to be added when this context in initiated
  t_rcvrSet m_delayedEventReceivers;
  
  // Context members from other contexts that have snooped this context
  std::set<Object*> m_snoopers;

  // Manages events for this context. One JunctionBoxManager is shared between peer contexts
  const std::shared_ptr<JunctionBoxManager> m_junctionBoxManager;

  // Actual core threads:
  typedef std::list<CoreRunnable*> t_threadList;
  t_threadList m_threads;

  // Clever use of shared pointer to expose the number of outstanding CoreRunnable instances.
  // Destructor does nothing; this is by design.
  std::weak_ptr<Object> m_outstanding;

protected:
  // Delayed creation routine
  typedef std::shared_ptr<CoreContext> (*t_pfnCreate)(
    std::shared_ptr<CoreContext> pParent,
    t_childList::iterator backReference,
    std::shared_ptr<CoreContext> pPeer
  );

  /// <summary>
  /// Register new context with parent and notify others of its creation.
  /// </summary>
  /// <param name="pfnCreate">A creation routine which can create the desired context</param>
  std::shared_ptr<CoreContext> CreateInternal(t_pfnCreate pfnCreate, std::shared_ptr<CoreContext> pPeer);

  template<typename T, typename... Ts>
  void AddAnchorInternal(const AutoAnchor<T, Ts...>*) { AddAnchor<T, Ts...>(); }

  void AddAnchorInternal(const void*) {}

  // Adds a bolt proper to this context
  template<typename T, typename... Sigils>
  void EnableInternal(T*, Bolt<Sigils...>*) {
    Inject<T>();
  }


  // Enables a boltable class
  template<typename T, typename... Sigils>
  void EnableInternal(T*, Boltable<Sigils...>*) {
    bool dummy[] = {
      false,
      (AutoRequireMicroBolt<T, Sigils>(), false)...
    };
    (void) dummy;
  }

  void EnableInternal(...) {}

  template<typename T, typename... Sigil>
  void AutoRequireMicroBolt(void);

  /// <summary>
  /// Unregisters all event receivers in this context
  /// </summary>
  void UnregisterEventReceivers(void);

  /// <summary>
  /// Broadcasts a notice to any listener in the current context regarding a creation event on a particular context name
  /// </summary>
  /// <remarks>
  /// The broadcast is made without altering the current context.  Recipients expect that the current context will be the
  /// one about which they are being informed.
  /// </remarks>
  void BroadcastContextCreationNotice(const std::type_info& sigil) const;

  /// <summary>
  /// Invokes all deferred autowiring fields, generally called after a new member has been added
  /// </summary>
  void UpdateDeferredElements(boost::unique_lock<boost::mutex>&& lk, const std::shared_ptr<Object>& entry);

  /// <summary>
  /// Adds the named event receiver to the collection of known receivers
  /// </summary>
  /// <param name="pRecvr">The junction box entry corresponding to the receiver type</param>
  void AddEventReceiver(JunctionBoxEntry<EventReceiver> pRecvr);

  /// <summary>
  /// Add delayed event receivers
  /// </summary>
  template<class iter>
  void AddEventReceivers(iter first, iter last);

  /// <summary>
  /// Removes all recognized event receivers in the indicated range
  /// </summary>
  void RemoveEventReceivers(t_rcvrSet::const_iterator first, t_rcvrSet::const_iterator last);

  /// <summary>
  /// Adds an object of any kind to the IOC container
  /// </summary>
  /// <param name="pContextMember">The member which was added</param>
  /// <param name="notReady">Allows the insertion of a thread, even if that thread isn't ready yet</param>
  /// <return>The shared pointer which contains the context member.</return>
  /// <remarks>
  /// It's safe to allow the returned shared_ptr to go out of scope; the core context
  /// will continue to hold a reference to it until Remove is invoked.
  /// </remarks>
  void AddCoreRunnable(const std::shared_ptr<CoreRunnable>& pCoreRunnable);

  /// <summary>
  /// Adds the specified context creation listener to receive creation events broadcast from this context
  /// </summary>
  /// <param name="pBase">The instance being added</param>
  void AddBolt(const std::shared_ptr<BoltBase>& pBase);

  /// <summary>
  /// Overload of Add based on ContextMember
  /// </summary>
  void AddContextMember(const std::shared_ptr<ContextMember>& ptr);

  /// <summary>
  /// Forwarding routine, recursively adds a packet subscriber to the internal packet factory
  /// </summary>
  void AddPacketSubscriber(const AutoFilterDescriptor& rhs);
  
  /// <summary>
  /// Removes all of the subscribers defined in the given AutoPacketFactory from this CoreContext
  /// </summary>
  void RemovePacketSubscribers(const AutoPacketFactory& factory);

  /// <summary>
  /// Increments the total number of contexts still outstanding
  /// </summary>
  /// <remarks>
  /// This is an indirect incrementation routine.  The count will be incremented for as
  /// long as the returned shared_ptr is not destroyed.  Once it's destroyed, the count
  /// is decremented.  The caller is encouraged not to copy the return value, as doing
  /// so can give inflated values for the current number of outstanding threads.
  ///
  /// The caller is responsible for exterior synchronization
  /// </remarks>
  std::shared_ptr<Object> IncrementOutstandingThreadCount(void);

  /// <summary>
  /// Mapping and extraction structure used to provide a runtime version of an Object-implementing shared pointer
  /// </summary>
  struct AddInternalTraits {
    template<class T>
    AddInternalTraits(const AutoFilterDescriptor& subscriber, const std::shared_ptr<T>& value) :
      type(typeid(T)),
      subscriber(subscriber),
      value(value),
      pObject(leap::fast_pointer_cast<Object>(value)),
      pContextMember(leap::fast_pointer_cast<ContextMember>(value)),
      pCoreRunnable(leap::fast_pointer_cast<CoreRunnable>(value)),
      pFilter(leap::fast_pointer_cast<ExceptionFilter>(value)),
      pBoltBase(leap::fast_pointer_cast<BoltBase>(value)),
      pRecvr(leap::fast_pointer_cast<EventReceiver>(value))
    {
      if(!pObject)
        throw autowiring_error("Cannot add a type which does not implement Object");
    }

    // The declared original type:
    const std::type_info& type;

    // A holder to store the original shared pointer, to ensure that type information propagates
    // correctly on the right-hand side of our map
    const AnySharedPointer value;

    // The packet subscriber introduction method, if appropriate:
    const AutoFilterDescriptor subscriber;

    // There are a lot of interfaces we support, here they all are:
    const std::shared_ptr<Object> pObject;
    const std::shared_ptr<ContextMember> pContextMember;
    const std::shared_ptr<CoreRunnable> pCoreRunnable;
    const std::shared_ptr<ExceptionFilter> pFilter;
    const std::shared_ptr<BoltBase> pBoltBase;
    const std::shared_ptr<EventReceiver> pRecvr;
  };

  /// <summary>
  /// Internal type introduction routine
  /// </summary>
  void AddInternal(const AddInternalTraits& traits);

  /// <summary>
  /// Scans the memo collection for the specified entry, or adds a deferred resolution marker if resolution was not possible
  /// </summary>
  /// <returns>
  /// The memo entry where this type was found
  /// </returns>
  /// <param name="reference">An initialized shared pointer slot which may be used in type detection</param>
  void FindByType(AnySharedPointer& reference) const;

  /// <summary>
  /// Unsynchronized version of FindByType
  /// </summary>
  void FindByTypeUnsafe(AnySharedPointer& reference) const;

  /// <summary>
  /// Returns or constructs a new AutoPacketFactory instance
  /// </summary>
  std::shared_ptr<AutoPacketFactory> GetPacketFactory(void);

  /// <summary>
  /// Adds the specified deferrable autowiring as a general recipient of autowiring events
  /// </summary>
  void AddDeferred(const AnySharedPointer& reference, DeferrableAutowiring* deferrable);

  /// <summary>
  /// Adds a snooper to the snoopers set
  /// </summary>
  void InsertSnooper(std::shared_ptr<Object> snooper);

  /// <summary>
  /// Removes a snooper to the snoopers set
  /// </summary>
  void RemoveSnooper(std::shared_ptr<Object> snooper);
  
  /// <summary>
  /// Recursively removes the specified snooper
  /// </summary>
  /// <remarks>
  /// This method has no effect if the passed value is presently a snooper in this context; the
  /// snooper collection must therefore be updated prior to the call to this method.
  /// </remarks>
  void UnsnoopEvents(Object* snooper, const JunctionBoxEntry<EventReceiver>& traits);
  
  /// <summary>
  /// Forwarding routine, only removes from this context
  /// </summary>
  void UnsnoopAutoPacket(const AddInternalTraits& traits);

public:
  // Accessor methods:
  bool IsGlobalContext(void) const { return !m_pParent; }
  size_t GetMemberCount(void) const { return m_concreteTypes.size(); }
  virtual const std::type_info& GetSigilType(void) const = 0;
  t_childList::iterator GetBackReference(void) const { return m_backReference; }

  /// <returns>
  /// The first child in the set of this context's children
  /// </returns>
  std::shared_ptr<CoreContext> FirstChild(void) const;

  /// <returns>
  /// The next context sharing the same parent, or null if this is the last entry in the list
  /// </returns>
  std::shared_ptr<CoreContext> NextSibling(void) const;

  /// <summary>
  /// Creation helper routine
  /// </summary>
  template<class T>
  static std::shared_ptr<CoreContext> Create(
    std::shared_ptr<CoreContext> pParent,
    t_childList::iterator backReference,
    std::shared_ptr<CoreContext> pPeer
  ) {
    return std::static_pointer_cast<CoreContext>(
      std::make_shared<CoreContextT<T>>(pParent, backReference, pPeer)
    );
  }

  /// <summary>
  /// Factory to create a new context
  /// </summary>
  /// <param name="T">The context sigil.</param>
  template<class T>
  std::shared_ptr<CoreContext> Create(void) {
    return CreateInternal(&CoreContext::Create<T>, nullptr);
  }

  /// <summary>
  /// Factory to create a peer context
  /// </summary>
  /// <remarks>
  /// A peer context allows clients to create autowiring contexts which are in the same event
  /// domain with respect to each other, but are not in the same autowiring domain.  This can
  /// be useful where multiple instances of a particular object are desired, but inserting
  /// such objects into a simple child context is cumbersome because the objects at parent
  /// scope are listening to events originating from objects at child scope. Events can be fired,
  /// but not received, from an unintiated context if its peer is initiated.
  /// </remarks>
  template<class T>
  std::shared_ptr<CoreContext> CreatePeer(void) {
    return m_pParent->CreateInternal(&CoreContext::Create<T>, shared_from_this());
  }

  /// <summary>
  /// Allows a specifically named class to be bolted
  /// </summary>
  /// <remarks>
  /// If the specified type does not inherit from BoltTo, this method has no effect
  /// </remarks>
  template<class T>
  void Enable(void) {
    static_assert(!std::is_abstract<T>::value, "Cannot enable an abstract class for bolting");
    EnableInternal((T*)nullptr, (T*)nullptr);
  }

  /// <summary>
  /// Check if parent context's have AutoAnchored the type in their sigil.
  /// </summary>
  template<typename Sigil>
  std::shared_ptr<CoreContext> ResolveAnchor(void) {
    for(auto pCur = m_pParent; pCur; pCur = pCur->m_pParent) {
      if (pCur->m_anchors.find(typeid(Sigil)) != pCur->m_anchors.end()){
        return pCur;
      }
    }
    return shared_from_this();
  }

  /// <summary>
  /// Add an additional anchor type to the context
  /// </summary>
  template<typename... AnchorTypes>
  void AddAnchor(void) {
    bool dummy[] = {
      (AddAnchor(typeid(AnchorTypes)), false)...
    };
    (void) dummy;
  }

  /// <summary>
  /// Adds the specified anchor type to the context
  void AddAnchor(const std::type_info& ti);

  /// <summary>
  /// Utility method which will inject the specified types into this context
  /// Arguments will be passed to the T constructor if provided
  /// </summary>
  template<typename T, typename... Args>
  std::shared_ptr<T> Construct(Args&&... args) {
    // If T doesn't inherit Object, then we need to compose a unifying type which does
    typedef typename SelectTypeUnifier<T>::type TActual;
    static_assert(std::is_base_of<Object, TActual>::value, "Constructive type does not implement Object as expected");
    static_assert(
      std::is_base_of<Object, T>::value || !has_static_new<T>::value,
      "If type T provides a static new method, then the constructed type MUST directly inherit Object"
    );

    // First see if the object has already been injected:
    std::shared_ptr<TActual> retVal;
    FindByType(retVal);
    if(retVal)
      return retVal;

    // We must make ourselves current for the remainder of this call:
    CurrentContextPusher pshr(shared_from_this());

    // Cannot safely inject while holding the lock, so we have to unlock and then inject
    retVal.reset(CreationRules::New<TActual>(std::forward<Args>(args)...));

    try {
      // Pass control to the insertion routine, which will handle injection from this point:
      AddInternal(AddInternalTraits(AutoFilterDescriptorSelect<T>(retVal), retVal));
    }
    catch(autowiring_error&) {
      // We know why this exception occurred.  It's because, while we were constructing our
      // type, someone else was constructing the same type at the same time.  As a consequence,
      // we will simply eat this exception, and handle it silently by returning the type that
      // someone else has already attempted to construct, as per the documented behavior of
      // Construct.
      FindByType(retVal);
    }
    return retVal;
  }

  /// <summary>
  /// A simple utility method which will inject a single type when called
  /// </summary>
  /// <returns>
  /// The injected type
  /// </returns>
  template<typename T>
  std::shared_ptr<T> Inject(void) {
    return ResolveAnchor<T>()->template Construct<T>();
  }

  /// <summary>
  /// A simple utility method which will inject the specified types into the current context when called
  /// </summary>
  template<typename T1, typename T2, typename... Ts>
  void Inject(void) {
    bool dummy[] = {
      (Inject<T1>(), false),
      (Inject<T2>(), false),
      (Inject<Ts>(), false)...
    };
    (void) dummy;
  }

  /// <summary>
  /// Static version of Inject that uses the current context
  /// </summary>
  template<typename... Ts>
  static void InjectCurrent(void) {
    auto ctxt = CurrentContext();
    bool dummy [] = {
      (ctxt->Inject<Ts>(), false)...
    };
    (void) dummy;
  }

  /// <summary>
  /// This method checks whether eventoutputstream listeners for the given type still exist.
  /// For a given type in a hash, returns a vector of weak ptrs.
  /// Goes through the weak ptrs, locks them, erases dead ones.
  /// If any live ones found return true. Otherwise false.
  /// NOTE: this func does lazy cleanup on weakptrs ptng to suff that has fallen out of scope.
  /// </summary>
  template <class T>
  bool CheckEventOutputStream(void){
    return m_junctionBoxManager->CheckEventOutputStream<T>();
  }

  /// <returns>
  /// True if the sigil type of this CoreContext matches the specified sigil type
  /// </returns>
  template<class Sigil>
  bool Is(void) const { return GetSigilType() == typeid(Sigil); }

  /// <summary>
  /// Sends AutowiringEvents to build current state
  /// </summary>
  void BuildCurrentState(void);

  /// <returns>
  /// A copy of the list of child CoreRunnables
  /// </returns>
  /// <remarks>
  /// No guarantee is made about how long the returned collection will be consistent with this
  /// context.  A thread may potentially be added to the context after the method returns.
  /// </remarks>
  std::vector<std::shared_ptr<BasicThread>> CopyBasicThreadList(void) const;

  /// <returns>
  /// True if CoreRunnable instances in this context should begin teardown operations
  /// </returns>
  bool IsShutdown(void) const {return m_isShutdown;}

  bool IsInitiated(void) const {return m_initiated;}

  /// <returns>
  /// True if this context was ever started
  /// </returns>
  /// <remarks>
  /// A return value of "true" is guaranteed to be indefinitely correct.  A return value of
  /// "false" will only be correct for as long as it takes for someone to start this context.
  /// Unless externally synchronized, this operation may return false on a running context.
  /// </remarks>
  bool WasStarted(void) const {
    // We were started IF we will run new threads, OR we have been signalled to stop
    return m_initiated || m_isShutdown;
  }

  /// <returns>
  /// True if this context is an ancestor of the specified context
  /// </returns>
  /// <remarks>
  /// This method will also return true if this == child
  /// </remarks>
  bool IsAncestorOf(const CoreContext* child) const {
    for(auto cur = child; cur; cur = cur->GetParentContext().get())
      if(cur == this)
        return true;
    return false;
  }

  /// <summary>
  /// Obtains a shared pointer to an event sender _in this context_ matching the specified type
  /// </summary>
  template<class T>
  std::shared_ptr<JunctionBox<T>> GetJunctionBox(void) {
    return std::static_pointer_cast<JunctionBox<T>, JunctionBoxBase>(
      m_junctionBoxManager->Get<T>()
    );
  }

  /// <summary>
  /// Convenience method which allows an event to be fired without making the remote context current
  /// </summary>
  /// <remarks>
  /// The following two statements are equivalent:
  ///
  ///  CurrentContextPusher(ctxt),
  ///  (AutoFired<MyEventType>())(&MyEventType::MyEvent)();
  ///
  ///  ctxt->Invoke(&MyEventType::MyEvent)();
  ///
  /// </remarks>
  template<typename MemFn>
  InvokeRelay<MemFn> Invoke(MemFn memFn){
    typedef typename Decompose<MemFn>::type EventType;

    if (!std::is_same<AutowiringEvents,EventType>::value)
      GetGlobal()->Invoke(&AutowiringEvents::EventFired)(*this, typeid(EventType));

    return MakeInvokeRelay(GetJunctionBox<EventType>(), memFn);
  }

  /// <summary>
  /// Utility routine, invoked typically by the service, which starts all registered
  /// core threads.
  /// </summary>
  void Initiate(void);
  void DEPRECATED(InitiateCoreThreads(void), "InitiateCoreThreads is deprecated, use Initiate instead");

  /// <summary>
  /// This signals to the whole system that a shutdown operation is underway, and that shutdown procedures should
  /// begin immediately
  /// </summary>
  /// <param name="wait">Set if the function should wait for all child contexts to exit before returning</param>
  /// <remarks>
  /// This method will immediately prevent any new events from being recieved by this context or by any descendant
  /// context, whether those events are fired in this context or one above, and regardless of whether these events
  /// are fired or deferred.  Event receivers in this context will also not receive any messages.
  /// </remarks>
  void SignalShutdown(bool wait = false, ShutdownMode shutdownMode = ShutdownMode::Graceful);

  /// <summary>
  /// Alias for SignalShutdown(true, ShutdownMode::Immediate)
  /// </summary>
  void SignalTerminate(bool wait = true) { SignalShutdown(wait, ShutdownMode::Immediate); }

  /// <summary>
  /// Waits until the context is transitioned to the Stopped state and all threads and child threads have terminated.
  /// </summary>
  void Wait(void);

  /// <summary>
  /// Timed overload
  /// </summary>
  bool Wait(const boost::chrono::nanoseconds duration);

  /// <summary>
  /// Wait until the context is initiated or is shutting down
  /// </summary>
  /// <returns>True if initiated, false if shutting down</returns>
  bool DelayUntilInitiated(void);

  /// <summary>
  /// This makes this core context current.
  /// </summary>
  /// <returns>The previously current context</returns>
  std::shared_ptr<CoreContext> SetCurrent(void);

  /// <summary>
  /// Makes no context current
  /// </summary>
  /// <remarks>
  /// Generally speaking, users wishing to release their reference to some context can do so simply
  /// by making the global context current.
  /// </remarks>
  static void EvictCurrent(void);

  /// <summary>
  /// This retrieves a shared pointer to the current context.  It is only contextually relevant.
  /// </summary>
  /// <return>
  /// The last core context to have called SetCurrent in the current thread, or else an empty pointer
  /// </return>
  /// <remarks>
  /// This works by using thread-local store, and so is safe in multithreaded systems.  The current
  /// context is assigned before invoking a CoreRunnable instance's Run method, and it's also assigned
  /// when a context is first constructed by a thread.
  /// </remarks>
  static std::shared_ptr<CoreContext> CurrentContext(void);

  /// <summary>
  /// Obtains a pointer to the parent context
  /// </summary>
  const std::shared_ptr<CoreContext>& GetParentContext(void) const {return m_pParent;}

  /// <summary>
  /// Filters std::current_exception using any registered exception filters, or rethrows.
  /// </summary>
  /// <remarks>
  /// The passed exception is assumed to be a generic exception whose default behavior
  /// shall be to tear down the context.  It will be the caller's responsibility to ensure
  /// that this behavior is observed.
  ///
  /// If the exception is successfully handled by a filter, this method returns cleanly.
  /// Otherwise, this method is equivalent to std::rethrow_exception.
  /// </remarks>
  void FilterException(void);

  /// <summary>
  /// Filters a std::current_exception thrown by an EventSenderBase during a Fire
  /// </summary>
  /// <param name="pProxy">The sender of the event</param>
  /// <param name="pRecipient">The recipient of the event</param>
  void FilterFiringException(const JunctionBoxBase* pProxy, EventReceiver* pRecipient);

  /// <summary>
  /// Enables the passed event receiver to obtain messages broadcast by this context
  /// </summary>
  /// <remarks>
  /// This enables the passed event receiver to snoop events that are broadcast from a
  /// parent context.  The passed event receiver MUST exist in a parent context, or the
  /// behavior of this method may be undefined during teardown.
  ///
  /// The snooper will not receive any events broadcast from parent contexts.  ONLY events
  /// broadcast in THIS context will be forwarded to the snooper.
  /// </remarks>
  template<class T>
  void Snoop(const std::shared_ptr<T>& pSnooper) {
    const AddInternalTraits traits(AutoPacketSubscriberSelect<T>(pSnooper), pSnooper);
    static_assert(std::is_base_of<EventReceiver, T>::value ||
                  has_autofilter<T>::value,
                  "Cannot snoop on a type which is not an EventReceiver or implements AutoFilter");
    
<<<<<<< HEAD
    const AddInternalTraits traits(AutoFilterDescriptorSelect<T>(pSnooper), pSnooper);
    
=======
>>>>>>> 5bc8dff2
    // Add to collections of snoopers
    InsertSnooper(pSnooper);

    // Add EventReceiver
    if(traits.pRecvr)
      AddEventReceiver(JunctionBoxEntry<EventReceiver>(this, traits.pRecvr));
    
    // Add PacketSubscriber;
    if(traits.subscriber)
      AddPacketSubscriber(traits.subscriber);
  }

  /// <summary>
  /// Unregisters an event receiver previously registered to receive snooped events
  /// </summary>
  /// <remarks>
  /// It is an error to call this method without a prior call to Snoop
  /// </remarks>
  template<class T>
  void Unsnoop(const std::shared_ptr<T>& pSnooper) {
    const AddInternalTraits traits(AutoPacketSubscriberSelect<T>(pSnooper), pSnooper);
    static_assert(std::is_base_of<EventReceiver, T>::value ||
                  has_autofilter<T>::value,
                  "Cannot snoop on a type which is not an EventReceiver or implements AutoFilter");
    
<<<<<<< HEAD
    const AddInternalTraits traits(AutoFilterDescriptorSelect<T>(pSnooper), pSnooper);
    
    // Remove from collection of snoopers
    (boost::lock_guard<boost::mutex>)m_lock,
    m_snoopers.erase(traits.pObject.get());
=======
    RemoveSnooper(pSnooper);

    auto oSnooper = std::static_pointer_cast<Object>(pSnooper);
>>>>>>> 5bc8dff2
    
    // Cleanup if its an EventReceiver
    if(traits.pRecvr)
      UnsnoopEvents(oSnooper.get(), JunctionBoxEntry<EventReceiver>(this, traits.pRecvr));
    
    // Cleanup if its a packet listener
    if(traits.subscriber)
      UnsnoopAutoPacket(traits);
  }

  /// <summary>
  /// Remove EventReceiver from parents unless its a member of the parent
  /// </summary>
  /// <summary>
  /// Locates an available context member in this context
  /// </summary>
  template<class T>
  void FindByType(std::shared_ptr<T>& slot) const {
    AnySharedPointerT<T> ptr;
    FindByType(ptr);
    slot = ptr->template as<T>();
  }

  /// <summary>
  /// Identical to Autowire, but will not register the passed slot for deferred resolution
  /// </summary>
  template<class T>
  bool FindByTypeRecursive(std::shared_ptr<T>& slot) {
    // First-chance resolution in this context and ancestor contexts:
    for(CoreContext* pCur = this; pCur; pCur = pCur->m_pParent.get()) {
      pCur->FindByType(slot);
      if(slot)
        return true;
    }

    return false;
  }

  /// <summary>
  /// Registers a slot to be autowired
  /// </summary>
  template<class T>
  bool Autowire(AutowirableSlot<T>& slot) {
    if(FindByTypeRecursive(slot))
      return true;

    // Failed, defer
    AddDeferred(AnySharedPointerT<T>(), &slot);
    return false;
  }

  /// <summary>
  /// Adds a post-attachment listener in this context for a particular autowired member
  /// </summary>
  /// <returns>
  /// A pointer to a deferrable autowiring function which the caller may safely ignore if it's not needed
  /// </returns>
  /// <remarks>
  /// This method will succeed if slot was constructed in this context or any parent context.  If the
  /// passed slot was not created in this context or a parent context, an exception will be thrown.
  ///
  /// It's possible that the passed slot will never be filled, and instead the corresponding instance
  /// destroyed without ever having been initialized.
  ///
  /// If the passed slot is already autowired, then the listener will be invoked immediately from the
  /// body of this method.  Care should be taken to avoid deadlocks in this case--either the caller must
  /// not be holding any locks when this method is invoked, or the caller should design the listener
  /// method such that it may be substitutde in place for the notification routine.
  ///
  /// The returned value may be used later in CancelAutowiringNotification in order to explicitly clean
  /// up memory.
  /// </remarks>
  template<class T, class Fn>
  const AutowirableSlotFn<T, Fn>* NotifyWhenAutowired(Fn&& listener) {
    auto retVal = MakeAutowirableSlotFn<T>(
      shared_from_this(),
      std::forward<Fn>(listener)
    );

    AddDeferred(AnySharedPointerT<T>(), retVal);
    return retVal;
  }

  /// <summary>
  /// Unregisters a slot as a recipient of potential autowiring
  /// </summary>
  void CancelAutowiringNotification(DeferrableAutowiring* pDeferrable);

  /// <summary>
  /// Utility debug method for writing a snapshot of this context to the specified output stream
  /// </summary>
  void Dump(std::ostream& os) const;

  /// <summary>
  /// Utility routine to print information about the current exception
  /// </summary>
  static void DebugPrintCurrentExceptionInformation();

  /// <summary>
  /// Creates a new event stream based on the provided event type
  /// </summary>
  template<class T>
  std::shared_ptr<EventOutputStream<T>> CreateEventOutputStream(void) {
    return m_junctionBoxManager->CreateEventOutputStream<T>();
  }

  template<class T>
  std::shared_ptr<EventInputStream<T>> CreateEventInputStream(void) {
    return std::make_shared<EventInputStream<T>>();
  }
};

/// <summary>
/// Constant type optimization for named sigil types
/// </summary>
template<class T>
class CoreContextT:
  public CoreContext
{
public:
  CoreContextT(std::shared_ptr<CoreContext> pParent, t_childList::iterator backReference, std::shared_ptr<CoreContext> pPeer) :
    CoreContext(pParent, backReference, pPeer)
  {
    // Save anchored types in context
    AddAnchorInternal((T*)nullptr);
  }

  const std::type_info& GetSigilType(void) const override { return typeid(T); }
};

std::ostream& operator<<(std::ostream& os, const CoreContext& context);

#include "MicroBolt.h"

template<typename T, typename... Sigil>
void CoreContext::AutoRequireMicroBolt(void) {
  Inject<MicroBolt<T, Sigil...>>();
}<|MERGE_RESOLUTION|>--- conflicted
+++ resolved
@@ -751,11 +751,7 @@
                   has_autofilter<T>::value,
                   "Cannot snoop on a type which is not an EventReceiver or implements AutoFilter");
     
-<<<<<<< HEAD
     const AddInternalTraits traits(AutoFilterDescriptorSelect<T>(pSnooper), pSnooper);
-    
-=======
->>>>>>> 5bc8dff2
     // Add to collections of snoopers
     InsertSnooper(pSnooper);
 
@@ -781,17 +777,10 @@
                   has_autofilter<T>::value,
                   "Cannot snoop on a type which is not an EventReceiver or implements AutoFilter");
     
-<<<<<<< HEAD
     const AddInternalTraits traits(AutoFilterDescriptorSelect<T>(pSnooper), pSnooper);
-    
-    // Remove from collection of snoopers
-    (boost::lock_guard<boost::mutex>)m_lock,
-    m_snoopers.erase(traits.pObject.get());
-=======
     RemoveSnooper(pSnooper);
 
     auto oSnooper = std::static_pointer_cast<Object>(pSnooper);
->>>>>>> 5bc8dff2
     
     // Cleanup if its an EventReceiver
     if(traits.pRecvr)
