--- conflicted
+++ resolved
@@ -79,8 +79,6 @@
     return Create(typeid(T));
   }
 
-<<<<<<< HEAD
-=======
   /// <summary>
   /// Factory to create an anonymous context
   /// </summary>
@@ -105,16 +103,12 @@
   /// </summary>
   static std::shared_ptr<CoreContext> GetGlobal(void);
 
->>>>>>> c3e06404
 protected:
   std::shared_ptr<CoreContext> Create(const std::type_info& sigil);
 
   // General purpose lock for this class
   mutable boost::mutex m_lock;
 
-<<<<<<< HEAD
-  // Flag, set if this context should use its ownership validator to guarantee that all autowired members
-=======
   // The context's internally held sigil type
   const std::type_info& m_sigil;
 
@@ -122,7 +116,6 @@
   std::string m_fullPathName;
   
     // Flag, set if this context should use its ownership validator to guarantee that all autowired members
->>>>>>> c3e06404
   // are correctly torn down.  This flag must be set at construction time.  Members added to the context
   // before this flag is assigned will NOT be checked.
   bool m_useOwnershipValidator;
@@ -185,19 +178,6 @@
   // The interior packet factory:
   std::shared_ptr<AutoPacketFactory> m_packetFactory;
 
-<<<<<<< HEAD
-  /// <summary>
-  /// Invokes all deferred autowiring fields, generally called after a new member has been added
-  /// </summary>
-  void UpdateDeferredElements(void);
-
-  /// <summary>
-  /// Adds the named event receiver to the collection of known receivers
-  /// </summary>
-  void AddEventReceiver(std::shared_ptr<EventReceiver> pRecvr);
-
-  /// <summary>
-=======
   // Lists of event receivers, by name:
   typedef std::unordered_map<std::type_index, std::list<BoltBase*>> t_contextNameListeners;
   t_contextNameListeners m_nameListeners;
@@ -242,7 +222,6 @@
   void AddEventReceiver(std::shared_ptr<EventReceiver> pRecvr);
 
   /// <summary>
->>>>>>> c3e06404
   /// Removes the named event receiver from the collection of known receivers
   /// </summary>
   void RemoveEventReceiver(std::shared_ptr<EventReceiver> pRecvr);
@@ -341,26 +320,6 @@
   size_t GetMemberCount(void) const {return m_byType.size();}
   bool IsRunning(void) const {return !!m_refCount;}
   const std::type_info& GetSigilType(void) const { return m_sigil; }
-
-  /// <summary>
-  /// In debug mode, adds an additional compile-time check
-  /// </summary>
-  /// <remarks>
-  /// Enabling simple ownership checks on a context will ensure that, at teardown time, simple
-  /// ownership of contained objects is enforced.  This means that the lifetime of objects in
-  /// a context does not extend beyond the lifetime of the context itself.
-  ///
-  /// This flag is useful in detecting cycles in a context, as cycles will prevent cleanup and
-  /// give the impression of an exterior reference.  Information about the detected cycle will
-  /// be printed to stderr.
-  ///
-  /// This flag cannot be unset.  This flag is inherited by children.  Children which were
-  /// created at the time this flag is assigned do not receive assignment of this flag retro-
-  /// actively.
-  /// </remarks>
-  void EnforceSimpleOwnership(void) {
-    m_useOwnershipValidator = true;
-  }
 
   /// <summary>
   /// In debug mode, adds an additional compile-time check
@@ -701,8 +660,6 @@
   // Interior type overrides:
   void FindByType(std::shared_ptr<AutoPacketFactory>& slot) { slot = m_packetFactory; }
 
-<<<<<<< HEAD
-=======
   template<class W>
   void AutoRequire(W& slot) {
     if(AutowireNoDefer(slot))
@@ -714,7 +671,6 @@
     slot = ptr;
   }
 
->>>>>>> c3e06404
   /// <summary>
   /// Registers a slot to be autowired
   /// </summary>
