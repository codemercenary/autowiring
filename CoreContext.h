--- conflicted
+++ resolved
@@ -637,73 +637,8 @@
   /// </remarks>
   template<class T>
   void Add(const std::shared_ptr<T>& value) {
-<<<<<<< HEAD
-    // Extract ground for this value, we'll use it to select the correct forest for the value:
-    typedef typename ground_type_of<T>::type groundType;
-
-    // Validate that this addition does not generate an ambiguity:
-    {
-      std::shared_ptr<T> ptr;
-      FindByType<T>(ptr);
-      if(ptr == value)
-        throw std::runtime_error("An attempt was made to add the same value to the same context more than once");
-      if(ptr)
-        throw std::runtime_error("An attempt was made to add the same type to the same context more than once");
-    }
-
-    // Shared pointer to our entity, if it's a CoreThread
-    std::shared_ptr<CoreThread> pCoreThread;
-
-    {
-
-      boost::lock_guard<boost::mutex> lk(m_lock);
-
-      // Add a new member of the forest:
-      m_byType.AddTree(value);
-
-      // Context members:
-      auto pContextMember = leap::fast_pointer_cast<ContextMember, T>(value);
-      if(pContextMember) {
-        AddContextMember(pContextMember);
-
-        // CoreThreads:
-        pCoreThread = leap::fast_pointer_cast<CoreThread, T>(value);
-        if(pCoreThread)
-          AddCoreThread(pCoreThread);
-      }
-      
-      // Exception filters:
-      auto pFilter = leap::fast_pointer_cast<ExceptionFilter, T>(value);
-      if(pFilter)
-        m_filters.insert(pFilter.get());
-      
-      // Bolts:
-      auto pBase = leap::fast_pointer_cast<BoltBase, T>(value);
-      if(pBase)
-        AddBolt(pBase);
-    }
-    
-    // Event receivers:
-    auto pRecvr = leap::fast_pointer_cast<EventReceiver, T>(value);
-    if(pRecvr)
-      AddEventReceiver(pRecvr);
-
-    // Subscribers:
-    AddPacketSubscriber(AutoPacketSubscriberSelect<T>(value));
-
-    // Notify any autowiring field that is currently waiting that we have a new member
-    // to be considered.
-    UpdateDeferredElements();
-
-    // Ownership validation, as appropriate
-    // We do not attempt to pend validation for CoreThread instances, because a CoreThread could potentially hold
-    // the final outstanding reference to this context, and therefore may be responsible for this context's (and,
-    // transitively, its own) destruction.
-    if(m_useOwnershipValidator && !pCoreThread)
-      SimpleOwnershipValidator::PendValidation(std::weak_ptr<T>(value));
-=======
     AddInternal(value, boost::unique_lock<boost::mutex>(m_lock));
->>>>>>> 9bd4cee1
+
   }
 
   /// <summary>
