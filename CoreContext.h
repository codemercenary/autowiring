#pragma once
#include "at_exit.h"
#include "AutoFactory.h"
#include "AutoPacketSubscriber.h"
#include "autowiring_error.h"
#include "Bolt.h"
#include "CoreThread.h"
#include "CreationRules.h"
#include "CurrentContextPusher.h"
#include "DeferredBase.h"
#include "fast_pointer_cast.h"
#include "JunctionBox.h"
#include "JunctionBoxManager.h"
#include "EventOutputStream.h"
#include "EventInputStream.h"
#include "ExceptionFilter.h"
#include "PolymorphicTypeForest.h"
#include "SimpleOwnershipValidator.h"
#include "TeardownNotifier.h"
#include "uuid.h"

#include <boost/thread/condition.hpp>
#include <boost/thread/mutex.hpp>
#include <list>
#include <memory>
#include <map>
#include <string>
#include TYPE_INDEX_HEADER
#include FUNCTIONAL_HEADER
#include EXCEPTION_PTR_HEADER
#include SHARED_PTR_HEADER
#include STL_UNORDERED_MAP
#include STL_UNORDERED_SET


#ifndef ASSERT
  #ifdef _DEBUG
    #include <assert.h>
    #define ASSERT(x) assert(x)
  #else
    #define ASSERT(x)
  #endif
#endif

class AutoPacketFactory;
class AutowirableSlot;
class BoltBase;
class ContextMember;
class CoreContext;
class CoreThread;
class EventReceiver;
class EventOutputStreamBase;
class GlobalCoreContext;
class OutstandingCountTracker;

template<class T>
class Autowired;

template<class Sigil1, class Sigil2, class Sigil3>
struct Boltable;

#define CORE_CONTEXT_MAGIC 0xC04EC0DE

/// <summary>
/// A top-level container class representing an autowiring domain, a minimum broadcast domain, and a thread execution domain
/// </summary>
class CoreContext:
  public Object,
  public SimpleOwnershipValidator,
  public TeardownNotifier,
  public std::enable_shared_from_this<CoreContext>
{
protected:
  CoreContext(std::shared_ptr<CoreContext> pParent, const std::type_info& sigil);
  CoreContext(std::shared_ptr<CoreContext> pParent, const std::type_info& sigil, std::shared_ptr<CoreContext> pPeer);

public:
  virtual ~CoreContext(void);

  /// <summary>
  /// Factory to create a new context
  /// </summary>
  /// <param name="T">The context sigil.  If void, identical to CreateAnonymous.</param>
  template<class T>
  std::shared_ptr<CoreContext> Create(void) {
    return Create(typeid(T));
  }

  /// <summary>
  /// Factory to create an anonymous context
  /// </summary>
  std::shared_ptr<CoreContext> CreateAnonymous(void) {
    return Create(typeid(void));
  }

  /// <summary>
  /// Factory to create a peer context
  /// </summary>
  /// <remarks>
  /// A peer context allows clients to create autowiring contexts which are in the same event
  /// domain with respect to each other, but are not in the same autowiring domain.  This can
  /// be useful where multiple instances of a particular object are desired, but inserting
  /// such objects into a simple child context is cumbersome because the objects at parent
  /// scope are listening to events originating from objects at child scope.
  /// </remarks>
  template<class T>
  std::shared_ptr<CoreContext> CreatePeer(void) {
    return CreatePeer(typeid(T));
  }

  /// <summary>
  /// Factory to create an anonymous peer context
  /// </summary>
  template<class T>
  std::shared_ptr<CoreContext> CreateAnonymousPeer(void) {
    return CreatePeer(typeid(void));
  }

  /// <summary>
  /// Allows a specifically named class to be bolted
  /// </summary>
  /// <remarks>
  /// If the specified type does not inherit from BoltTo, this method has no effect
  /// </remarks>
  template<class T>
  void Enable(void) {
    static_assert(!std::is_abstract<T>::value, "Cannot enable an abstract class for bolting");
    EnableInternal((T*)nullptr, (T*)nullptr);
  }

  /// <summary>
  /// Convenience method to obtain a shared reference to the global context
  /// </summary>
  static std::shared_ptr<CoreContext> GetGlobal(void);

protected:
  std::shared_ptr<CoreContext> Create(const std::type_info& sigil);
  std::shared_ptr<CoreContext> Create(const std::type_info& sigil, CoreContext& newContext);
  std::shared_ptr<CoreContext> CreatePeer(const std::type_info& sigil);

  // A pointer to the parent context
  const std::shared_ptr<CoreContext> m_pParent;

  // General purpose lock for this class
  mutable boost::mutex m_lock;

  // Condition, signalled when context state has been changed
  boost::condition m_stateChanged;

  // Set if threads in this context should be started when they are added
  bool m_shouldRunNewThreads;

  // Set if the context has been shut down
  bool m_isShutdown;

  // The context's internally held sigil type
  const std::type_info& m_sigil;
  
    // Flag, set if this context should use its ownership validator to guarantee that all autowired members
  // are correctly torn down.  This flag must be set at construction time.  Members added to the context
  // before this flag is assigned will NOT be checked.
  bool m_useOwnershipValidator;

  // This is a map of the context members by type and, where appropriate, by name
  // This map keeps all of its objects resident at least until the context goes away.
  // "Object" is named here as an explicit ground type in order to allow arbitrary casting from Object-
  // derived types.
  PolymorphicTypeForest<ExplicitGrounds<Object>> m_byType;

  // All ContextMember objects known in this autowirer:
  std::unordered_set<ContextMember*> m_contextMembers;

  // Collection of objects waiting to be autowired, and a specific lock exclusively for this collection
  boost::mutex m_deferredLock;
  typedef std::map<const AutowirableSlot*, DeferredBase*> t_deferred;
  t_deferred m_deferred;

  // All known event receivers and receiver proxies originating from this context:
  typedef std::unordered_set<std::shared_ptr<EventReceiver>> t_rcvrSet;
  t_rcvrSet m_eventReceivers;
  
  // Manages events for this context. One JunctionBoxManager is shared between peer contexts
  const std::shared_ptr<JunctionBoxManager> m_junctionBoxManager;
  
  // All known exception filters:
  std::unordered_set<ExceptionFilter*> m_filters;

  // Clever use of shared pointer to expose the number of outstanding CoreThread instances.
  // Destructor does nothing; this is by design.
  std::weak_ptr<Object> m_outstanding;

  // Actual core threads:
  typedef std::list<CoreThread*> t_threadList;
  t_threadList m_threads;

  // Child contexts:
  typedef std::list<std::weak_ptr<CoreContext>> t_childList;
  boost::mutex m_childrenLock;
  t_childList m_children;

  friend std::shared_ptr<GlobalCoreContext> GetGlobalContext(void);

  // The interior packet factory:
  const std::shared_ptr<AutoPacketFactory> m_packetFactory;

  // Lists of event receivers, by name:
  typedef std::unordered_map<std::type_index, std::list<BoltBase*>> t_contextNameListeners;
  t_contextNameListeners m_nameListeners;

  // Adds a bolt proper to this context
  template<class T, class Sigil>
  void EnableInternal(T*, Bolt<Sigil>*) {
    std::shared_ptr<T> ptr;
    AutoRequire(ptr);
  }
  
  template<class T, class Sigil, class Sigil2>
  void EnableInternal(T*, Bolt<Sigil,Sigil2>*) {
    std::shared_ptr<T> ptr;
    AutoRequire(ptr);
  }
  
  template<class T, class Sigil, class Sigil2, class Sigil3>
  void EnableInternal(T*, Bolt<Sigil,Sigil2,Sigil3>*) {
    std::shared_ptr<T> ptr;
    AutoRequire(ptr);
  }

  template<class Sigil, class T>
  void AutoRequireMicroBolt(void);

  // Enables a boltable class
  template<class T, class Sigil1, class Sigil2, class Sigil3>
  void EnableInternal(T*, Boltable<Sigil1, Sigil2, Sigil3>*) {
    AutoRequireMicroBolt<Sigil1, T>();
    AutoRequireMicroBolt<Sigil2, T>();
    AutoRequireMicroBolt<Sigil3, T>();
  }

  void EnableInternal(...) {}

  /// <summary>
  /// Unregisters all event receivers in this context
  /// </summary>
  void UnregisterEventReceivers(void);

  /// <summary>
  /// Broadcasts a notice to any listener in the current context regarding a creation event on a particular context name
  /// </summary>
  /// <remarks>
  /// The broadcast is made without altering the current context.  Recipients expect that the current context will be the
  /// one about which they are being informed.
  /// </remarks>
  void BroadcastContextCreationNotice(const std::type_info& sigil) const;

  /// <summary>
  /// Invokes all deferred autowiring fields, generally called after a new member has been added
  /// </summary>
  void UpdateDeferredElements(void);

  /// <summary>
  /// Adds the named event receiver to the collection of known receivers
  /// </summary>
  void AddEventReceiver(std::shared_ptr<EventReceiver> pRecvr);

  /// <summary>
  /// Removes the named event receiver from the collection of known receivers
  /// </summary>
  void RemoveEventReceiver(std::shared_ptr<EventReceiver> pRecvr);

  /// <summary>
  /// Removes all recognized event receivers in the indicated range
  /// </summary>
  void RemoveEventReceivers(t_rcvrSet::const_iterator first, t_rcvrSet::const_iterator last);

  /// <summary>
  /// Adds an object of any kind to the IOC container
  /// </summary>
  /// <param name="pContextMember">The member which was added</param>
  /// <param name="notReady">Allows the insertion of a thread, even if that thread isn't ready yet</param>
  /// <return>The shared pointer which contains the context member.</return>
  /// <remarks>
  /// It's safe to allow the returned shared_ptr to go out of scope; the core context
  /// will continue to hold a reference to it until Remove is invoked.
  /// </remarks>
  void AddCoreThread(const std::shared_ptr<CoreThread>& pCoreThread);

  /// <summary>
  /// Adds the specified context creation listener to receive creation events broadcast from this context
  /// </summary>
  /// <param name="pBase">The instance being added</param>
  void AddBolt(const std::shared_ptr<BoltBase>& pBase);

  /// <summary>
  /// Overload of Add based on ContextMember
  /// </summary>
  void AddContextMember(const std::shared_ptr<ContextMember>& ptr);

  /// <summary>
  /// Forwarding routine, adds a packet subscriber to the internal packet factory
  /// </summary>
  void AddPacketSubscriber(AutoPacketSubscriber&& rhs);

  /// <summary>
  /// Default override, when a member does not have an autofilter routine
  /// </summary>
  void AddPacketSubscriber(const std::false_type&) {}

  void RemovePacketSubscribers( const std::vector<AutoPacketSubscriber>& subscribers );

  /// <summary>
  /// Identical to Autowire, but will not register the passed slot for deferred resolution
  /// </summary>
  template<class W>
  bool AutowireNoDefer(W& slot) {
    typedef typename W::element_type T;

    // First-chance resolution in this context and ancestor contexts:
    for(CoreContext* pCur = this; pCur; pCur = pCur->m_pParent.get()) {
      pCur->FindByType(slot);
      if(slot)
        return true;
    }

    if(
      has_static_new<T>::value ||
      has_simple_constructor<T>::value
    )
      // We will not attempt second-chance resolution if the type is constructable
      return false;

    // Attempt second-chance resolution:
    
    std::shared_ptr<AutoFactory<T>> factory;
    for(CoreContext* pCur = this; pCur; pCur = pCur->m_pParent.get()) {
      pCur->FindByType(factory);
      if(!factory)
        continue;

      std::shared_ptr<T> ptr(factory->New());
      AddInternal(ptr);
      slot.swap(ptr);
      return true;
    }

    return false;
  }

  /// <summary>
  /// Increments the total number of contexts still outstanding
  /// </summary>
  /// <remarks>
  /// This is an indirect incrementation routine.  The count will be incremented for as
  /// long as the returned shared_ptr is not destroyed.  Once it's destroyed, the count
  /// is decremented.  The caller is encouraged not to copy the return value, as doing
  /// so can give spurious values for the current number of outstanding threads.
  ///
  /// The caller is responsible for exterior synchronization
  /// </remarks>
  std::shared_ptr<Object> IncrementOutstandingThreadCount(void);

  template<class S>
  void DeferAutowiring(S& slot) {
    class Deferred:
      public DeferredBase {
    public:
      Deferred(CoreContext* pThis, S& slot) :
        DeferredBase(pThis, slot.m_tracker),
        slot(slot)
      {}

      S& slot;

      bool operator()() override {
        return
          this->tracker.expired() ||
          this->slot ||
          this->pThis->AutowireNoDefer(this->slot);
      }
    };

    // Resolution failed, add this autowired value for a delayed attempt
    boost::lock_guard<boost::mutex> lk(m_deferredLock);
    if(slot)
      // Someone autowired this before we did, short-circuit
      return;

    DeferredBase*& pDeferred = m_deferred[&slot];
    if(pDeferred) {
      // We allow rebinding at this site if the deferred base has already expired
      if(pDeferred->IsExpired())
        delete pDeferred;
      else
        throw_rethrowable autowiring_error("A slot is being autowired, but a deferred instance already exists at this location");
    }
    pDeferred = new Deferred(this, slot);
  }

  // <summary>
  // Same as Inject, but doesn't checkout Typeforest
  // </summary>
  template<typename T>
  void AddInternal(const std::shared_ptr<T>& value){
    AddInternal(value, boost::unique_lock<boost::mutex>(m_lock));
  }
  
  template<typename T>
  void AddInternal(const std::shared_ptr<T>& value, boost::unique_lock<boost::mutex>&& lock) {
    // Extract ground for this value, we'll use it to select the correct forest for the value:
    typedef typename ground_type_of<T>::type groundType;

    // If Object appears in your ancestry then you MUST make object your ground type.  Typically
    // this is as simple as adding this line to the definition of T with public access:
    //
    //  typedef Object ground
    static_assert(
      !std::is_base_of<Object, T>::value ||
      std::is_same<typename ground_type_of<T>::type, Object>::value,
      "If T inherits from Object (for instance, via ContextMember or CoreThread), then T::grounds must be of type Object"
    );

    // Shared pointer to our entity, if it's a CoreThread
    std::shared_ptr<CoreThread> pCoreThread;

    {
      boost::unique_lock<boost::mutex> lk = std::move(lock);

      // Validate that this addition does not generate an ambiguity:
      std::shared_ptr<T> ptr;
      m_byType.Resolve(ptr);
      if(ptr == value)
        throw std::runtime_error("An attempt was made to add the same value to the same context more than once");
      if(ptr)
        throw std::runtime_error("An attempt was made to add the same type to the same context more than once");

      // Add a new member of the forest:
      m_byType.AddTree(value);

      // Context members:
      auto pContextMember = leap::fast_pointer_cast<ContextMember, T>(value);
      if(pContextMember) {
        AddContextMember(pContextMember);

        // CoreThreads:
        pCoreThread = leap::fast_pointer_cast<CoreThread, T>(value);
        if(pCoreThread)
          AddCoreThread(pCoreThread);
      }

      // Exception filters:
      auto pFilter = leap::fast_pointer_cast<ExceptionFilter, T>(value);
      if(pFilter)
        m_filters.insert(pFilter.get());

      // Bolts:
      auto pBase = leap::fast_pointer_cast<BoltBase, T>(value);
      if(pBase)
        AddBolt(pBase);
    }

    // Event receivers:
    auto pRecvr = leap::fast_pointer_cast<EventReceiver, T>(value);
    if(pRecvr)
      AddEventReceiver(pRecvr);

    // Subscribers:
    AddPacketSubscriber(AutoPacketSubscriberSelect<T>(value));

    // Notify any autowiring field that is currently waiting that we have a new member
    // to be considered.
    UpdateDeferredElements();

    // Ownership validation, as appropriate
    // We do not attempt to pend validation for CoreThread instances, because a CoreThread could potentially hold
    // the final outstanding reference to this context, and therefore may be responsible for this context's (and,
    // transitively, its own) destruction.
    if(m_useOwnershipValidator && !pCoreThread)
      SimpleOwnershipValidator::PendValidation(std::weak_ptr<T>(value));
  }

public:
  // Accessor methods:
  bool IsGlobalContext(void) const { return !m_pParent; }
  size_t GetMemberCount(void) const { return m_byType.size(); }
  const std::type_info& GetSigilType(void) const { return m_sigil; }

  /// <summary>
  /// Utility method which will inject the specified types into this context
  /// Arguments will be passed to the T constructor if provided
  /// </summary>
  template<typename T, typename... Args>
  std::shared_ptr<T> Construct(Args&&... args) {
    boost::unique_lock<boost::mutex> lk(m_lock);
    
    std::shared_ptr<T> ptr;
    m_byType.Resolve(ptr);
    if(ptr)
      return ptr;
    
    // We must make ourselves current for the duration of this call:
    CurrentContextPusher pshr(shared_from_this());

    // Cannot safely inject while holding the lock, so we have to unlock and then inject
    lk.unlock();
    ptr.reset(CreationRules::New<T>(std::forward<Args>(args)...));
    lk.lock();
    
    // Reattempt resolution, short-circuiting if an injection of this type took place:
    std::shared_ptr<T> ptr2;
    m_byType.Resolve(ptr2);
    if(ptr2)
      return ptr2;
    
    // Pass control to the insertion routine, which will handle injection from this point:
    AddInternal(ptr, std::move(lk));
    return ptr;
  }

  /// <summary>
  /// A simple utility method which will inject a single type when called
  /// </summary>
  /// <returns>
  /// The injected type
  /// </returns>
  template<typename T>
  std::shared_ptr<T> Inject(void) {
    return Construct<T>();
  }

  /// <summary>
  /// A simple utility method which will inject the specified types into the current context when called
  /// </summary>
  template<typename T1, typename T2, typename... Ts>
  void Inject(void) {
    bool dummy[] = {
      (Inject<T1>(), false),
      (Inject<T2>(), false),
      (Inject<Ts>(), false)...
    };
    (void) dummy;
  }

  /// <summary>
  /// Static version of Inject that uses the current context
  /// </summary>
  template<typename... Ts>
  static void InjectCurrent(void) {
    auto ctxt = CurrentContext();
    bool dummy [] = {
      (ctxt->Inject<Ts>(), false)...
    };
    (void) dummy;
  }

  /// <summary>
  /// Adds an existing shared pointer to the context
  /// </summary>
  /// <remarks>
  /// This method unsafely ambiguates the construction strategy used for some member.  It's possible that
  /// someone calls AddExisting for a field which is AutoRequired in the current context, or makes a call
  /// to this method conditionally dependent on a type which may have been AutoRequired elsewhere.
  ///
  /// For reason of these ambiguities, and others, the method will be removed.
  /// </remarks>
  template<typename T>
  void DEPRECATED(AddExisting(std::shared_ptr<T> p_member), "Deprecated, use Inject or Construct instead");

  /// <summary>
  /// This method checks whether eventoutputstream listeners for the given type still exist.
  /// For a given type in a hash, returns a vector of weak ptrs.
  /// Goes through the weak ptrs, locks them, erases dead ones.
  /// If any live ones found return true. Otherwise false.
  /// NOTE: this func does lazy cleanup on weakptrs ptng to suff that has fallen out of scope.
  /// </summary>
  template <class T>
  bool CheckEventOutputStream(void){
    return m_junctionBoxManager->CheckEventOutputStream<T>();
  }

  /// <returns>
  /// True if the sigil type of this CoreContext matches the specified sigil type
  /// </returns>
  template<class Sigil>
  bool Is(void) const { return m_sigil == typeid(Sigil); }

  /// <summary>
<<<<<<< HEAD
  /// This is a slow, expensive operation used in unit tests to get all child contexts
  /// of a given contexts.  It is relatively dangerous and should not be used except for
  /// testing.
  /// </summary>
=======
  /// Enumerates all matching child contexts recursively and passes each child context to the specified lambda
  /// </summary>
  /// <param name="sigil">The sigil of the contexts to be passed to the specified lambda</param>
  /// <param name="fn">The lambda to receive a shared pointer to each matching child context</param>
>>>>>>> d76da02e
  template<class Fn>
  void EnumerateChildContexts(const std::type_info &sigil, Fn&& fn) {
    boost::lock_guard<boost::mutex> lock(m_childrenLock);
    for (auto c = m_children.begin(); c != m_children.end(); c++) {
      auto shared = c->lock();
      shared->EnumerateChildContexts(sigil, fn); //check children first

      if (shared->GetSigilType() == sigil) {
        if (!fn(shared))
          return;
      }
    }
  }
  
  /// <summary>
  /// This is used for visualization purposes to get a list of all the contexts
  /// Fn must take a shared_ptr to a CoreContext as an argument.
  /// </summary>
  template<class Fn>
  void EnumerateContexts(Fn&& fn) {
    fn(shared_from_this());
    boost::lock_guard<boost::mutex> lock(m_childrenLock);
    for (auto c = m_children.begin(); c != m_children.end(); c++) {
      c->lock()->EnumerateContexts(fn);
    }
  }

  /// <summary>
  /// In debug mode, adds an additional compile-time check
  /// </summary>
  /// <remarks>
  /// Enabling simple ownership checks on a context will ensure that, at teardown time, simple
  /// ownership of contained objects is enforced.  This means that the lifetime of objects in
  /// a context does not extend beyond the lifetime of the context itself.
  ///
  /// This flag is useful in detecting cycles in a context, as cycles will prevent cleanup and
  /// give the impression of an exterior reference.  Information about the detected cycle will
  /// be printed to stderr.
  ///
  /// This flag cannot be unset.  This flag is inherited by children.  Children which were
  /// created at the time this flag is assigned do not receive assignment of this flag retro-
  /// actively.
  /// </remarks>
  void EnforceSimpleOwnership(void) {
    m_useOwnershipValidator = true;
  }
  
  /// <returns>
  /// True if CoreThread instances in this context should begin teardown operations
  /// </returns>
  bool IsShutdown(void) const {return m_isShutdown;}

  /// <returns>
  /// True if this context was ever started
  /// </returns>
  /// <remarks>
  /// A return value of "true" is guaranteed to be indefinitely correct.  A return value of
  /// "false" will only be correct for as long as it takes for someone to start this context.
  /// Unless externally synchronized, this operation may return false on a running context.
  /// </remarks>
  bool WasStarted(void) const {
    // We were started IF we will run new threads, OR we have been signalled to stop
    return m_shouldRunNewThreads || m_isShutdown;
  }

  /// <returns>
  /// True if this context is an ancestor of the specified context
  /// </returns>
  /// <remarks>
  /// This method will also return true if this == child
  /// </remarks>
  bool IsAncestorOf(const CoreContext* child) const {
    for(auto cur = child; cur; cur = cur->GetParentContext().get())
      if(cur == this)
        return true;
    return false;
  }

  /// <summary>
  /// Determines whether the passed type is a member of this context, or any ancestor context
  /// </summary>
  template<class T>
  bool IsMember(typename std::enable_if<std::is_base_of<ContextMember, T>::value, T*>::type ptr) const {
    return ptr->GetContext().get() == this;
  }
  
  template<class T>
  bool IsMember(typename std::enable_if<!std::is_base_of<ContextMember, T>::value, T*>::type ptr) const {
    // If the passed type is a ContextMember, we can query relationship status
    ContextMember* pMember = dynamic_cast<ContextMember*>(ptr);
    return
      pMember ?
      pMember->GetContext().get() == this :
      m_byType.Contains<T>();
  }
  
  template<class T>
  bool IsMember(const std::shared_ptr<T>& ptr) const {
    return IsMember<T>(ptr.get());
  }

  /// <summary>
  /// Obtains a shared pointer to an event sender _in this context_ matching the specified type
  /// </summary>
  template<class T>
  std::shared_ptr<JunctionBox<T>> GetJunctionBox(void) {
    return std::static_pointer_cast<JunctionBox<T>, JunctionBoxBase>(
      m_junctionBoxManager->Get(typeid(T))
    );
  }

  /// <summary>
  /// Convenience method which allows an event to be fired without making the remote context current
  /// </summary>
  /// <remarks>
  /// The following two statements are equivalent:
  ///
  ///  CurrentContextPusher(ctxt),
  ///  (AutoFired<MyEventType>())(&MyEventType::MyEvent)();
  ///
  ///  ctxt->Invoke(&MyEventType::MyEvent)();
  ///
  /// </remarks>
  template<class MemFn>
  InvokeRelay<MemFn> Invoke(MemFn memFn) {
    return GetJunctionBox<typename Decompose<MemFn>::type>()->Invoke(memFn);
  }

  /// <summary>
  /// Utility routine, invoked typically by the service, which starts all registered
  /// core threads.
  /// </summary>
  void InitiateCoreThreads(void);

  /// <summary>
  /// This signals to the whole system that a shutdown operation is underway, and that
  /// shutdown procedures should begin immediately
  /// </summary>
  /// <param name="wait">Set if the function should wait for all child contexts to exit before returning</param>
  /// <remarks>
  /// This method will immediately prevent any new events from being recieved by this context or by any descendant
  /// context, whether those events are fired in this context or one above, and regardless of whether these events
  /// are fired or deferred.  Event receivers in this context will also not receive any messages.
  /// </remarks>
  void SignalShutdown(bool wait = false);

  /// <summary>
  /// Alias for SignalShutdown(true)
  /// </summary>
  void SignalTerminate(bool wait = true) { SignalShutdown(wait); }

  /// <summary>
  /// Waits for all threads holding references to exit
  /// </summary>
  void Wait(void) {
    boost::unique_lock<boost::mutex> lk(m_lock);
    m_stateChanged.wait(lk, [this] () {return this->m_outstanding.expired();});
  }

  template<class Rep, class Period>
  bool Wait(const boost::chrono::duration<Rep, Period>& duration) {
    boost::unique_lock<boost::mutex> lk(m_lock);
    return m_stateChanged.wait_for(lk, duration, [this] () {return this->m_outstanding.expired();});
  }

  /// <summary>
  /// This makes this core context current.
  /// </summary>
  /// <returns>The previously current context</returns>
  std::shared_ptr<CoreContext> SetCurrent(void);

  /// <summary>
  /// Makes no context current
  /// </summary>
  /// <remarks>
  /// Generally speaking, users wishing to release their reference to some context can do so simply
  /// by making the global context current.
  /// </remarks>
  static void EvictCurrent(void);

  /// <summary>
  /// This retrieves a shared pointer to the current context.  It is only contextually relevant.
  /// </summary>
  /// <return>
  /// The last core context to have called SetCurrent in the current thread, or else an empty pointer
  /// </return>
  /// <remarks>
  /// This works by using thread-local store, and so is safe in multithreaded systems.  The current
  /// context is assigned before invoking a CoreThread instance's Run method, and it's also assigned
  /// when a context is first constructed by a thread.
  /// </remarks>
  static std::shared_ptr<CoreContext> CurrentContext(void);

  /// <summary>
  /// Obtains a pointer to the parent context
  /// </summary>
  const std::shared_ptr<CoreContext>& GetParentContext(void) const {return m_pParent;}

  /// <summary>
  /// Filters std::current_exception using any registered exception filters, or rethrows.
  /// </summary>
  /// <remarks>
  /// The passed exception is assumed to be a generic exception whose default behavior
  /// shall be to tear down the context.  It will be the caller's responsibility to ensure
  /// that this behavior is observed.
  ///
  /// If the exception is successfully handled by a filter, this method returns cleanly.
  /// Otherwise, this method is equivalent to std::rethrow_exception.
  /// </remarks>
  void FilterException(void);

  /// <summary>
  /// Filters a std::current_exception thrown by an EventSenderBase during a Fire
  /// </summary>
  /// <param name="pProxy">The sender of the event</param>
  /// <param name="pRecipient">The recipient of the event</param>
  void FilterFiringException(const JunctionBoxBase* pProxy, EventReceiver* pRecipient);

  /// <summary>
  /// Enables the passed event receiver to obtain messages broadcast by this context
  /// </summary>
  /// <remarks>
  /// This enables the passed event receiver to snoop events that are broadcast from a
  /// parent context.  The passed event receiver MUST exist in a parent context, or the
  /// behavior of this method may be undefined during teardown.
  ///
  /// The snooper will not receive any events broadcast from parent contexts.  ONLY events
  /// broadcast in THIS context will be forwarded to the snooper.
  ///
  /// Same as "AddEventReceiver" except doesn't added event to m_eventReceivers
  /// </remarks>
  template<class T>
  void Snoop(const std::shared_ptr<T>& pSnooper) {
    static_assert(std::is_base_of<EventReceiver, T>::value, "Cannot snoop on a type which is not an event receiver");

    // Snooping now
    auto rcvr = std::static_pointer_cast<EventReceiver, T>(pSnooper);
      
    m_junctionBoxManager->AddEventReceiver(rcvr);
    
    // Delegate ascending resolution, where possible.  This ensures that the parent context links
    // this event receiver to compatible senders in the parent context itself.
    if(m_pParent)
      m_pParent->Snoop(pSnooper);
  }

  /// <summary>
  /// Unregisters an event receiver previously registered to receive snooped events
  /// </summary>
  /// <remarks>
  /// It is an error to call this method without a prior call to Snoop
  /// </remarks>
  template<class T>
  void Unsnoop(const std::shared_ptr<T>& pSnooper) {
    static_assert(std::is_base_of<EventReceiver, T>::value, "Cannot unsnoop on a type which is not an event receiver");

    // Pass control to the event remover helper:
    auto rcvr = std::static_pointer_cast<EventReceiver, T>(pSnooper);
    
    m_junctionBoxManager->RemoveEventReceiver(rcvr);
    
    // Delegate to the parent:
    if(m_pParent)
      m_pParent->Unsnoop(pSnooper);
  }

  /// <summary>
  /// Locates an available context member in this context
  /// </summary>
  template<class T>
  void FindByType(std::shared_ptr<T>& slot) {
    boost::lock_guard<boost::mutex> lk(m_lock);
    if(!m_byType.Resolve(slot))
      throw_rethrowable autowiring_error("An autowiring operation resulted in an ambiguous match");
  }

  // Interior type overrides:
  void FindByType(std::shared_ptr<AutoPacketFactory>& slot) { slot = m_packetFactory; }

  template<class W>
  void AutoRequire(W& slot) {
    if(AutowireNoDefer(slot))
      return;

    // Failed, create
    slot = Inject<typename W::element_type>();
  }

  /// <summary>
  /// Registers a slot to be autowired
  /// </summary>
  template<class W>
  bool Autowire(W& slot) {
    if(AutowireNoDefer(slot))
      return true;

    // Failed, defer
    DeferAutowiring(slot);
    return false;
  }

  /// <summary>
  /// Adds a post-attachment listener in this context for a particular autowired member
  /// </summary>
  /// <remarks>
  /// This method will succeed if slot was constructed in this context or any parent context.  If the
  /// passed slot was not created in this context or a parent context, an exception will be thrown.
  ///
  /// It's possible that the passed slot will never be filled, and instead the corresponding instance
  /// destroyed without ever having been initialized.
  ///
  /// If the passed slot is already autowired, then the listener will be invoked immediately from the
  /// body of this method.  Care should be taken to avoid deadlocks in this case--either the caller must
  /// not be holding any locks when this method is invoked, or the caller should design the listener
  /// method such that it may be substitutde in place for the notification routine.
  /// </remarks>
  void NotifyWhenAutowired(const AutowirableSlot& slot, const std::function<void()>& listener);

  /// <summary>
  /// Utility debug method for writing a snapshot of this context to the specified output stream
  /// </summary>
  void Dump(std::ostream& os) const;

  /// <summary>
  /// Utility routine to print information about the current exception
  /// </summary>
  static void DebugPrintCurrentExceptionInformation();

  /// <summary>
  /// Creates a new event stream based on the provided event type
  /// </summary>
  template<class T>
  std::shared_ptr<EventOutputStream<T>> CreateEventOutputStream(void) {
    return m_junctionBoxManager->CreateEventOutputStream<T>();
  }

  template<class T>
  std::shared_ptr<EventInputStream<T>> CreateEventInputStream(void) {
    return std::make_shared<EventInputStream<T>>();
  }
};

std::ostream& operator<<(std::ostream& os, const CoreContext& context);

#include "MicroBolt.h"

template<class Sigil, class T>
void CoreContext::AutoRequireMicroBolt(void) {
  if(std::is_same<void, Sigil>::value)
    return;

  std::shared_ptr<MicroBolt<Sigil, T>> ptr;
  AutoRequire(ptr);
}

template<typename T>
void CoreContext::AddExisting(std::shared_ptr<T> p_member) {
  AddInternal(p_member);
}<|MERGE_RESOLUTION|>--- conflicted
+++ resolved
@@ -584,17 +584,10 @@
   bool Is(void) const { return m_sigil == typeid(Sigil); }
 
   /// <summary>
-<<<<<<< HEAD
-  /// This is a slow, expensive operation used in unit tests to get all child contexts
-  /// of a given contexts.  It is relatively dangerous and should not be used except for
-  /// testing.
-  /// </summary>
-=======
   /// Enumerates all matching child contexts recursively and passes each child context to the specified lambda
   /// </summary>
   /// <param name="sigil">The sigil of the contexts to be passed to the specified lambda</param>
   /// <param name="fn">The lambda to receive a shared pointer to each matching child context</param>
->>>>>>> d76da02e
   template<class Fn>
   void EnumerateChildContexts(const std::type_info &sigil, Fn&& fn) {
     boost::lock_guard<boost::mutex> lock(m_childrenLock);
