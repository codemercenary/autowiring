#pragma once
#include "ContextMember.h"
#include "DispatchQueue.h"
#include "CoreRunnable.h"
#include FUTURE_HEADER

class Object;

class CoreJob:
  public ContextMember,
  public DispatchQueue,
  public CoreRunnable
{
public:
  CoreJob(const char* name = nullptr);
  virtual ~CoreJob(){};

private:
  // Hold on to this so CoreContext knows we still exist
  std::shared_ptr<Object> m_outstanding;
  
  // Flag, set to true when it's time to start dispatching
  bool m_running;

  // Flag, set to stop when we should stop running
  bool m_shouldStop;
  
  // The current outstanding async in the thread pool, if one exists:
  std::future<void> m_curEvent;

	// Flag, indicating whether curEvent is in a teardown pathway.  This
	// flag is highly stateful.
	bool m_curEventInTeardown;

  /// <summary>
  /// Invokes DispatchAllEvents and safely nullifies the current event
  /// </summary>
  void DispatchAllAndClearCurrent(void);

protected:
  // DispatchQueue overrides
<<<<<<< HEAD
  void FireEvent(std::unique_ptr<DispatchThunkBase>) override;
=======
>>>>>>> a77ec53f
  void OnPended(boost::unique_lock<boost::mutex>&&) override;

  // Resets the outstanding pointer, calls base abort routine
  void Abort(void);

public:
  // Accessor methods:
  bool ShouldStop(void) const { return m_shouldStop; }
  
  // "CoreRunnable" overrides
  bool Start(std::shared_ptr<Object> outstanding) override;
  void Stop(bool graceful) override;
  bool IsRunning(void) const override { return m_running; }
  void Wait(void) override;
};<|MERGE_RESOLUTION|>--- conflicted
+++ resolved
@@ -39,10 +39,6 @@
 
 protected:
   // DispatchQueue overrides
-<<<<<<< HEAD
-  void FireEvent(std::unique_ptr<DispatchThunkBase>) override;
-=======
->>>>>>> a77ec53f
   void OnPended(boost::unique_lock<boost::mutex>&&) override;
 
   // Resets the outstanding pointer, calls base abort routine
