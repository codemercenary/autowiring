#include "stdafx.h"
#include "CoreThread.h"
#include "Autowired.h"
#include "BasicThreadStateBlock.h"
#include <boost/thread.hpp>

CoreThread::CoreThread(const char* pName):
  BasicThread(pName)
{}

void CoreThread::DoRunLoopCleanup(std::shared_ptr<CoreContext>&& ctxt, std::shared_ptr<Object>&& refTracker) {
  try {
    // If we are asked to rundown while we still have elements in our dispatch queue,
    // we must try to process them:
    DispatchAllEvents();
  }
  catch(...) {
    // We failed to run down the dispatch queue gracefully, we now need to abort it
    Abort();
  }

  // Handoff to base class:
  BasicThread::DoRunLoopCleanup(std::move(ctxt), std::move(refTracker));
}

void CoreThread::WaitForEvent(void) {
  boost::unique_lock<boost::mutex> lk(m_dispatchLock);
  if(m_aborted)
    throw dispatch_aborted_exception();

  // Unconditional delay:
  m_queueUpdated.wait(lk, [this] () -> bool {
    if(m_aborted)
      throw dispatch_aborted_exception();

    return
    // We will need to transition out if the delay queue receives any items:
    !this->m_delayedQueue.empty() ||

    // We also transition out if the dispatch queue has any events:
    !this->m_dispatchQueue.empty();
  });

  if(m_dispatchQueue.empty())
    // The delay queue has items but the dispatch queue does not, we need to switch
    // to the suggested sleep timeout variant:
    WaitForEventUnsafe(lk, m_delayedQueue.top().GetReadyTime());
  else
    // We have an event, we can just hop over to this variant:
    DispatchEventUnsafe(lk);
}

bool CoreThread::WaitForEvent(boost::chrono::milliseconds milliseconds) {
  return WaitForEvent(boost::chrono::high_resolution_clock::now() + milliseconds);
}

bool CoreThread::WaitForEvent(boost::chrono::high_resolution_clock::time_point wakeTime) {
  if(wakeTime == boost::chrono::steady_clock::time_point::max())
    // Maximal wait--we can optimize by using the zero-arguments version
    return WaitForEvent(), true;

  boost::unique_lock<boost::mutex> lk(m_dispatchLock);
  return WaitForEventUnsafe(lk, wakeTime);
}

bool CoreThread::WaitForEventUnsafe(boost::unique_lock<boost::mutex>& lk, boost::chrono::high_resolution_clock::time_point wakeTime) {
  if(m_aborted)
    throw dispatch_aborted_exception();

  while(m_dispatchQueue.empty()) {
    // Derive a wakeup time using the high precision timer:
    wakeTime = SuggestSoonestWakeupTimeUnsafe(wakeTime);

    // Now we wait, either for the timeout to elapse or for the dispatch queue itself to
    // transition to the "aborted" state.
    boost::cv_status status = m_queueUpdated.wait_until(lk, wakeTime);

    // Short-circuit if the queue was aborted
    if(m_aborted)
      throw dispatch_aborted_exception();

    // Pull over any ready events:
    PromoteReadyEventsUnsafe();

    // Dispatch events if the queue is now non-empty:
    if(!m_dispatchQueue.empty())
      break;

    if(status == boost::cv_status::timeout)
      // Can't proceed, queue is empty and nobody is ready to be run
      return false;
  }

  DispatchEventUnsafe(lk);
  return true;
}

<<<<<<< HEAD
void CoreThread::Stop(bool graceful){
  // Trivial return check:
  if(m_stop)
    return;

  // Perform initial stop:
  m_stop = true;
  OnStop();

=======
void CoreThread::Stop(bool graceful) {
>>>>>>> 4b78538d
  if(graceful) {
    // Pend a call which will invoke Abort once the dispatch queue is done:
    DispatchQueue::Pend([this] {
      this->Abort();

      // Notify callers of our new state:
      this->m_state->m_stateCondition.notify_all();
    });
  } else
    // Abort the dispatch queue so anyone waiting will wake up
    DispatchQueue::Abort();

<<<<<<< HEAD
    // Notify all callers of our status update
    m_state->m_stateCondition.notify_all();
  }
=======
  // Pass off to base class handling:
  BasicThread::Stop(graceful);
>>>>>>> 4b78538d
}

void CoreThread::Run() {

  while(!ShouldStop())
    WaitForEvent();
}<|MERGE_RESOLUTION|>--- conflicted
+++ resolved
@@ -95,19 +95,7 @@
   return true;
 }
 
-<<<<<<< HEAD
-void CoreThread::Stop(bool graceful){
-  // Trivial return check:
-  if(m_stop)
-    return;
-
-  // Perform initial stop:
-  m_stop = true;
-  OnStop();
-
-=======
 void CoreThread::Stop(bool graceful) {
->>>>>>> 4b78538d
   if(graceful) {
     // Pend a call which will invoke Abort once the dispatch queue is done:
     DispatchQueue::Pend([this] {
@@ -120,14 +108,8 @@
     // Abort the dispatch queue so anyone waiting will wake up
     DispatchQueue::Abort();
 
-<<<<<<< HEAD
-    // Notify all callers of our status update
-    m_state->m_stateCondition.notify_all();
-  }
-=======
   // Pass off to base class handling:
   BasicThread::Stop(graceful);
->>>>>>> 4b78538d
 }
 
 void CoreThread::Run() {
