#pragma once
#include "autowiring_error.h"
#include "ContextMember.h"
#include "has_simple_constructor.h"
#include "has_static_new.h"
#include "SlotInformation.h"
#include TYPE_TRAITS_HEADER
#include RVALUE_HEADER
#include <new>

<<<<<<< HEAD
=======
template<typename T>
struct has_static_new
{
  template<class Fn, Fn>
  struct unnamed_constant;

  template<class U>
  static int select(unnamed_constant<U* (*)(), &U::New>*);

  template<class U>
  static char select(...);

  static const bool value = sizeof(select<T>(nullptr)) == sizeof(int);
};

template<typename T, bool isAbstract = std::is_abstract<T>::value>
struct has_simple_constructor
{
  template<class U>
  static int select(decltype(U())*);

  template<class U>
  static char select(...);

  static const bool value = sizeof(select<T>(nullptr)) == sizeof(int);
};

template<typename T>
struct has_simple_constructor<T, true>
{
  static const bool value = false;
};

template<typename T>
struct is_injectable
{
  static const bool value = has_simple_constructor<T>::value || has_static_new<T>::value;
};
>>>>>>> 3de4af1a

/// <summary>
/// Simple structure to centralize knowledge about how to create types with various declarations
/// </summary>
struct CreationRules {
  template<typename U>
  static typename std::enable_if<has_static_new<U>::value, U*>::type New(void) {
    return U::New();
  }

  template<typename U, typename... Args>
  static typename std::enable_if<!has_static_new<U>::value, U*>::type New(Args&&... args) {
    static_assert(!std::is_abstract<U>::value, "Cannot create a type which is abstract");
    static_assert(!has_static_new<U>::value, "Can't inject member with arguments if it has a static new");
    static_assert(!sizeof...(Args) || !has_simple_constructor<U>::value, "Can't inject member with arguments if it has a default constructor");

    // Allocate slot first before registration
    auto* pSpace = Allocate<U>(nullptr);

    try {
      // Stack location and placement new in one expression
      return
        SlotInformationStackLocation::PushStackLocation<U>(reinterpret_cast<U*>(pSpace)),
        ::new (pSpace) U(std::forward<Args>(args)...);
    }
    catch(...) {
      // Don't want memory leaks--but we also want to avoid calling the destructor, here, so we cast to void before freeing
      Free<U>(pSpace, nullptr);
      throw;
    }
  }

  template<void* (*)(size_t)>
  struct alloc_fn {};

  template<typename U>
  static void* Allocate(alloc_fn<&U::operator new>*) {
    return U::operator new(sizeof(U));
  }

  template<typename U>
  static void* Allocate(...) {
    return ::operator new(sizeof(U));
  }

  template<void(*)(void*)>
  struct free_fn {};

  template<typename U>
  static void Free(void* ptr, free_fn<&U::operator delete>*) {
    U::operator delete(ptr);
  }

  template<typename U>
  static void Free(void* ptr, ...) {
    ::operator delete(ptr);
  }
};<|MERGE_RESOLUTION|>--- conflicted
+++ resolved
@@ -8,47 +8,11 @@
 #include RVALUE_HEADER
 #include <new>
 
-<<<<<<< HEAD
-=======
-template<typename T>
-struct has_static_new
-{
-  template<class Fn, Fn>
-  struct unnamed_constant;
-
-  template<class U>
-  static int select(unnamed_constant<U* (*)(), &U::New>*);
-
-  template<class U>
-  static char select(...);
-
-  static const bool value = sizeof(select<T>(nullptr)) == sizeof(int);
-};
-
-template<typename T, bool isAbstract = std::is_abstract<T>::value>
-struct has_simple_constructor
-{
-  template<class U>
-  static int select(decltype(U())*);
-
-  template<class U>
-  static char select(...);
-
-  static const bool value = sizeof(select<T>(nullptr)) == sizeof(int);
-};
-
-template<typename T>
-struct has_simple_constructor<T, true>
-{
-  static const bool value = false;
-};
-
 template<typename T>
 struct is_injectable
 {
   static const bool value = has_simple_constructor<T>::value || has_static_new<T>::value;
 };
->>>>>>> 3de4af1a
 
 /// <summary>
 /// Simple structure to centralize knowledge about how to create types with various declarations
