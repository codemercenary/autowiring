--- conflicted
+++ resolved
@@ -8,112 +8,6 @@
 
 using namespace std;
 
-<<<<<<< HEAD
-/// <summary>
-/// A simple "decoration" class which will be added to a variety of sample packets
-/// </summary>
-template<int N>
-class Decoration {
-public:
-  Decoration(void) :
-    i(N)
-  {}
-
-  int i;
-};
-
-class FilterRoot {
-public:
-  FilterRoot(void) :
-    m_called(false)
-  {}
-
-  bool m_called;
-  Decoration<0> m_zero;
-  Decoration<1> m_one;
-};
-
-class FilterA:
-  public FilterRoot
-{
-public:
-  void AutoFilter(Decoration<0> zero, Decoration<1> one) {
-    m_called = true;
-    m_zero = zero;
-    m_one = one;
-  }
-};
-static_assert(has_autofilter<FilterA>::value, "Expected the filter to have an AutoFilter method");
-
-class FilterB:
-  public CoreThread,
-  public FilterRoot
-{
-public:
-  FilterB(void) :
-    m_barr(2)
-  {
-    // We'll accept dispatch delivery as long as we exist:
-    AcceptDispatchDelivery();
-    Ready();
-  }
-
-  Deferred AutoFilter(Decoration<0> zero, Decoration<1> one) {
-    m_called = true;
-    m_zero = zero;
-    m_one = one;
-    return Deferred(this);
-  }
-
-  boost::barrier m_barr;
-
-  void Run(void) override {
-    m_barr.wait();
-    CoreThread::Run();
-  }
-};
-
-/// <summary>
-/// This is a filter which, in addition to accepting a decoration, also accepts a packet and tries to decorate it
-/// </summary>
-class FilterC:
-  public FilterRoot
-{
-public:
-  void AutoFilter(AutoPacket& pkt, const Decoration<0>& zero) {
-    // Copy out:
-    m_called = true;
-    m_zero = zero;
-
-    // Add a decoration:
-    pkt.Decorate(Decoration<1>());
-  }
-};
-
-/// <summary>
-/// A filter which will simply get hit any time a packet is issued in the current context
-/// </summary>
-class FilterD:
-  public FilterRoot
-{
-public:
-  void AutoFilter(AutoPacket& pkt) {
-    m_called = true;
-  }
-};
-
-class FilterE:
-  public FilterRoot,
-  public AutoPacketListener
-{
-public:
-  void OnPacketReturned(const AutoPacket& packet) {
-    m_called = true;
-  }
-};
-
-=======
->>>>>>> 000c2c27
 TEST_F(DecoratorTest, VerifyCorrectExtraction) {
   vector<const type_info*> v;
 
@@ -337,8 +231,6 @@
   EXPECT_TRUE(filterA->m_called) << "Filter was not called after all decorations were installed";
 }
 
-<<<<<<< HEAD
-=======
 TEST_F(DecoratorTest, RollbackCorrectness) {
   AutoRequired<FilterA> filterA;
   AutoRequired<AutoPacketFactory> factory;
@@ -379,7 +271,6 @@
   }
 }
 
->>>>>>> 000c2c27
 TEST_F(DecoratorTest, VerifyReflexiveReciept) {
   AutoRequired<FilterA> filterA;
   AutoRequired<FilterC> filterC;
@@ -395,19 +286,9 @@
 
   // The packet should be able to obtain a pointer to itself:
   {
-<<<<<<< HEAD
-    AutoPacket* reflex;
-    EXPECT_TRUE(packet->Get(reflex)) << "Packet was unable to obtain a self-reference via Get";
-    EXPECT_EQ(packet.get(), reflex) << "Packet reflexive reference was not an identity";
-
-    const AutoPacket* cReflex;
-    EXPECT_TRUE(const_cast<const AutoPacket*>(packet.get())->Get(cReflex)) << "Packet was unable to obtain a self-reference via const Get";
-    EXPECT_EQ(packet.get(), cReflex) << "Packet reflexive reference was not an identity";
-=======
     AutoPacketAdaptor extractor(*packet);
     AutoPacket* reflex = extractor;
     EXPECT_EQ(packet.get(), reflex) << "Packet reflexive reference was not an identity";
->>>>>>> 000c2c27
   }
 
   // Decorate--should satisfy filterC
