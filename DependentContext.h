--- conflicted
+++ resolved
@@ -8,11 +8,7 @@
   public T
 {
 public:
-<<<<<<< HEAD
-  DependentContext(const cpp11::shared_ptr<CoreContext>& context):
-=======
   DependentContext(const std::shared_ptr<CoreContext>& context):
->>>>>>> 4fd3174a
     m_context(context)
   {}
 
