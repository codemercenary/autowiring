--- conflicted
+++ resolved
@@ -94,14 +94,7 @@
 
 bool DispatchQueue::DispatchEvent(void) {
   boost::unique_lock<boost::mutex> lk(m_dispatchLock);
-<<<<<<< HEAD
-  if(m_aborted)
-    throw dispatch_aborted_exception();
-  
-  if(m_dispatchQueue.empty() || !m_dispatchQueue.front()->IsCommited())
-=======
   if(m_dispatchQueue.empty())
->>>>>>> 576d8b8e
     return false;
 
   DispatchEventUnsafe(lk);
