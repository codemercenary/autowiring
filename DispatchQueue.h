#pragma once

#include "EventReceiver.h"
#include "DispatchThunk.h"
#include <list>
#include <queue>
#include MUTEX_HEADER
#include RVALUE_HEADER
#include MEMORY_HEADER

class DispatchQueue;

/// <summary>
/// Thrown when a dispatch operation was aborted
/// </summary>
class dispatch_aborted_exception:
  public std::exception
{};

/// <summary>
/// This is an asynchronous queue of zero-argument functions
/// </summary>
/// <remarks>
/// A DispatchQueue is a type of event receiver which allows for the reception of deferred events.
/// </remarks>
class DispatchQueue:
  public virtual EventReceiver
{
public:
  DispatchQueue(void);

  /// <summary>
  /// Runs down the dispatch queue without calling anything
  /// </summary>
  /// <remarks>
  /// Nothing in the destructor is synchronized.  This is done under the assumption that multi-
  /// access during teardown is impossible.
  /// </remarks>
  virtual ~DispatchQueue(void);

protected:
  // The maximum allowed number of pended dispatches before pended calls start getting dropped
  size_t m_dispatchCap;

  // The dispatch queue proper:
  std::list<DispatchThunkBase*> m_dispatchQueue;

  // Priority queue of non-ready events:
  std::priority_queue<DispatchThunkDelayed> m_delayedQueue;

  // A lock held when the dispatch queue must be updated:
  std::mutex m_dispatchLock;

  // Notice when the dispatch queue has been updated:
  std::condition_variable m_queueUpdated;

  bool m_aborted;

  /// <summary>
  /// Recommends a point in time to wake up to check for events
  /// </summary>
  std::chrono::high_resolution_clock::time_point SuggestSoonestWakeupTimeUnsafe(std::chrono::high_resolution_clock::time_point latestTime) const;

  /// <summary>
  /// Moves all ready events from the delayed queue into the dispatch queue
  /// </summary>
  void PromoteReadyEventsUnsafe(void);

  /// <summary>
  /// Similar to DispatchEvent, except assumes that the dispatch lock is currently held
  /// </summary>
  /// <param name="lk">A lock on m_dispatchLock</param>
  /// <remarks>
  /// This method assumes that the dispatch lock is held and that m_aborted is false.  It
  /// is an error to call this method without those preconditions met.
  /// </remarks>
  void DispatchEventUnsafe(std::unique_lock<std::mutex>& lk);

  /// <summary>
  /// Utility virtual, called whenever a new event is deferred
  /// </summary>
  /// <remarks>
  /// The recipient of this call will be running in an arbitrary thread context while holding the dispatch
  /// lock.  The queue is guaranteed to contain at least one element, and may potentially contain more.  The
  /// caller MUST NOT attempt to pend any more events during this call, or a deadlock could occur.
  /// </remarks>
  virtual void OnPended(std::unique_lock<std::mutex>&& lk) {}

  /// <summary>
  /// Attaches an element to the end of the dispatch queue without any checks.
  /// </summary>
  template<class _Fx>
  void Pend(_Fx&& fx) {
    std::unique_lock<std::mutex> lk(m_dispatchLock);
    m_dispatchQueue.push_back(new DispatchThunk<_Fx>(fx));
    m_queueUpdated.notify_all();

    OnPended(std::move(lk));
  }

public:
  /// <returns>
  /// True if there are curerntly any dispatchers ready for execution--IE, DispatchEvent would return true
  /// </returns>
  bool AreAnyDispatchersReady(void) const { return !m_dispatchQueue.empty(); }

  /// <returns>
  /// The total number of all ready and delayed events
  /// </returns>
  size_t GetDispatchQueueLength(void) const {return m_dispatchQueue.size() + m_delayedQueue.size();}

  /// <summary>
  /// Causes the current dispatch queue to be dumped if it's non-empty
  /// </summary>
  /// <remarks>
  /// This method should only be called if a non-graceful termination is desired.  In this case, the dispatch
  /// queue will be immediately cleared and any subsequent calls to WaitForEvent or DispatchEvent will throw
  /// a dispatch_aborted_exception.
  ///
  /// Callers who are willing to allow the dispatch queue to be fully processed should call Rundown instead.
  ///
  /// This method is idempotent
  /// </remarks>
  void Abort(void);

protected:
  /// <summary>
  /// Updates the upper bound on the number of allowed pending dispatchers
  /// </summary>
  void SetDispatcherCap(size_t dispatchCap) { m_dispatchCap = dispatchCap; }

  /// <summary>
  /// Similar to WaitForEvent, but does not block
  /// </summary>
  /// <returns>True if an event was dispatched, false if the queue was empty when checked</returns>
  bool DispatchEvent(void);

  /// <summary>
  /// Similar to DispatchEvent, but will attempt to dispatch all events currently queued
  /// </summary>
  /// <returns>The total number of events dispatched</returns>
  int DispatchAllEvents(void) {
    int retVal = 0;
    while(DispatchEvent())
      retVal++;
    return retVal;
  }

public:
  /// <summary>
  /// Explicit overload for already-constructed dispatch thunk types
  /// </summary>
  void AddExisting(DispatchThunkBase* pBase) {
<<<<<<< HEAD
    std::unique_lock<std::mutex> lk(m_dispatchLock);
    if(static_cast<int>(m_dispatchQueue.size()) >= m_dispatchCap)
=======
    boost::unique_lock<boost::mutex> lk(m_dispatchLock);
    if(m_dispatchQueue.size() >= m_dispatchCap)
>>>>>>> 8ca86db3
      return;

    m_dispatchQueue.push_back(pBase);
    m_queueUpdated.notify_all();
    OnPended(std::move(lk));
  }

  template<class Clock>
  class DispatchThunkDelayedExpression {
  public:
    DispatchThunkDelayedExpression(DispatchQueue* pParent, std::chrono::time_point<Clock> wakeup) :
      m_pParent(pParent),
      m_wakeup(wakeup)
    {}

  private:
    DispatchQueue* m_pParent;
    std::chrono::time_point<Clock> m_wakeup;

  public:
    template<class _Fx>
    void operator,(_Fx&& fx) {
      // Let the parent handle this one directly after composing a delayed dispatch thunk r-value
      *m_pParent += DispatchThunkDelayed(
        m_wakeup,
        new DispatchThunk<_Fx>(std::forward<_Fx>(fx))
      );
    }
  };

  /// <summary>
  /// Overload for the introduction of a delayed dispatch thunk
  /// </summary>
  template<class Rep, class Period>
  DispatchThunkDelayedExpression<std::chrono::high_resolution_clock> operator+=(std::chrono::duration<Rep, Period> rhs) {
    return DispatchThunkDelayedExpression<std::chrono::high_resolution_clock>(
      this,
      std::chrono::high_resolution_clock::now() + rhs
    );
  }

  /// <summary>
  /// Overload for absolute-time based delayed dispatch thunk
  /// </summary>
  template<class Clock>
  DispatchThunkDelayedExpression<Clock> operator+=(std::chrono::time_point<Clock> rhs) {
    return DispatchThunkDelayedExpression<Clock>(this, rhs);
  }

  /// <summary>
  /// Directly pends a delayed dispatch thunk
  /// </summary>
  /// <remarks>
  /// This overload will always succeed and does not consult the dispatch cap
  /// </remarks>
  void operator+=(DispatchThunkDelayed&& rhs) {
    std::lock_guard<std::mutex> lk(m_dispatchLock);

    m_delayedQueue.push(std::forward<DispatchThunkDelayed>(rhs));
    if(
      m_delayedQueue.top().GetReadyTime() == rhs.GetReadyTime() &&
      m_dispatchQueue.empty()
    )
      // We're becoming the new next-to-execute entity, dispatch queue currently empty, trigger wakeup
      // so our newly pended delay thunk is eventually processed.
      m_queueUpdated.notify_all();
  }

  /// <summary>
  /// Generic overload which will pend an arbitrary dispatch type
  /// </summary>
  template<class _Fx>
  void operator+=(_Fx&& fx) {
    static_assert(!std::is_base_of<DispatchThunkBase, _Fx>::value, "Overload resolution malfunction, must not doubly wrap a dispatch thunk");
    static_assert(!std::is_pointer<_Fx>::value, "Cannot pend a pointer to a function, we must have direct ownership");

<<<<<<< HEAD
    std::unique_lock<std::mutex> lk(m_dispatchLock);
    if(static_cast<int>(m_dispatchQueue.size()) >= m_dispatchCap)
=======
    boost::unique_lock<boost::mutex> lk(m_dispatchLock);
    if(m_dispatchQueue.size() >= m_dispatchCap)
>>>>>>> 8ca86db3
      return;

    m_dispatchQueue.push_back(new DispatchThunk<_Fx>(std::forward<_Fx>(fx)));
    m_queueUpdated.notify_all();
    OnPended(std::move(lk));
  }
};
<|MERGE_RESOLUTION|>--- conflicted
+++ resolved
@@ -151,13 +151,8 @@
   /// Explicit overload for already-constructed dispatch thunk types
   /// </summary>
   void AddExisting(DispatchThunkBase* pBase) {
-<<<<<<< HEAD
     std::unique_lock<std::mutex> lk(m_dispatchLock);
-    if(static_cast<int>(m_dispatchQueue.size()) >= m_dispatchCap)
-=======
-    boost::unique_lock<boost::mutex> lk(m_dispatchLock);
     if(m_dispatchQueue.size() >= m_dispatchCap)
->>>>>>> 8ca86db3
       return;
 
     m_dispatchQueue.push_back(pBase);
@@ -234,13 +229,8 @@
     static_assert(!std::is_base_of<DispatchThunkBase, _Fx>::value, "Overload resolution malfunction, must not doubly wrap a dispatch thunk");
     static_assert(!std::is_pointer<_Fx>::value, "Cannot pend a pointer to a function, we must have direct ownership");
 
-<<<<<<< HEAD
     std::unique_lock<std::mutex> lk(m_dispatchLock);
-    if(static_cast<int>(m_dispatchQueue.size()) >= m_dispatchCap)
-=======
-    boost::unique_lock<boost::mutex> lk(m_dispatchLock);
     if(m_dispatchQueue.size() >= m_dispatchCap)
->>>>>>> 8ca86db3
       return;
 
     m_dispatchQueue.push_back(new DispatchThunk<_Fx>(std::forward<_Fx>(fx)));
