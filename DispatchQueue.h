#pragma once
#include "EventReceiver.h"
#include "DispatchThunk.h"
#include <boost/thread/condition_variable.hpp>
#include <list>
#include <queue>
#include FUNCTIONAL_HEADER
#include RVALUE_HEADER
#include UNIQUE_PTR_HEADER

class DispatchQueue;

/// <summary>
/// Thrown when a dispatch operation was aborted
/// </summary>
class dispatch_aborted_exception:
  public std::exception
{
};

/// <summary>
/// This is an asynchronous queue of zero-argument functions
/// </summary>
/// <remarks>
/// A DispatchQueue is a type of event receiver which allows for the reception of deferred events.
/// </remarks>
class DispatchQueue:
  public virtual EventReceiver
{
public:
  DispatchQueue(void);
  virtual ~DispatchQueue(void){};

protected:
  // The maximum allowed number of pended dispatches before pended calls start getting dropped
  int m_dispatchCap;
  
  // The dispatch queue proper:
  std::list<std::unique_ptr<DispatchThunkBase>> m_dispatchQueue;
  
  // Priority queue of non-ready events:
  std::priority_queue<DispatchThunkDelayed> m_delayedQueue;
  
  // A lock held when modifications to any element EXCEPT the first element must be made:
  boost::mutex m_dispatchLock;
  
  // Notice when the dispatch queue has been updated:
  boost::condition_variable m_queueUpdated;
  
  bool m_aborted;
  
  /// <summary>
  /// Recommends a point in time to wake up to check for events
  /// </summary>
  boost::chrono::high_resolution_clock::time_point SuggestSoonestWakeupTimeUnsafe(boost::chrono::high_resolution_clock::time_point latestTime) const;

  /// <summary>
  /// Moves all ready events from the delayed queue into the dispatch queue
  /// </summary>
  void PromoteReadyEventsUnsafe(void);

  /// <summary>
  /// Similar to DispatchEvent, except assumes that the dispatch lock is currently held
  /// </summary>
  /// <param name="lk">A lock on m_dispatchLock</param>
  /// <remarks>
  /// This method assumes that the dispatch lock is held and that m_aborted is false.  It
  /// is an error to call this method without those preconditions met.
  /// </remarks>
  void DispatchEventUnsafe(boost::unique_lock<boost::mutex>& lk);

  /// <summary>
  /// Utility virtual, called whenever a new event is deferred
  /// </summary>
  /// <remarks>
  /// The recipient of this call will be running in an arbitrary thread context while holding the dispatch
  /// lock.  The queue is guaranteed to contain at least one element, and may potentially contain more.  The
  /// caller MUST NOT attempt to pend any more events during this call, or a deadlock could occur.
  /// </remarks>
  virtual void OnPended(boost::unique_lock<boost::mutex>&& lk) {}

  /// <summary>
  /// Attaches an element to the end of the dispatch queue without any checks.
  /// </summary>
  template<class _Fx>
  void Pend(_Fx&& fx) {
    boost::unique_lock<boost::mutex> lk(m_dispatchLock);
    m_dispatchQueue.push_back(std::unique_ptr<DispatchThunkBase>(new DispatchThunk<_Fx>(fx)));
    m_queueUpdated.notify_all();

    OnPended(std::move(lk));
  }
  
public:
  /// <returns>
  /// True if there are curerntly any dispatchers ready for execution--IE, DispatchEvent would return true
  /// </returns>
  bool AreAnyDispatchersReady(void) const { return !m_dispatchQueue.empty(); }

  /// <returns>
  /// The total number of all ready and delayed events
  /// </returns>
  size_t GetDispatchQueueLength(void) const {return m_dispatchQueue.size() + m_delayedQueue.size();}

  /// <summary>
  /// Causes the current dispatch queue to be dumped if it's non-empty
  /// </summary>
  /// <remarks>
  /// This method should only be called if a non-graceful termination is desired.  In this case, the dispatch
  /// queue will be immediately cleared and any subsequent calls to WaitForEvent or DispatchEvent will throw
  /// a dispatch_aborted_exception.
  ///
  /// Callers who are willing to allow the dispatch queue to be fully processed should call Rundown instead.
  ///
  /// This method is idempotent
  /// </remarks>
  void Abort(void);

protected:
  /// <summary>
<<<<<<< HEAD
  /// Fire and event when dispatched from the queue.
  /// </summary>
  virtual void FireEvent(std::unique_ptr<DispatchThunkBase>);

  /// <summary>
=======
>>>>>>> a77ec53f
  /// Similar to WaitForEvent, but does not block
  /// </summary>
  /// <returns>True if an event was dispatched, false if the queue was empty when checked</returns>
  bool DispatchEvent(void);

  /// <summary>
  /// Similar to DispatchEvent, but will attempt to dispatch all events currently queued
  /// </summary>
  /// <returns>The total number of events dispatched</returns>
  int DispatchAllEvents(void) {
    int retVal = 0;
    while(DispatchEvent())
      retVal++;
    return retVal;
  }

public:
  /// <summary>
  /// Check if DispatchQueue is ready to take events
  /// </summary>
  virtual bool DEPRECATED(CanAccept(void) const, "CanAccept has been deprecated. Use IsInitiated on the enclosing context instead");
  virtual bool DEPRECATED(DelayUntilCanAccept(void), "CanAccept is deprecated. Use WaitUntilInitiated on the enclosing context instead");
  
  /// <summary>
  /// Explicit overload for already-constructed dispatch thunk types
  /// </summary>
  void AddExisting(DispatchThunkBase* pBase) {
    boost::unique_lock<boost::mutex> lk(m_dispatchLock);
    if(static_cast<int>(m_dispatchQueue.size()) > m_dispatchCap)
      return;

    m_dispatchQueue.push_back(std::unique_ptr<DispatchThunkBase>(pBase));
    m_queueUpdated.notify_all();
    OnPended(std::move(lk));
  }

  template<class Clock>
  class DispatchThunkDelayedExpression {
  public:
    DispatchThunkDelayedExpression(DispatchQueue* pParent, boost::chrono::time_point<Clock> wakeup) :
      m_pParent(pParent),
      m_wakeup(wakeup)
    {}

  private:
    DispatchQueue* m_pParent;
    boost::chrono::time_point<Clock> m_wakeup;

  public:
    template<class _Fx>
    void operator,(_Fx&& fx) {
      // Let the parent handle this one directly after composing a delayed dispatch thunk r-value
      *m_pParent += DispatchThunkDelayed(
        m_wakeup,
        std::unique_ptr<DispatchThunkBase>(new DispatchThunk<_Fx>(std::forward<_Fx>(fx)))
      );
    }
  };

  /// <summary>
  /// Overload for the introduction of a delayed dispatch thunk
  /// </summary>
  template<class Rep, class Period>
  DispatchThunkDelayedExpression<boost::chrono::high_resolution_clock> operator+=(boost::chrono::duration<Rep, Period> rhs) {
    return DispatchThunkDelayedExpression<boost::chrono::high_resolution_clock>(
      this,
      boost::chrono::high_resolution_clock::now() + rhs
    );
  }

  /// <summary>
  /// Overload for absolute-time based delayed dispatch thunk
  /// </summary>
  template<class Clock>
  DispatchThunkDelayedExpression<Clock> operator+=(boost::chrono::time_point<Clock> rhs) {
    return DispatchThunkDelayedExpression<Clock>(this, rhs);
  }

  /// <summary>
  /// Directly pends a delayed dispatch thunk
  /// </summary>
  void operator+=(DispatchThunkDelayed&& rhs) {
    boost::lock_guard<boost::mutex> lk(m_dispatchLock);

    m_delayedQueue.push(std::forward<DispatchThunkDelayed>(rhs));
    if(
      m_delayedQueue.top().GetReadyTime() == rhs.GetReadyTime() &&
      m_dispatchQueue.empty()
    )
      // We're becoming the new next-to-execute entity, dispatch queue currently empty, trigger wakeup
      // so our newly pended delay thunk is eventually processed.
      m_queueUpdated.notify_all();
  }

  /// <summary>
  /// Generic overload which will pend an arbitrary dispatch type
  /// </summary>
  template<class _Fx>
  void operator+=(_Fx&& fx) {
    static_assert(!std::is_base_of<DispatchThunkBase, _Fx>::value, "Overload resolution malfunction, must not doubly wrap a dispatch thunk");
    static_assert(!std::is_pointer<_Fx>::value, "Cannot pend a pointer to a function, we must have direct ownership");

    boost::unique_lock<boost::mutex> lk(m_dispatchLock);
    if(static_cast<int>(m_dispatchQueue.size()) > m_dispatchCap)
      return;

    m_dispatchQueue.push_back(std::unique_ptr<DispatchThunkBase>(new DispatchThunk<_Fx>(std::forward<_Fx>(fx))));
    m_queueUpdated.notify_all();
    OnPended(std::move(lk));
  }
};
<|MERGE_RESOLUTION|>--- conflicted
+++ resolved
@@ -6,7 +6,6 @@
 #include <queue>
 #include FUNCTIONAL_HEADER
 #include RVALUE_HEADER
-#include UNIQUE_PTR_HEADER
 
 class DispatchQueue;
 
@@ -29,14 +28,22 @@
 {
 public:
   DispatchQueue(void);
-  virtual ~DispatchQueue(void){};
+
+  /// <summary>
+  /// Runs down the dispatch queue without calling anything
+  /// </summary>
+  /// <remarks>
+  /// Nothing in the destructor is synchronized.  This is done under the assumption that multi-
+  /// access during teardown is impossible.
+  /// </remarks>
+  virtual ~DispatchQueue(void);
 
 protected:
   // The maximum allowed number of pended dispatches before pended calls start getting dropped
   int m_dispatchCap;
   
   // The dispatch queue proper:
-  std::list<std::unique_ptr<DispatchThunkBase>> m_dispatchQueue;
+  std::list<DispatchThunkBase*> m_dispatchQueue;
   
   // Priority queue of non-ready events:
   std::priority_queue<DispatchThunkDelayed> m_delayedQueue;
@@ -85,7 +92,7 @@
   template<class _Fx>
   void Pend(_Fx&& fx) {
     boost::unique_lock<boost::mutex> lk(m_dispatchLock);
-    m_dispatchQueue.push_back(std::unique_ptr<DispatchThunkBase>(new DispatchThunk<_Fx>(fx)));
+    m_dispatchQueue.push_back(new DispatchThunk<_Fx>(fx));
     m_queueUpdated.notify_all();
 
     OnPended(std::move(lk));
@@ -118,14 +125,6 @@
 
 protected:
   /// <summary>
-<<<<<<< HEAD
-  /// Fire and event when dispatched from the queue.
-  /// </summary>
-  virtual void FireEvent(std::unique_ptr<DispatchThunkBase>);
-
-  /// <summary>
-=======
->>>>>>> a77ec53f
   /// Similar to WaitForEvent, but does not block
   /// </summary>
   /// <returns>True if an event was dispatched, false if the queue was empty when checked</returns>
@@ -157,7 +156,7 @@
     if(static_cast<int>(m_dispatchQueue.size()) > m_dispatchCap)
       return;
 
-    m_dispatchQueue.push_back(std::unique_ptr<DispatchThunkBase>(pBase));
+    m_dispatchQueue.push_back(pBase);
     m_queueUpdated.notify_all();
     OnPended(std::move(lk));
   }
@@ -180,7 +179,7 @@
       // Let the parent handle this one directly after composing a delayed dispatch thunk r-value
       *m_pParent += DispatchThunkDelayed(
         m_wakeup,
-        std::unique_ptr<DispatchThunkBase>(new DispatchThunk<_Fx>(std::forward<_Fx>(fx)))
+        new DispatchThunk<_Fx>(std::forward<_Fx>(fx))
       );
     }
   };
@@ -232,7 +231,7 @@
     if(static_cast<int>(m_dispatchQueue.size()) > m_dispatchCap)
       return;
 
-    m_dispatchQueue.push_back(std::unique_ptr<DispatchThunkBase>(new DispatchThunk<_Fx>(std::forward<_Fx>(fx))));
+    m_dispatchQueue.push_back(new DispatchThunk<_Fx>(std::forward<_Fx>(fx)));
     m_queueUpdated.notify_all();
     OnPended(std::move(lk));
   }
