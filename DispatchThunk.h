#pragma once
<<<<<<< HEAD
#include <boost/thread/locks.hpp>
#include <boost/thread/mutex.hpp>
=======
#include <boost/chrono/system_clocks.hpp>
>>>>>>> 8055000d

/// <summary>
/// A simple virtual class used to hold a trivial thunk
/// </summary>
class DispatchThunkBase {
public:
  DispatchThunkBase(bool p_commitNow):
    m_isCommited(p_commitNow)
  {}
  
  virtual ~DispatchThunkBase(void){}
  virtual void operator()() = 0;
  
  bool IsCommited() {
    return m_isCommited;
  }
  
  void Commit(){
    m_isCommited = true;
  }
  
protected:
  bool m_isCommited;
};

template<class _Fx>
class DispatchThunk:
  public DispatchThunkBase
{
public:
  DispatchThunk(const _Fx& fx, bool p_commitNow=false):
    DispatchThunkBase(p_commitNow),
    m_fx(fx)
  {}

  _Fx m_fx;

  void operator()() override {
    m_fx();
  }
};

/// <summary>
/// A so-called "delayed" dispatch thunk which must not be executed prior to the specified time
/// </summary>
class DispatchThunkDelayed {
public:
  /// <summary>
  /// Creates a new delayed dispatch thunk which will be ready at the specified time, and is based on the specified thunk
  /// </summary>
  /// <remarks>
  /// When this dispatch thunk becomes ready, the associated thunk will be pushed to the back to the owning dispatch queue's
  /// ready queue.
  /// </remarks>
  DispatchThunkDelayed(boost::chrono::high_resolution_clock::time_point readyAt, DispatchThunkBase* thunk) :
    m_readyAt(readyAt),
    m_thunk(thunk)
  {
  }

  DispatchThunkDelayed(DispatchThunkDelayed&& rhs) :
    m_readyAt(rhs.m_readyAt),
    m_thunk(rhs.m_thunk)
  {
    rhs.m_thunk = nullptr;
  }
  
  DispatchThunkDelayed(const DispatchThunkDelayed& rhs) :
    m_readyAt(rhs.m_readyAt),
    m_thunk(rhs.m_thunk)
  {}

  // Little bit of a hack to support non-C++11
  void Reset(void) {
    if(m_thunk)
      delete m_thunk;
  }

private:
  // The time when the thunk becomes ready-to-execute
  boost::chrono::high_resolution_clock::time_point m_readyAt;
  DispatchThunkBase* m_thunk;

public:
  // Accessor methods:
  boost::chrono::high_resolution_clock::time_point GetReadyTime(void) const { return m_readyAt; }

  /// <summary>
  /// Extracts the underlying thunk
  /// </summary>
  DispatchThunkBase* Get(void) const {
    return m_thunk;
  }

  DispatchThunkDelayed& operator=(DispatchThunkDelayed&& rhs) {
    m_readyAt = rhs.m_readyAt;
    std::swap(m_thunk, rhs.m_thunk);
    return *this;
  }
  
  DispatchThunkDelayed& operator=(const DispatchThunkDelayed& rhs) {
    m_readyAt = rhs.m_readyAt;
    m_thunk = rhs.m_thunk;
    return *this;
  }

  /// <summary>
  /// Operator overload, used to sequence delayed dispatch thunks
  /// </summary>
  bool operator<(const DispatchThunkDelayed& rhs) const {
    return rhs.m_readyAt < m_readyAt;
  }
};<|MERGE_RESOLUTION|>--- conflicted
+++ resolved
@@ -1,10 +1,7 @@
 #pragma once
-<<<<<<< HEAD
+#include <boost/chrono/system_clocks.hpp>
 #include <boost/thread/locks.hpp>
 #include <boost/thread/mutex.hpp>
-=======
-#include <boost/chrono/system_clocks.hpp>
->>>>>>> 8055000d
 
 /// <summary>
 /// A simple virtual class used to hold a trivial thunk
