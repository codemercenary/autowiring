--- conflicted
+++ resolved
@@ -18,10 +18,11 @@
   public testing::Test
 {
 public:
-  EnclosedContextTestBase(void) :
-    m_pshr(m_create),
-    m_createWeak(m_create)
-  {}
+  EnclosedContextTestBase(void):
+    m_pshr(m_create)
+  {
+    m_createWeak = m_create;
+  }
 
   ~EnclosedContextTestBase(void) {
     // Only attempt teardown if it hasn't already happened:
@@ -33,15 +34,10 @@
 
     // Do not allow teardown to take more than a millisecond
     if(!ctxt->Wait(static_cast<boost::chrono::duration<double, boost::milli> >(100.))) {
-<<<<<<< HEAD
-      ASSERT(false);
-=======
       // Critical error--took too long to tear down
       assert(false);
->>>>>>> 000c2c27
     }
   }
-
 
 protected:
   // The context proper.  This is automatically assigned as the current
