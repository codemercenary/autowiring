--- conflicted
+++ resolved
@@ -1,13 +1,11 @@
-<<<<<<< HEAD
 #pragma once
+
 #include "Decompose.h"
 #include "Deserialize.h"
 #include <string>
 #include <sstream>
-#include <memory>
 #include <deque>
 #include <map>
-#include <typeinfo>
 
 #include MEMORY_HEADER
 #include TYPE_TRAITS_HEADER
@@ -121,127 +119,4 @@
     }
     return location + 1;
   }
-=======
-#pragma once
-
-#include "Decompose.h"
-#include "Deserialize.h"
-#include <string>
-#include <sstream>
-#include <deque>
-#include <map>
-
-#include MEMORY_HEADER
-#include TYPE_TRAITS_HEADER
-
-#ifndef EnableIdentity
-#define EnableIdentity(x) SpecialAssign<decltype(x), x> (#x) 
-#endif
-
-template <class T>
-class AutoFired;
-
-/// <summary>
-/// Wrap up memfns as shared_ptrs to ExpressionBase-derived classes. Call func = call wrapped event firing.
-/// </summary>
-struct ExpressionBase{
-  virtual void DeserializeAndForward(std::deque<std::string> &) = 0;
-};
-
-template <class MemFn>
-struct Expression;
-
-template <class R, class W, typename... ToBindArgs>
-struct Expression<R(W::*)(ToBindArgs...) >: public ExpressionBase
-{
-  typedef R(W::*memType)(ToBindArgs...);
-  memType m_memfunc;
-  Expression(memType m){ m_memfunc = m; }
-
-  /// <summary>
-  /// This function deserializes exactly as many arguments from the
-  /// argument dequeue as the length of the type pack ToBindArgs by using
-  /// parameter pack expansion.
-  /// </summary>
-  void DeserializeAndForward(std::deque<std::string> & d){
-    DeserializeAndForward(d, typename Auto::make_index_tuple<ToBindArgs...>::type());
-  }
-  
-  template<unsigned... I>
-  void DeserializeAndForward(std::deque<std::string> & d, Auto::index_tuple<I...>){
-    auto it = d.begin();
-    AutoFired<W> sender;
-    sender(m_memfunc)(Auto::deser<ToBindArgs>::deserialize(it[I])...);
-  }
-};
-
-/// <summary>
-/// Allows the deserialization of events from an output stream, in order to replay them in-process
-/// </summary>
-template<class T>
-class EventInputStream
-{
-public:
-  static_assert(std::is_base_of<EventReceiver, T>::value, "Cannot instantiate an event input stream on a non-event type");
-
-private:
-  std::map<std::string, std::shared_ptr<ExpressionBase> > m_EventMap;
-  
-public:
-  EventInputStream(){}
-  
-  /// <summary>
-  /// Returns true if memfn is enabled, otherwise false.
-  /// </summary>
-  bool IsEnabled(std::string str) {
-    return !(m_EventMap.find(str) == m_EventMap.end());
-  }
- 
-  /// <summary>
-  /// Enables a new event for deserialization via its identity
-  /// </summary>
-  template<class MemFn, MemFn eventIden>
-  void SpecialAssign(std::string str) {
-    // We cannot serialize an identity we don't recognize
-    static_assert(std::is_same<typename Decompose<MemFn>::type, T>::value, "Cannot add a member function unrelated to the output type for this class");
-    if (!IsEnabled(str))
-    {
-      std::shared_ptr<ExpressionBase> ptr = std::make_shared<Expression<MemFn> >(eventIden);
-      m_EventMap[str] = ptr;
-    }
-  }
-
-  /// <summary>
-  /// Interprets and fires a SINGLE EVENT from the passed input buffer
-  /// </summary>
-  /// <returns>
-  /// The number of bytes processed from the input buffer
-  /// </returns>
-  size_t FireSingle(const void* pData, size_t dataSize) const {
-    //First wrap all the bytes in a string.
-    auto chptr = (const char *)pData;
-    std::string MyString(chptr);
-
-    std::size_t location = MyString.find("\xDE");
-    std::string topevent = MyString.substr(0, location);
-
-    std::deque<std::string> d;
-    std::istringstream buf(topevent);
-
-    std::string s;
-    while(std::getline(buf, s, '\xD8'))
-      d.push_back(s);
-
-    std::string query = d[0];
-    d.pop_front(); // Now a list of arguments
-    
-    auto find1 = m_EventMap.find(query);
-    if (find1 != m_EventMap.end()) 
-    {
-      auto evt = find1 -> second;
-      evt->DeserializeAndForward(d);
-    }
-    return location + 1;
-  }
->>>>>>> 4b78538d
 };