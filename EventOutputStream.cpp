#include "stdafx.h"
#include "Autowired.h"
#include "EventOutputStream.h"
#include <memory>

EventOutputStreamBase::EventOutputStreamBase(void)
{
}

EventOutputStreamBase::~EventOutputStreamBase(void)
{
}

bool EventOutputStreamBase::IsEmpty(void) const {
  return !m_OutputStream.str().size();
}

size_t EventOutputStreamBase::GetSize(void) const {
  return m_OutputStream.str().size();
}

const void* EventOutputStreamBase::GetData(void) const {
  auto intermed = m_OutputStream.str();
<<<<<<< HEAD
  //auto ptr = intermed.c_str();
=======
>>>>>>> f5956001
  char * retvalue = new char [ m_OutputStream.str().size()];
  memcpy(retvalue, m_OutputStream.str().c_str(),  m_OutputStream.str().size());
  return retvalue;
}

void EventOutputStreamBase::Reset(void) {
  m_OutputStream.str("");
  m_OutputStream.clear();
}<|MERGE_RESOLUTION|>--- conflicted
+++ resolved
@@ -21,10 +21,6 @@
 
 const void* EventOutputStreamBase::GetData(void) const {
   auto intermed = m_OutputStream.str();
-<<<<<<< HEAD
-  //auto ptr = intermed.c_str();
-=======
->>>>>>> f5956001
   char * retvalue = new char [ m_OutputStream.str().size()];
   memcpy(retvalue, m_OutputStream.str().c_str(),  m_OutputStream.str().size());
   return retvalue;
