--- conflicted
+++ resolved
@@ -192,7 +192,6 @@
   EXPECT_TRUE(v200->hit && v201->hit) << "Expected all receivers of a fired event will be processed, even if some throw exceptions";
 }
 
-<<<<<<< HEAD
 TEST_F(ExceptionFilterTest, ExceptionFirewall) {
   AutoRequired<ThrowsWhenFired<200>> v200;
 
@@ -200,7 +199,8 @@
   // throws an exception in response to the receipt of an event.
   AutoFired<ThrowingListener> tl;
   ASSERT_FALSE(tl(&ThrowingListener::DoThrow)()) << "An exception event was not properly indicated to an event firer";
-=======
+}
+
 TEST_F(ExceptionFilterTest, VerifySimpleConfinement) {
   m_create->InitiateCoreThreads();
 
@@ -220,5 +220,4 @@
 
   // Verify that the child scope was terminated as expected:
   EXPECT_TRUE(child->IsShutdown()) << "An event recipient in a child scope threw an exception and the child context was not correctly terminated";
->>>>>>> f4e0d9df
 }