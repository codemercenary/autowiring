--- conflicted
+++ resolved
@@ -39,50 +39,6 @@
 
 size_t tracking_exception::s_count = 0;
 
-<<<<<<< HEAD
-=======
-class ThrowingListener:
-  public virtual EventReceiver
-{
-public:
-  ThrowingListener(void) {}
-  virtual void DoThrow(void) = 0;
-};
-
-template<class Ex = custom_exception, int i = 200>
-class ThrowsWhenFired:
-  public ThrowingListener
-{
-public:
-  ThrowsWhenFired(void):
-    hit(false)
-  {}
-
-  bool hit;
-
-  void DoThrow(void) override {
-    hit = true;
-    throw_rethrowable Ex(i);
-  }
-};
-
-template<class Ex>
-class ThrowsWhenRun:
-  public CoreThread,
-  public ThrowsWhenFired<Ex, 200>
-{
-public:
-  void Run(void) override {
-    // Throw in an event handler:
-    AutoFired<ThrowingListener> tl;
-    tl(&ThrowingListener::DoThrow)();
-
-    // Throw again right here:
-    throw Ex(100);
-  }
-};
-
->>>>>>> fea66118
 class GenericFilter:
   public ExceptionFilter
 {
