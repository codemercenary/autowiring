#pragma once
#include "DispatchQueue.h"
#include "EventDispatcher.h"
#include "EventReceiver.h"
#include "ObjectPool.h"
#include "PolymorphicTypeForest.h"
#include "SharedPtrHash.h"
#include <boost/thread/mutex.hpp>
#include FUNCTIONAL_HEADER
#include RVALUE_HEADER
#include SHARED_PTR_HEADER
#include STL_UNORDERED_SET
#include TYPE_TRAITS_HEADER

class JunctionBoxBase;
class EventReceiver;

/// <summary>
/// Service routine called inside Fire calls in order to decide how to handle an exception
/// </summary>
/// <remarks>
/// This routine MUST NOT be called outside of a "catch" handler.  This function, and the functions that
/// it call, rely on the validity of the std::current_exception return value, which will not be valid
/// outside of a call block.
/// </remarks>
void FilterFiringException(const JunctionBoxBase* pSender, EventReceiver* pRecipient);

/// <summary>
/// Function pointer relay type
/// </summary>
template<class FnPtr>
class InvokeRelay {};

template<class T>
class InvokeRelay<Deferred (T::*)()>;

template<class T, class Arg1>
class InvokeRelay<Deferred (T::*)(Arg1)>;

template<class T>
class InvokeRelay<void (T::*)()>;

template<class T, class Arg1>
class InvokeRelay<void (T::*)(Arg1)>;

template<class T, class Arg1, class Arg2>
class InvokeRelay<void (T::*)(Arg1, Arg2)>;

template<class T, class Arg1, class Arg2, class Arg3>
class InvokeRelay<void (T::*)(Arg1, Arg2, Arg3)>;

template<class T, class Arg1, class Arg2, class Arg3, class Arg4>
class InvokeRelay<void (T::*)(Arg1, Arg2, Arg3, Arg4)>;

template<class T, class Arg1, class Arg2, class Arg3, class Arg4, class Arg5>
class InvokeRelay<void (T::*)(Arg1, Arg2, Arg3, Arg4, Arg5)>;

/// <summary>
/// Used to identify event managers
/// </summary>
class JunctionBoxBase {
public:
  virtual ~JunctionBoxBase(void);

protected:
  // Dispatch queue lock:
  mutable boost::mutex m_lock;

  // Just the DispatchQueue listeners:
  typedef std::unordered_set<DispatchQueue*> t_stType;
  t_stType m_dispatch;
<<<<<<< HEAD
  
  typedef std::unordered_set<std::shared_ptr<EventReceiver>, SharedPtrHash<EventReceiver>> t_rcvrSet;
=======
>>>>>>> 540b0af6

public:
  // Accessor methods:
  const std::unordered_set<DispatchQueue*> GetDispatchQueue(void) const {return m_dispatch;}
  boost::mutex& GetDispatchQueueLock(void) const { return m_lock; }

  virtual bool HasListeners(void) const = 0;

  // Event attachment and detachment pure virtuals
  virtual JunctionBoxBase& operator+=(const std::shared_ptr<EventReceiver>& rhs) = 0;
  virtual JunctionBoxBase& operator-=(const std::shared_ptr<EventReceiver>& rhs) = 0;
};

struct NoType {};

template<class T>
class JunctionBox:
  public JunctionBoxBase
{
public:
  static_assert(
    std::is_base_of<EventReceiver, T>::value,
    "If you want an event interface, the interface must inherit from EventReceiver"
  );

  virtual ~JunctionBox(void) {}

protected:
  // Collection of all known listeners:
  typedef std::unordered_set<std::shared_ptr<T>, SharedPtrHash<T>> t_listenerSet;
  t_listenerSet m_st;

public:
  /// <summary>
  /// Convenience method allowing consumers to quickly determine whether any listeners exist
  /// </summary>
<<<<<<< HEAD
  bool HasListeners(void) const override {return (boost::lock_guard<boost::mutex>)m_lock, !m_st.empty();}
=======
  bool HasListeners(void) const override {return !m_st.GetImage()->empty();}

  void ReleaseRefs() override {
    (boost::lock_guard<boost::mutex>)m_lock,
    m_dispatch.clear();

    m_st.Clear();
  }
>>>>>>> 540b0af6

  JunctionBoxBase& operator+=(const std::shared_ptr<EventReceiver>& rhs) override {
    auto casted = std::dynamic_pointer_cast<T, EventReceiver>(rhs);
    if(casted){
      // Proposed type is directly one of our receivers
      *this += casted;
    }
    return *this;
  }

  JunctionBoxBase& operator-=(const std::shared_ptr<EventReceiver>& rhs) override {
    auto casted = std::dynamic_pointer_cast<T, EventReceiver>(rhs);
    if(casted){
      *this -= casted;
    }
    return *this;
  }

  /// <summary>
  /// Adds the specified observer to receive events dispatched from this instace
  /// </summary>
  void operator+=(const std::shared_ptr<T>& rhs) {
    boost::lock_guard<boost::mutex> lk(m_lock);
    
    // Trivial insert
    m_st.insert(rhs);

    // If the RHS implements DispatchQueue, add it to that collection as well:
    DispatchQueue* pDispatch = std::fast_pointer_cast<DispatchQueue, T>(rhs).get();
    if(pDispatch)
      m_dispatch.insert(pDispatch);
  }

  /// <summary>
  /// Removes the specified observer from the set currently configured to receive events
  /// </summary>
  void operator-=(const std::shared_ptr<T>& rhs) {
    boost::lock_guard<boost::mutex> lk(m_lock);
    
    // If the RHS implements DispatchQueue, remove it from the dispatchers collection
    DispatchQueue* pDispatch = std::fast_pointer_cast<DispatchQueue, T>(rhs).get();
    if(pDispatch)
      m_dispatch.erase(pDispatch);

    // Trivial removal:
    m_st.erase(rhs);
  }

  /// <summary>
  /// Convenience routine for Fire calls
  /// </summary>
  /// <remarks>
  /// This is a convenience routine, its only purpose is to add the "this" parameter to the
  /// call to FilterFiringException
  /// </remarks>
  inline void PassFilterFiringException(EventReceiver* pReceiver) const {
    FilterFiringException(this, pReceiver);
  }

  /// <summary>
  /// Zero-argument deferred call relay
  /// </summary>
  /// <param name="fn">A nearly-curried routine to be invoked</param>
  template<class Fn>
  void FireCurried(Fn&& fn) const {
    
    // Copy listeners in "m_st" so we can iterate through them without thread problems
    m_lock.lock();
    t_listenerSet listeners(m_st.begin(), m_st.end());
    m_lock.unlock();
    
    // Held names first:
<<<<<<< HEAD
    for(auto q = listeners.begin(); q != listeners.end(); ++q){
=======
    auto st = m_st.GetImage();
    for(auto q = st->begin(); q != st->end(); ++q){
>>>>>>> 540b0af6
      try {
        fn(**q);
      } catch(...) {
        this->PassFilterFiringException((*q).get());
      }
    }
  }

public:
  // Two-parenthetical deferred invocations:
  template<class FnPtr>
  auto Invoke(FnPtr fnPtr) -> InvokeRelay<decltype(fnPtr)> {
    return InvokeRelay<decltype(fnPtr)>(*this, fnPtr);
  }
};


template<class T>
class InvokeRelay<Deferred (T::*)()> {
public:
  InvokeRelay(const JunctionBoxBase& erp, Deferred (T::*fnPtr)()):
    erp(erp),
    fnPtr(fnPtr)
  {
  }

private:
  const JunctionBoxBase& erp;
  Deferred (T::*fnPtr)();

public:
  void operator()(void) const {
    const auto& dq = erp.GetDispatchQueue();
    boost::lock_guard<boost::mutex> lk(erp.GetDispatchQueueLock());

    for(auto q = dq.begin(); q != dq.end(); q++) {
      auto* pCur = *q;
      if(!pCur->CanAccept())
        continue;

      typedef T targetType;

      // Straight dispatch queue insertion:
      auto f = fnPtr;
      pCur->AttachProxyRoutine([f] (EventReceiver& obj) {
        // Now we perform the cast:
        targetType* pObj = dynamic_cast<targetType*>(&obj);

        (pObj->*f)();
      });
    }
  }
};

template<class T, class Arg1>
class InvokeRelay<Deferred (T::*)(Arg1)> {
public:
  typedef typename std::decay<Arg1>::type tArg1;

  InvokeRelay(const JunctionBoxBase& erp, Deferred (T::*fnPtr)(Arg1)):
    erp(erp),
    fnPtr(fnPtr)
  {
  }

private:
  const JunctionBoxBase& erp;
  Deferred (T::*fnPtr)(Arg1);

public:
  void operator()(const tArg1& arg1) const {
    const auto& dq = erp.GetDispatchQueue();
    boost::lock_guard<boost::mutex> lk(erp.GetDispatchQueueLock());

    for(auto q = dq.begin(); q != dq.end(); q++) {
      auto* pCur = *q;
      if(!pCur->CanAccept())
        continue;

      // Pass the copy into the lambda:
      auto f = fnPtr;
      pCur->AttachProxyRoutine(
        [f, arg1] (EventReceiver& obj) {
          // Now we perform the cast:
          T* pObj = dynamic_cast<T*>(&obj);

          (pObj->*f)(std::move(arg1));
        }
      );
    }
  }
};

template<class T>
class InvokeRelay<void (T::*)()> {
public:
  InvokeRelay(JunctionBox<T>& erp, void (T::*fnPtr)(void)):
    erp(erp),
    fnPtr(fnPtr)
  {
  }

private:
  JunctionBox<T>& erp;
  void (T::*fnPtr)();

public:
  void operator()() const {
    erp.FireCurried([&] (T& obj) {(obj.*fnPtr)();});
  }
};

template<class T, class Arg1>
class InvokeRelay<void (T::*)(Arg1)> {
public:
  InvokeRelay(JunctionBox<T>& erp, void (T::*fnPtr)(Arg1)):
    erp(erp),
    fnPtr(fnPtr)
  {
  }

private:
  JunctionBox<T>& erp;
  void (T::*fnPtr)(Arg1);

public:
  void operator()(Arg1 arg1) const {
    erp.FireCurried([&] (T& obj) {(obj.*fnPtr)(arg1);});
  }
};

template<class T, class Arg1, class Arg2>
class InvokeRelay<void (T::*)(Arg1, Arg2)> {
public:
  InvokeRelay(JunctionBox<T>& erp, void (T::*fnPtr)(Arg1, Arg2)):
    erp(erp),
    fnPtr(fnPtr)
  {
  }

private:
  JunctionBox<T>& erp;
  void (T::*fnPtr)(Arg1, Arg2);

public:
  void operator()(Arg1 arg1, Arg2 arg2) const {
    erp.FireCurried([&] (T& obj) {(obj.*fnPtr)(arg1, arg2);});
  }
};

template<class T, class Arg1, class Arg2, class Arg3>
class InvokeRelay<void (T::*)(Arg1, Arg2, Arg3)> {
public:
  InvokeRelay(JunctionBox<T>& erp, void (T::*fnPtr)(Arg1, Arg2, Arg3)):
    erp(erp),
    fnPtr(fnPtr)
  {
  }

private:
  JunctionBox<T>& erp;
  void (T::*fnPtr)(Arg1, Arg2, Arg3);

public:
  void operator()(Arg1 arg1, Arg2 arg2, Arg3 arg3) const {
    erp.FireCurried([&] (T& obj) {(obj.*fnPtr)(arg1, arg2, arg3);});
  }
};

template<class T, class Arg1, class Arg2, class Arg3, class Arg4>
class InvokeRelay<void (T::*)(Arg1, Arg2, Arg3, Arg4)> {
public:
  InvokeRelay(JunctionBox<T>& erp, void (T::*fnPtr)(Arg1, Arg2, Arg3, Arg4)):
    erp(erp),
    fnPtr(fnPtr)
  {
  }

private:
  JunctionBox<T>& erp;
  void (T::*fnPtr)(Arg1, Arg2, Arg3, Arg4);

public:
  void operator()(Arg1 arg1, Arg2 arg2, Arg3 arg3, Arg4 arg4) const {
    erp.FireCurried([&] (T& obj) {(obj.*fnPtr)(arg1, arg2, arg3, arg4);});
  }
};

template<class T, class Arg1, class Arg2, class Arg3, class Arg4, class Arg5>
class InvokeRelay<void (T::*)(Arg1, Arg2, Arg3, Arg4, Arg5)> {
public:
  InvokeRelay(JunctionBox<T>& erp, void (T::*fnPtr)(Arg1, Arg2, Arg3, Arg4, Arg5)):
    erp(erp),
    fnPtr(fnPtr)
  {
  }

private:
  JunctionBox<T>& erp;
  void (T::*fnPtr)(Arg1, Arg2, Arg3, Arg4, Arg5);

public:
  void operator()(Arg1 arg1, Arg2 arg2, Arg3 arg3, Arg4 arg4, Arg5 arg5) const {
    erp.FireCurried([&] (T& obj) {(obj.*fnPtr)(arg1, arg2, arg3, arg4, arg5);});
  }
};
<|MERGE_RESOLUTION|>--- conflicted
+++ resolved
@@ -69,11 +69,8 @@
   // Just the DispatchQueue listeners:
   typedef std::unordered_set<DispatchQueue*> t_stType;
   t_stType m_dispatch;
-<<<<<<< HEAD
   
   typedef std::unordered_set<std::shared_ptr<EventReceiver>, SharedPtrHash<EventReceiver>> t_rcvrSet;
-=======
->>>>>>> 540b0af6
 
 public:
   // Accessor methods:
@@ -110,19 +107,10 @@
   /// <summary>
   /// Convenience method allowing consumers to quickly determine whether any listeners exist
   /// </summary>
-<<<<<<< HEAD
   bool HasListeners(void) const override {return (boost::lock_guard<boost::mutex>)m_lock, !m_st.empty();}
-=======
-  bool HasListeners(void) const override {return !m_st.GetImage()->empty();}
-
-  void ReleaseRefs() override {
-    (boost::lock_guard<boost::mutex>)m_lock,
-    m_dispatch.clear();
+
 
     m_st.Clear();
-  }
->>>>>>> 540b0af6
-
   JunctionBoxBase& operator+=(const std::shared_ptr<EventReceiver>& rhs) override {
     auto casted = std::dynamic_pointer_cast<T, EventReceiver>(rhs);
     if(casted){
@@ -194,12 +182,7 @@
     m_lock.unlock();
     
     // Held names first:
-<<<<<<< HEAD
     for(auto q = listeners.begin(); q != listeners.end(); ++q){
-=======
-    auto st = m_st.GetImage();
-    for(auto q = st->begin(); q != st->end(); ++q){
->>>>>>> 540b0af6
       try {
         fn(**q);
       } catch(...) {
