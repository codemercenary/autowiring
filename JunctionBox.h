#pragma once
#include "DispatchQueue.h"
#include "DispatchThunk.h"
#include "EventReceiver.h"
#include "fast_pointer_cast.h"
#include "EventOutputStream.h"
#include "EventInputStream.h"
#include <boost/thread/mutex.hpp>
#include "fast_pointer_cast.h"
#include <set>
#include TUPLE_HEADER
#include RVALUE_HEADER
#include MEMORY_HEADER
#include STL_UNORDERED_SET
#include TYPE_TRAITS_HEADER

class CoreContext;
class EventReceiver;
class JunctionBoxBase;

/// <summary>
/// Utility routine which shuts down the current context
/// </summary>
void ShutdownCurrentContext(void);

/// <summary>
/// Function pointer relay type
/// </summary>
template<class FnPtr>
class InvokeRelay {};

/// <summary>
/// Utility structure representing a junction box entry together with its owner
/// </summary>
template<class T>
struct JunctionBoxEntry
{
  JunctionBoxEntry(CoreContext* owner, std::shared_ptr<T> ptr) :
    m_owner(owner),
    m_ptr(ptr)
  {}

  CoreContext* const m_owner;
  std::shared_ptr<T> m_ptr;

  bool operator==(const JunctionBoxEntry& rhs) const {
    return m_ptr == rhs.m_ptr;
  }

  bool operator<(const JunctionBoxEntry& rhs) const {
    return m_ptr < rhs.m_ptr;
  }

  operator bool(void) const {
    return !!m_ptr.get();
  }

  template<class U>
  JunctionBoxEntry<U> Rebind(void) const {
    return JunctionBoxEntry<U>(
      m_owner,
      std::dynamic_pointer_cast<U, T>(m_ptr)
    );
  }
};

namespace std {
  /// <summary>
  /// Hash specialization for the junction box entry
  /// </summary>
  template<class T>
  struct hash<JunctionBoxEntry<T>> :
    public hash<std::shared_ptr<T>>
  {
    size_t operator()(const JunctionBoxEntry<T>& jbe) const {
      return hash<std::shared_ptr<T>>::operator()(jbe.m_ptr);
    }
  };
}
/// <summary>
/// Used to identify event managers
/// </summary>
class JunctionBoxBase {
public:
  JunctionBoxBase(void):
    m_isInitiated(false)
  {}
  
  virtual ~JunctionBoxBase(void);

protected:
  // Dispatch queue lock:
  mutable boost::mutex m_lock;

  // Just the DispatchQueue listeners:
  typedef std::unordered_set<DispatchQueue*> t_stType;
  t_stType m_dispatch;
  
  // This JunctionBox can fire and receive events
  bool m_isInitiated;

  /// <summary>
  /// Invokes SignalTerminate on each context in the specified vector.  Does not wait.
  /// </summary>
  static void TerminateAll(const std::vector<std::weak_ptr<CoreContext>>& teardown);

  /// <summary>
  /// Convenience routine for Fire calls
  /// </summary>
  /// <remarks>
  /// This is a convenience routine, its only purpose is to add the "this" parameter to the
  /// call to FilterFiringException
  /// </remarks>
  void FilterFiringException(const std::shared_ptr<EventReceiver>& pReceiver) const;

  /// <summary>
  /// Converts a dumb pointer into a weak pointer
  /// </summary>
  /// <remarks>
  /// An exterior hold guarantee must be made to call this method safely
  /// </remarks>
  static std::weak_ptr<CoreContext> ContextDumbToWeak(CoreContext* pContext);

public:
  bool IsInitiated(void) const {return m_isInitiated;}
  void Initiate(void) {m_isInitiated=true;}
  
  // Accessor methods:
  std::vector<std::weak_ptr<EventOutputStreamBase> > * m_PotentialMarshals;

  void SetPotentialMarshals(std::vector<std::weak_ptr<EventOutputStreamBase>> * inVec){
    m_PotentialMarshals = inVec;
  }

  const std::unordered_set<DispatchQueue*> GetDispatchQueue(void) const { return m_dispatch; }
  boost::mutex& GetDispatchQueueLock(void) const { return m_lock; }

  virtual bool HasListeners(void) const = 0;

  // Event attachment and detachment pure virtuals
  virtual void Add(const JunctionBoxEntry<EventReceiver>& rhs) = 0;
  virtual void Remove(const JunctionBoxEntry<EventReceiver>& rhs) = 0;
};

struct NoType {};

template<class T>
class JunctionBox:
  public JunctionBoxBase
{
public:
  static_assert(
    std::is_base_of<EventReceiver, T>::value,
    "If you want an event interface, the interface must inherit from EventReceiver"
  );

  JunctionBox(void):
    m_numberOfDeletions(0)
  {}

  virtual ~JunctionBox(void) {}

protected:
  // Collection of all known listeners:
  typedef std::set<JunctionBoxEntry<T>> t_listenerSet;
  t_listenerSet m_st;

  // Incremented every time an event is deleted to notify potentially invalidated iterators
  volatile int m_numberOfDeletions;

public:
  /// <summary>
  /// Recursive serialize message: Initial Processing- n arg case
  /// </summary>
  template <typename Memfn, typename... Targs>
  void SerializeInit(Memfn memfn, Targs&... args) {
    //First distribute the arguments to any listening serializers in current context
    if (m_PotentialMarshals){
      auto m_vector = *m_PotentialMarshals;
      auto it = m_vector.begin();

      while (it != m_vector.end()){
        auto testptr = (*it).lock();
        if (testptr) {
          //if given eventid is enabled for given eventoutputstream, serialize!
          if (testptr->IsEnabled(memfn))
            testptr->SerializeInit(memfn, args...);
          ++it;
        }
        else
          it = m_vector.erase(it); //opportunistically kill dead references.
      }
    }
  }

  /// <summary>
  /// Convenience method allowing consumers to quickly determine whether any listeners exist
  /// </summary>
  bool HasListeners(void) const override {
    return (boost::lock_guard<boost::mutex>)m_lock, !m_st.empty();
  }

  void Add(const JunctionBoxEntry<EventReceiver>& rhs) override {
    auto casted = rhs.Rebind<T>();
    if(casted)
      // Proposed type is directly one of our receivers
      Add(casted);
  }

  void Remove(const JunctionBoxEntry<EventReceiver>& rhs) override {
    auto casted = rhs.Rebind<T>();
    if(casted)
      Remove(casted);
  }

  /// <summary>
  /// Adds the specified observer to receive events dispatched from this instace
  /// </summary>
  void Add(const JunctionBoxEntry<T>& rhs) {
    boost::lock_guard<boost::mutex> lk(m_lock);

    // Trivial insert
    m_st.insert(rhs);

    // If the RHS implements DispatchQueue, add it to that collection as well:
    DispatchQueue* pDispatch = leap::fast_pointer_cast<DispatchQueue, T>(rhs.m_ptr).get();
    if(pDispatch)
      m_dispatch.insert(pDispatch);
  }

  /// <summary>
  /// Removes the specified observer from the set currently configured to receive events
  /// </summary>
  void Remove(const JunctionBoxEntry<T>& rhs) {
    boost::lock_guard<boost::mutex> lk(m_lock);

    // Update the deletion count
    m_numberOfDeletions++;

    // If the RHS implements DispatchQueue, remove it from the dispatchers collection
    DispatchQueue* pDispatch = leap::fast_pointer_cast<DispatchQueue, T>(rhs.m_ptr).get();
    if(pDispatch)
      m_dispatch.erase(pDispatch);

    m_st.erase(rhs);
  }

  /// <summary>
  /// Zero-argument deferred call relay
  /// </summary>
  /// <param name="fn">A nearly-curried routine to be invoked</param>
  /// <return>False if an exception was thrown by a recipient, true otherwise</return>
  template<class Fn, class... Args>
  bool FireCurried(const Fn& fn, Args&... args) const {
    boost::unique_lock<boost::mutex> lk(m_lock);
    int deleteCount = m_numberOfDeletions;

    // Set of contexts that need to be torn down in the event of an exception:
    std::vector<std::weak_ptr<CoreContext>> teardown;

    for(auto it = m_st.begin(); it != m_st.end(); ){
      JunctionBoxEntry<T> currentEvent(*it);

      lk.unlock();
      try {
        fn(*currentEvent.m_ptr, args...);
      } catch(...) {
        teardown.push_back(ContextDumbToWeak(currentEvent.m_owner));
        this->FilterFiringException(currentEvent.m_ptr);
      }
      lk.lock();

      // Increment iterator correctly even if it's been invalidated
      if (deleteCount == m_numberOfDeletions){
        ++it;
      } else {
        it = m_st.upper_bound(currentEvent);
        deleteCount = m_numberOfDeletions;
      }
    }
    if(teardown.empty())
      // Nobody threw any exceptions, end here
      return true;

    // Exceptions thrown, teardown and then indicate an error
    lk.unlock();
    TerminateAll(teardown);
    return false;
  }

  // Two-parenthetical deferred invocations:
  template<typename FnPtr>
  auto Invoke(FnPtr fnPtr) -> InvokeRelay<FnPtr> {
    return InvokeRelay<FnPtr>(this, fnPtr);
  }
};

// Generate and index tuple
template<int ...>
struct seq {};

template<int N, int... S>
struct gen_seq: gen_seq<N - 1, N - 1, S...> {};

template<int... S>
struct gen_seq<0, S...> {
  typedef seq<S...> type;
};

// Check if any T::value is true
template<typename... T>
struct is_any{
  static const bool value = false;
};

template<typename Head, typename... Tail>
struct is_any<Head, Tail...>{
  static const bool value = Head::value || is_any<Tail...>::value;
};

/// <summary>
/// A fully bound member function call
/// </summary>
/// <remarks>
/// </remarks>
template<class T, class... Args>
class CurriedInvokeRelay:
  public DispatchThunkBase
{
public:
  CurriedInvokeRelay(CurriedInvokeRelay& rhs) = delete;
  CurriedInvokeRelay(CurriedInvokeRelay&& rhs) = delete;

  CurriedInvokeRelay(T& obj, Deferred(T::*fnPtr)(Args...), Args... args) :
    m_obj(obj),
    m_fnPtr(fnPtr),
    m_args(std::forward<Args>(args)...)
  {}

private:
  // The object on which we are bound
  T& m_obj;

  // Function call to be made, and its arguments:
  Deferred(T::*m_fnPtr)(Args...);
  std::tuple<typename std::decay<Args>::type...> m_args;

  /// <summary>
  /// Places a call to the bound member function pointer by unpacking a lambda into it
  /// </summary>
  template<int... S>
  void CallByUnpackingTuple(seq<S...>) {
    (m_obj.*m_fnPtr)(std::move(std::get<S>(m_args))...);
  }

public:
  void operator()(void) override {
    CallByUnpackingTuple(typename gen_seq<sizeof...(Args)>::type());
  }
};

template<typename T, typename ...Args>
class InvokeRelay<Deferred (T::*)(Args...)> {
public:
  InvokeRelay(const JunctionBox<T>* erp, Deferred (T::*fnPtr)(Args...)):
    erp(erp),
    fnPtr(fnPtr)
  {}

  // Null constructor
  InvokeRelay():
    erp(nullptr)
  {}

  static_assert(!is_any<std::is_rvalue_reference<Args>...>::value, "Can't use rvalue references as event argument type");

private:
  const JunctionBox<T>* erp;
  Deferred (T::*fnPtr)(Args...);

public:
  void operator()(const typename std::decay<Args>::type&... args) const {
    if(!erp)
      // Context has already been destroyed
      return;
<<<<<<< HEAD
=======
    
    if(!erp->IsInitiated())
      // Context not yet started
      return;
>>>>>>> 6ffc983a

    const auto& dq = erp->GetDispatchQueue();
    boost::lock_guard<boost::mutex> lk(erp->GetDispatchQueueLock());

    for(auto q = dq.begin(); q != dq.end(); q++)
        (**q).AddExisting(new CurriedInvokeRelay<T, Args...>(dynamic_cast<T&>(**q), fnPtr, args...));
  }
};

template<class T, typename... Args>
class InvokeRelay<void (T::*)(Args...)> {
public:
  InvokeRelay(JunctionBox<T>* erp, void (T::*fnPtr)(Args...)) :
    erp(erp),
    fnPtr(fnPtr)
  {}

  // Null constructor
  InvokeRelay():
    erp(nullptr)
  {}

<<<<<<< HEAD
=======
  static_assert(!is_any<std::is_rvalue_reference<Args>...>::value, "Can't use rvalue references as event argument type");

>>>>>>> 6ffc983a
private:
  JunctionBox<T>* erp;
  void (T::*fnPtr)(Args...);

public:
  /// <summary>
  /// The function call operation itself
  /// </summary>
  /// <returns>False if an exception was thrown by a recipient, true otherwise</returns>
  bool operator()(Args... args) const {
    if(!erp)
      // Context has already been destroyed
      return true;
    
    if(!erp->IsInitiated())
      // Context not yet started
      return true;

    // Give the serializer a chance to handle these arguments:
    erp->SerializeInit(fnPtr, args...);

    auto fw = [this](T& obj, Args... args) {
      (obj.*fnPtr)(args...);
    };

    return erp->FireCurried(
      std::move(fw),
      args...
    );
  }
};<|MERGE_RESOLUTION|>--- conflicted
+++ resolved
@@ -85,7 +85,7 @@
   JunctionBoxBase(void):
     m_isInitiated(false)
   {}
-  
+
   virtual ~JunctionBoxBase(void);
 
 protected:
@@ -95,7 +95,7 @@
   // Just the DispatchQueue listeners:
   typedef std::unordered_set<DispatchQueue*> t_stType;
   t_stType m_dispatch;
-  
+
   // This JunctionBox can fire and receive events
   bool m_isInitiated;
 
@@ -124,7 +124,7 @@
 public:
   bool IsInitiated(void) const {return m_isInitiated;}
   void Initiate(void) {m_isInitiated=true;}
-  
+
   // Accessor methods:
   std::vector<std::weak_ptr<EventOutputStreamBase> > * m_PotentialMarshals;
 
@@ -383,13 +383,10 @@
     if(!erp)
       // Context has already been destroyed
       return;
-<<<<<<< HEAD
-=======
-    
+
     if(!erp->IsInitiated())
       // Context not yet started
       return;
->>>>>>> 6ffc983a
 
     const auto& dq = erp->GetDispatchQueue();
     boost::lock_guard<boost::mutex> lk(erp->GetDispatchQueueLock());
@@ -412,11 +409,8 @@
     erp(nullptr)
   {}
 
-<<<<<<< HEAD
-=======
   static_assert(!is_any<std::is_rvalue_reference<Args>...>::value, "Can't use rvalue references as event argument type");
 
->>>>>>> 6ffc983a
 private:
   JunctionBox<T>* erp;
   void (T::*fnPtr)(Args...);
@@ -430,7 +424,7 @@
     if(!erp)
       // Context has already been destroyed
       return true;
-    
+
     if(!erp->IsInitiated())
       // Context not yet started
       return true;
