--- conflicted
+++ resolved
@@ -28,28 +28,8 @@
     q.second->Add(receiver);
 }
 
-<<<<<<< HEAD
-void JunctionBoxManager::AddEventReceivers(t_rcvrSet::const_iterator first, t_rcvrSet::const_iterator last) {
-  // Notify all junctionboxes that there is a new event
-  for(auto q : m_junctionBoxes)
-    for(auto receiver = first; receiver != last; receiver++)
-      q.second->Add(*receiver);
-}
-
 void JunctionBoxManager::RemoveEventReceiver(JunctionBoxEntry<EventReceiver> receiver) {
   // Notify all compatible senders that we're going away:
   for(auto q : m_junctionBoxes)
     q.second->Remove(receiver);
-}
-
-void JunctionBoxManager::RemoveEventReceivers(t_rcvrSet::const_iterator first, t_rcvrSet::const_iterator last){
-  for(auto q : m_junctionBoxes)
-    for(auto receiver = first; receiver != last; receiver++)
-      q.second->Remove(*receiver);
-=======
-void JunctionBoxManager::RemoveEventReceiver(JunctionBoxEntry<EventReceiver> receiver) {
-  // Notify all compatible senders that we're going away:
-  for(auto q = m_junctionBoxes.begin(); q != m_junctionBoxes.end(); q++)
-    q->second->Remove(receiver);
->>>>>>> cfef961b
 }