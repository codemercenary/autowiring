#pragma once
#include "JunctionBox.h"
#include "TypeRegistry.h"
#include "uuid.h"
#include TYPE_INDEX_HEADER
#include MEMORY_HEADER
#include STL_UNORDERED_SET
#include STL_UNORDERED_MAP
#include TYPE_TRAITS_HEADER

class EventReceiver;
class CoreContext;

/// <summary>
/// General manager class of all junction boxes defined in some context
/// </summary>
class JunctionBoxManager {
  typedef std::unordered_map<std::type_index, std::shared_ptr<JunctionBoxBase>> t_junctionBoxes;
  typedef std::unordered_set<JunctionBoxEntry<EventReceiver>> t_rcvrSet;

  // All EventOutputStreams objects known to this JunctionBoxManager:
  std::map<std::type_index, std::vector<std::weak_ptr<EventOutputStreamBase>>> m_eventOutputStreams;

public:
<<<<<<< HEAD

=======
>>>>>>> 6ffc983a
  JunctionBoxManager();
  virtual ~JunctionBoxManager();

  template<typename T>
  std::shared_ptr<JunctionBoxBase> Get(void) {
    const std::type_index& pTypeIndex = typeid(T);

    // Add an utterance of the TypeRegistry so we can add this AutoFired type to our collection
    (void)RegType<T>::r;

    auto box = m_junctionBoxes.find(pTypeIndex);
<<<<<<< HEAD
    assert(box != m_junctionBoxes.end());;
=======
    assert(box != m_junctionBoxes.end());
>>>>>>> 6ffc983a

    //Check here if any listening marshals might be interested in receiving the fired args
    auto mapfinditerator = m_eventOutputStreams.find(pTypeIndex);
    std::vector<std::weak_ptr<EventOutputStreamBase> > * OutputStreamVector = nullptr;
    if (mapfinditerator != m_eventOutputStreams.end()){
      //no vec on this type yet. So create it, pass it, and wait for it to get filled later
      OutputStreamVector = &(mapfinditerator->second);
    }
    else {
      std::vector<std::weak_ptr<EventOutputStreamBase> > newvec;
      m_eventOutputStreams[pTypeIndex] = newvec; //assignment copy constructor invoked;
      auto it  = m_eventOutputStreams.find(pTypeIndex);
      OutputStreamVector = &(it->second);
    }

    (box->second)->SetPotentialMarshals(OutputStreamVector);
    return box->second;
  }

<<<<<<< HEAD
=======
  /// <summary>
  /// Allows this JunctionBox manager to begin processing events
  /// </summary>
  void Initiate(void);
>>>>>>> 6ffc983a

  void AddEventReceiver(JunctionBoxEntry<EventReceiver> receiver);
  void AddEventReceivers(t_rcvrSet::const_iterator first, t_rcvrSet::const_iterator last);
  void RemoveEventReceiver(JunctionBoxEntry<EventReceiver> pRecvr);
  void RemoveEventReceivers(t_rcvrSet::const_iterator first, t_rcvrSet::const_iterator last);

  /// <summary>
  /// This method checks whether eventoutputstream listeners for the given type still exist.
  /// For a given type in a hash, returns a vector of weak ptrs.
  /// Goes through the weak ptrs, locks them, erases dead ones.
  /// If any live ones found return true. Otherwise false.
  /// NOTE: this func does lazy cleanup on weakptrs ptng to suff that has fallen out of scope.
  /// </summary>
  template <class T>
  bool CheckEventOutputStream(void){
    auto mapfinditerator = m_eventOutputStreams.find(typeid(T));
    if(mapfinditerator != m_eventOutputStreams.end()) {
      auto v = (mapfinditerator->second);
      auto it = v.begin();
      while(it != v.end()) {
        if((*it).lock())
          return true;
        it = v.erase(it);
      }
      return false; //return false if iterated through whole vec without seeing any live pointers.
    }
    return false;  //return false if no vec with that type
  }

  /// <summary>
  /// Adds the named eventoutputstream to the collection of known eventoutputstreams
  /// </summary>
  template <class T>
  void AddEventOutputStream(std::weak_ptr<EventOutputStreamBase> pRecvr){
    auto mapfinditerator = m_eventOutputStreams.find(typeid(T));
    if (mapfinditerator != m_eventOutputStreams.end()){
      // If the type exists already, find the correspoonding outputstreambase and push it back.
      mapfinditerator->second.push_back(pRecvr);
    }
    else {
      std::vector<std::weak_ptr<EventOutputStreamBase> > newvec;
      newvec.push_back(pRecvr);
      m_eventOutputStreams[typeid(T)] = newvec; //assignment copy constructor invoked;
    }
  }

  /// <summary>
  /// Creates a new event stream based on the provided event type
  /// </summary>
  template<class T>
  std::shared_ptr<EventOutputStream<T>> CreateEventOutputStream(void) {
    static_assert(std::is_base_of<EventReceiver, T>::value, "Cannot create an output stream based on a non-event type");
    static_assert(uuid_of<T>::value, "Cannot create an output stream on type T, the type was not defined with DECLARE_UUID");
    auto retval =  std::make_shared<EventOutputStream<T>>();
    auto upcastptr = static_cast<std::shared_ptr<EventOutputStreamBase>>(retval);
    std::weak_ptr<EventOutputStreamBase> weakStreamPtr = upcastptr;
    AddEventOutputStream<T>(weakStreamPtr);
    return retval;
  }


protected:
  t_junctionBoxes m_junctionBoxes;
};<|MERGE_RESOLUTION|>--- conflicted
+++ resolved
@@ -22,10 +22,6 @@
   std::map<std::type_index, std::vector<std::weak_ptr<EventOutputStreamBase>>> m_eventOutputStreams;
 
 public:
-<<<<<<< HEAD
-
-=======
->>>>>>> 6ffc983a
   JunctionBoxManager();
   virtual ~JunctionBoxManager();
 
@@ -37,11 +33,7 @@
     (void)RegType<T>::r;
 
     auto box = m_junctionBoxes.find(pTypeIndex);
-<<<<<<< HEAD
-    assert(box != m_junctionBoxes.end());;
-=======
     assert(box != m_junctionBoxes.end());
->>>>>>> 6ffc983a
 
     //Check here if any listening marshals might be interested in receiving the fired args
     auto mapfinditerator = m_eventOutputStreams.find(pTypeIndex);
@@ -61,13 +53,10 @@
     return box->second;
   }
 
-<<<<<<< HEAD
-=======
   /// <summary>
   /// Allows this JunctionBox manager to begin processing events
   /// </summary>
   void Initiate(void);
->>>>>>> 6ffc983a
 
   void AddEventReceiver(JunctionBoxEntry<EventReceiver> receiver);
   void AddEventReceivers(t_rcvrSet::const_iterator first, t_rcvrSet::const_iterator last);
