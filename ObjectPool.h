#pragma once
#include "autowiring_error.h"
#include "Object.h"
#include "ObjectPoolMonitor.h"
#include <set>
#include <cassert>
#include <vector>
#include FUNCTIONAL_HEADER
#include RVALUE_HEADER
#include MEMORY_HEADER

template<class T>
T* DefaultCreate(void) {
  return new T;
}

template<typename T>
void DefaultReset(T&){}

/// <summary>
/// Allows the management of a pool of objects based on an embedded factory
/// </summary>
/// <param name="T>The type to be pooled</param>
/// <param name="_Rx">A function object which resets instances returned to the pool</param>
/// <remarks>
/// This class is a type of factory that creates an object of type T.  The object pool
/// creates a shared pointer for the consumer to use, and when the last shared pointer
/// for that object is destroyed, the wrapped object is returned to this pool rather than
/// being deleted.  Returned objects may satisfy subsequent requests for construction.
///
/// All object pool methods are thread safe.
///
/// Issued pool members must be released before the pool goes out of scope
/// </remarks>
template<class T>
class ObjectPool
{
public:
  /// <param name="limit">The maximum number of objects this pool will allow to be outstanding at any time</param>
  /// <param name="maxPooled">The maximum number of objects cached by the pool</param>
  ObjectPool(
    size_t limit = ~0,
    size_t maxPooled = ~0,
    const std::function<T*()>& alloc = &DefaultCreate<T>,
    const std::function<void(T&)>& rx = &DefaultReset<T>
  ) :
    m_limit(limit),
    m_poolVersion(0),
    m_maxPooled(maxPooled),
    m_outstanding(0),
    m_rx(rx),
    m_alloc(alloc)
  {
    m_monitor.reset(new ObjectPoolMonitor(this));
  }

  /// <param name="limit">The maximum number of objects this pool will allow to be outstanding at any time</param>
  ObjectPool(
    const std::function<T*()>& alloc,
    const std::function<void(T&)>& rx = &DefaultReset<T>,
    size_t limit = ~0,
    size_t maxPooled = ~0
  ) :
    ObjectPool(limit, maxPooled, alloc, rx)
  {}
  
  ObjectPool(ObjectPool&& rhs)
  {
    *this = std::move(rhs);
  }

  ~ObjectPool(void) {
    if(!m_monitor)
      // Nothing to do, type was moved
      return;

    // Transition the pool to the abandoned state:
    m_monitor->Abandon();

    // Clear everything in the cache to ensure that the outstanding limit is correctly updated
    ClearCachedEntities();
  }

protected:
  std::shared_ptr<ObjectPoolMonitor> m_monitor;
  std::condition_variable m_setCondition;

  // The set of pooled objects, and the pool version.  The pool version is incremented every
  // time the ClearCachedEntities method is called, and causes entities which might be trying
  // to return to the pool to instead free themselves.
  size_t m_poolVersion;
  std::vector<std::shared_ptr<T>> m_objs;

  size_t m_maxPooled;
  size_t m_limit;
  size_t m_outstanding;

  // Resetter:
  std::function<void(T&)> m_rx;

  // Allocator:
  std::function<T*()> m_alloc;

  /// <summary>
  /// Creates a shared pointer to wrap the specified object
  /// </summary>
  std::shared_ptr<T> Wrap(T* pObj) {
    // Fill the shared pointer with the object we created, and ensure that we override
    // the destructor so that the object is returned to the pool when it falls out of
    // scope.
    size_t poolVersion = m_poolVersion;
    auto monitor = m_monitor;

    return std::shared_ptr<T>(
      pObj,
      [poolVersion, monitor](T* ptr) {
        // Default behavior will be to destroy the pointer
        std::unique_ptr<T> unique(ptr);

        // Hold the lock next, in order to ensure that destruction happens after the monitor
        // lock is released.
        std::lock_guard<std::mutex> lk(*monitor);

        if(monitor->IsAbandoned())
          // Nothing we can do, monitor object abandoned already, just destroy the object
          return;

        // Pass control to the Return method
        static_cast<ObjectPool<T>*>(monitor->GetOwner())->Return(poolVersion, unique);
      }
    );
  }

  void Return(size_t poolVersion, std::unique_ptr<T>& unique) {
    // Always decrement the count when an object is no longer outstanding
    assert(m_outstanding);
    m_outstanding--;

    if(
      // Pool versions have to match, or the object should be dumped
      poolVersion == m_poolVersion &&

      // Object pool needs to be capable of accepting another object as an input
      m_objs.size() < m_maxPooled
    ) {
      // Reset the object and put it back in the pool:
      m_rx(*unique);
      m_objs.push_back(Wrap(unique.release()));
    }

    // If the new outstanding count is less than or equal to the limit, wake up any waiters:
    if(m_outstanding <= m_limit)
      m_setCondition.notify_all();
  }

  /// <summary>
  /// Obtains an element from the object queue, assumes exterior synchronization
  /// </summary>
  /// <remarks>
  /// This method will unconditionally increment the outstanding count and will not attempt
  /// to perform bounds checking to ensure that the desired element may be issued
  /// </remarks>
  std::shared_ptr<T> ObtainElementUnsafe(std::unique_lock<std::mutex>& lk) {
    // Unconditionally increment the outstanding count:
    m_outstanding++;

    // Cached, or construct?
    if(m_objs.empty()) {
      // Lock release, so construction does not have to be synchronized:
      lk.unlock();

      // We failed to recover an object, create a new one:
      return Wrap(m_alloc());
    }

    // Remove, return:
    auto obj = m_objs.back();
    m_objs.pop_back();
    return obj;
  }

public:
  // Accessor methods:
  size_t GetOutstanding(void) const { return m_outstanding; }
  size_t GetCached(void) const {
    std::lock_guard<std::mutex> lk(*m_monitor);
    return m_objs.size();
  }

  bool IsEmpty(void) const {
    boost::lock_guard<boost::mutex> lk(*m_monitor);
    return m_objs.empty() && !m_outstanding;
  }

  // Mutator methods:
  void SetAlloc(const std::function<T*()>& alloc) {
    m_alloc = alloc;
  }

  /// <summary>
  /// Discards all entities currently saved in the pool
  /// </summary>
  /// <remarks>
  /// This method will also cause currently outstanding entities to be freed.  Eventually, once all objects
  /// return to the pool, the set of objects managed by this pool will be distinct from those objects created
  /// prior to this call.
  /// </remarks>
  void ClearCachedEntities(void) {
    // Declare this first, so it's freed last:
    std::vector<std::shared_ptr<T>> objs;

    // Move all of our objects into a local variable which we can then free at our leisure.  This allows us to
    // perform destruction outside of the scope of a lock, preventing any deadlocks that might occur inside
    // the shared_ptr cleanup lambda.
    std::lock_guard<std::mutex> lk(*m_monitor);
    m_poolVersion++;

    // Swap the cached object collection with an empty one
    std::swap(objs, m_objs);

    // Technically, all of these entities are now outstanding.  Update accordingly.
    m_outstanding += objs.size();
  }

  /// <summary>
  /// This sets the maximum number of entities that the pool will cache to satisfy a later allocation request
  /// </summary>
  /// <param name="maxPooled">The new maximum cache count</param>
  /// <remarks>
  /// If the value of maxPooled is greater than the maximum outstanding limit, it will be made
  /// equal to the maximum outstanding limit.
  /// </remarks>
  void SetMaximumPooledEntities(size_t maxPooled) {
    m_maxPooled = maxPooled;
    for(;;) {
      std::shared_ptr<T> prior;
      std::lock_guard<std::mutex> lk(*m_monitor);

      // Space check:
      if(m_objs.size() <= m_maxPooled)
        // Managed to get the size down sufficiently, we can continue:
        return;

      // Removing an entry from the cache, must increase the outstanding count at this point
      m_outstanding++;

      // Funny syntax needed to ensure destructors run while we aren't holding any locks.  The prior
      // shared_ptr will be reset after the lock is released, guaranteeing the desired ordering.
      prior = m_objs.back();
      m_objs.pop_back();
    }
  }

  /// <summary>
  /// Sets the maximum number of objects this pool will permit to be outstanding at time
  /// </summary>
  /// <remarks>
  /// A user may assign the limit to a value lower than the current limit.  In this case, Wait will block
  /// until the number of outstanding entities falls below the current count.
  ///
  /// If the limit is set to zero, it may not be changed.  Attempting to change the limit in this case
  /// will result in an exception.  Setting the outstanding limit to zero is guaranteed to never throw
  /// an exception.
  /// </remarks>
  void SetOutstandingLimit(size_t limit) {
    std::lock_guard<std::mutex> lk(*m_monitor);
    if(!m_limit && limit)
      // We're throwing an exception if the limit is currently zero and the user is trying to set it 
      // to something other than zero.
      throw autowiring_error("Attempted to set the limit to a nonzero value after it was set to zero");
    m_limit = limit;
  }

  /// <summary>
  /// Blocks until an object becomes available from the pool, or the timeout has elapsed
  /// </summary>
  /// <remarks>
  /// This method will throw an autowiring_error if an attempt is made to obtain an element from a pool
  /// with a limit of zero
  /// </remarks>
  template<class Duration>
  std::shared_ptr<T> WaitFor(Duration duration) {
    std::unique_lock<std::mutex> lk(*m_monitor);
    if(!m_limit)
      throw autowiring_error("Attempted to perform a timed wait on a pool that is already in rundown");

    if(m_setCondition.wait_for(
        lk,
        duration,
        [this] { return m_outstanding < m_limit; }
      )
    )
      return ObtainElementUnsafe(lk);
    return std::shared_ptr<T>();
  }

  /// <summary>
  /// Blocks until an object becomes available from the pool
  /// </summary>
  /// <remarks>
  /// This method will throw an autowiring_error if an attempt is made to obtain an element from a pool
  /// with a limit of zero
  /// </remarks>
  std::shared_ptr<T> Wait(void) {
    std::unique_lock<std::mutex> lk(*m_monitor);
    if(!m_limit)
      throw autowiring_error("Attempted to perform a timed wait on a pool containing no entities");

    m_setCondition.wait(lk, [this] {
      return m_outstanding < m_limit;
    });
    return ObtainElementUnsafe(lk);
  }

  /// <summary>
  /// Causes the pool's internal cache to hold at least the requested number of items
  /// </summary>
  /// <remarks>
  /// The preallocation routine is an optimization routine similar to vector::reserve.  Calling
  /// this routine can reduce the expense of pointer requests made later, because no allocation
  /// has to take place at that point.
  ///
  /// If the caller requests a reservation that is greater than the maximum pool limit, the
  /// number of objects allocated will be equal to the maximum pool limit.
  /// </remarks>
  void Preallocate(size_t reservation) {
    if(reservation > m_maxPooled)
      reservation = m_maxPooled;

    // Check out objects into our vector, allowing them to all return to the pool at once.
    // This will populate the pool with the desired number of entities, and will trigger
    // the desired failure condition if we wind up checking out more objects than are
    // allowed for this pool.
    std::vector<std::shared_ptr<T>> objs(reservation);
    while(reservation--)
      (*this)(objs[reservation]);
  }

  /// <summary>
  /// Creates a new instance of type T and places it in the passed shared pointer
  /// </summary>
  /// <remarks>
  /// If the outstanding count is set to anything except -1, this method could potentially
  /// fail and the passed shared_ptr will have a null value.  Callers who use a nonnegative
  /// outstanding limit should be careful to check the return of this function.
  /// </remarks>
  void operator()(std::shared_ptr<T>& rs) {
    // Force the passed value to be empty so we don't return an empty element by accident
    // This can possibly happen if the pool cap has been reached and we're reobtaining a shared
    // pointer from its own pool.
    rs.reset();

<<<<<<< HEAD
    std::unique_lock<std::mutex> lk(*m_monitor);
    if(m_limit <= m_outstanding)
=======
    // Now assign:
    rs = (*this)();
  }

  /// <summary>
  /// Convenience overload of operator()
  /// </summary>
  std::shared_ptr<T> operator()() {
    boost::unique_lock<boost::mutex> lk(*m_monitor);
    return
      m_limit <= m_outstanding ?

>>>>>>> 8ca86db3
      // Already at the limit
      std::shared_ptr<T>() :

      // Can still check out items at this point
      ObtainElementUnsafe(lk);
  }

  /// <summary>
  /// Blocks until all outstanding entries have been returned, and prevents the issuance of any new items
  /// </summary>
  /// <remarks>
  /// This method is idempotent
  /// </remarks>
  void Rundown(void) {
    // Clear our pool and prevent the issuance of any new entities:
    SetMaximumPooledEntities(0);
    SetOutstandingLimit(0);

    // Now, simply block until everyone comes back to us
    std::unique_lock<std::mutex> lk(*m_monitor);
    m_setCondition.wait(lk, [this] {
      return !m_outstanding;
    });
  }

  // Operator overloads
  void operator=(ObjectPool<T>&) = delete;

  void operator=(ObjectPool<T>&& rhs) {
    // Abandon current monitor, we are orphaning current objects
    if(m_monitor) {
      m_monitor->SetOwner(&rhs);
      m_monitor->Abandon();
    }

    // Lock down rhs while we move things in
    std::lock_guard<std::mutex> lk(*rhs.m_monitor);
    std::swap(m_monitor, rhs.m_monitor);

    m_poolVersion = rhs.m_poolVersion;
    m_objs = rhs.m_objs;
    m_maxPooled = rhs.m_maxPooled;
    m_limit = rhs.m_limit;
    m_outstanding = rhs.m_outstanding;
    std::swap(m_rx, rhs.m_rx);
    std::swap(m_alloc, rhs.m_alloc);

    // Now we can take ownership of this monitor object:
    m_monitor->SetOwner(this);
  }
};<|MERGE_RESOLUTION|>--- conflicted
+++ resolved
@@ -188,7 +188,7 @@
   }
 
   bool IsEmpty(void) const {
-    boost::lock_guard<boost::mutex> lk(*m_monitor);
+    std::lock_guard<std::mutex> lk(*m_monitor);
     return m_objs.empty() && !m_outstanding;
   }
 
@@ -350,10 +350,6 @@
     // pointer from its own pool.
     rs.reset();
 
-<<<<<<< HEAD
-    std::unique_lock<std::mutex> lk(*m_monitor);
-    if(m_limit <= m_outstanding)
-=======
     // Now assign:
     rs = (*this)();
   }
@@ -362,11 +358,10 @@
   /// Convenience overload of operator()
   /// </summary>
   std::shared_ptr<T> operator()() {
-    boost::unique_lock<boost::mutex> lk(*m_monitor);
+    std::unique_lock<std::mutex> lk(*m_monitor);
     return
       m_limit <= m_outstanding ?
 
->>>>>>> 8ca86db3
       // Already at the limit
       std::shared_ptr<T>() :
 
