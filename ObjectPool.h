--- conflicted
+++ resolved
@@ -16,16 +16,10 @@
   public Object
 {
 public:
-<<<<<<< HEAD
-  /// <param name="limit">The maximum number of objects this pool will allow to be outstanding at any time</param>
-  ObjectPool(size_t limit = ~0, size_t maxPooled = ~0, _Rx&& rx = _Rx()):
-=======
   ObjectPoolBase(size_t limit = ~0, size_t maxPooled = ~0) :
->>>>>>> 72d701bd
     m_limit(limit),
     m_maxPooled(maxPooled),
-    m_outstanding(0),
-    m_rx(std::move(rx))
+    m_outstanding(0)
   {}
 
   ~ObjectPoolBase(void) {
