--- conflicted
+++ resolved
@@ -12,14 +12,11 @@
 };
 
 template<class T>
-<<<<<<< HEAD
-=======
 struct Create {
   T* operator()() const { return new T(); }
 };
 
 template<class T>
->>>>>>> 000c2c27
 class ObjectPoolBase:
   public Object
 {
@@ -69,14 +66,11 @@
   virtual void Reset(T& ptr) = 0;
 
   /// <summary>
-<<<<<<< HEAD
-=======
   /// Creates a new instance of type T
   /// </summary>
   virtual T* Allocate(void) const = 0;
 
   /// <summary>
->>>>>>> 000c2c27
   /// Obtains an element from the object queue, assumes exterior synchronization
   /// </summary>
   /// <remarks>
@@ -99,11 +93,7 @@
       lk.unlock();
 
       // We failed to recover an object, create a new one:
-<<<<<<< HEAD
-      pObj = new T;
-=======
       pObj = Allocate();
->>>>>>> 000c2c27
     }
 
     // Fill the shared pointer with the object we created, and ensure that we override
@@ -196,42 +186,6 @@
     rs = ObtainElementUnsafe(lk);
   }
 };
-<<<<<<< HEAD
-
-/// <summary>
-/// Allows the management of a pool of objects based on an embedded factory
-/// </summary>
-/// <param name="T>The type to be pooled</param>
-/// <param name="_Rx">A function object which resets instances returned to the pool</param>
-/// <remarks>
-/// This class is a type of factory that creates an object of type T.  The object pool
-/// creates a shared pointer for the consumer to use, and when the last shared pointer
-/// for that object is destroyed, the wrapped object is returned to this pool rather than
-/// being deleted.  Returned objects may satisfy subsequent requests for construction.
-///
-/// All object pool methods are thread safe.
-///
-/// Issued pool members must be released before the pool goes out of scope
-/// </remarks>
-template<class T, class _Rx = NoOp<T>>
-class ObjectPool:
-  public ObjectPoolBase<T>
-{
-public:
-  /// <param name="limit">The maximum number of objects this pool will allow to be outstanding at any time</param>
-  ObjectPool(size_t limit = ~0, size_t maxPooled = ~0, _Rx&& rx = _Rx()):
-    ObjectPoolBase<T>(limit, maxPooled),
-    m_rx(std::move(rx))
-  {}
-
-private:
-  // Resetter, where relevant:
-  _Rx m_rx;
-
-protected:
-  void Reset(T& obj) override { m_rx(obj); }
-};
-=======
 
 /// <summary>
 /// Allows the management of a pool of objects based on an embedded factory
@@ -274,5 +228,4 @@
 public:
   void SetRx(_Rx&& rx) { m_rx = std::move(rx); }
   void SetAlloc(_Alloc&& alloc) { m_alloc = std::move(alloc); }
-};
->>>>>>> 000c2c27
+};