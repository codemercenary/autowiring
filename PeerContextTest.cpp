#include "stdafx.h"
#include "PeerContextTest.h"
#include "CoreThread.h"
#include "TestFixtures/SimpleObject.h"
#include "TestFixtures/SimpleReceiver.h"

struct PeerContextName1 {};
struct PeerContextName2 {};

TEST_F(PeerContextTest, VerifySimplePeerage) {
  // Accept Events
  AutoCurrentContext()->Initiate();
  
  // Insert a simple receiver first:
  AutoRequired<SimpleReceiver> sr;

  {
    // Create an ordinary child anonymous context and try to fire.  This should
    // not cause anything to be picked up anywhere.
    AutoCreateContext child;
<<<<<<< HEAD
=======
    child->Initiate();
>>>>>>> 6ffc983a

    CurrentContextPusher pshr(child);
    AutoFired<CallableInterface> ci;
    ci(&CallableInterface::OneArg)(21);
  }
  ASSERT_FALSE(sr->m_one) << "An event originating in a child context incorrectly leaked out into a parent context";

  {
    // Create a single peer context, make it current, and try to fire:
    auto peer = m_create->CreatePeer<PeerContextName1>();
    ASSERT_TRUE(nullptr != peer.get()) << "Peer context creation method returned a null pointer";

    CurrentContextPusher pshr(peer);
    peer->Initiate();
    AutoFired<CallableInterface> ci;
    ci(&CallableInterface::OneArg)(22);
  }

  // Verify that the simple receiver picked up this event, even though it
  // was fired from another context:
  EXPECT_TRUE(sr->m_one) << "Simple reciever did not receive an event originating in a peer context";
  EXPECT_EQ(22, sr->m_oneArg) << "Simple reciever did not recieve the correct argument from a peer context event";
}

TEST_F(PeerContextTest, VerifyPeerTransitivity) {
  AutoCurrentContext()->Initiate();
  
  // Insert our simple receiver:
  AutoRequired<SimpleReceiver> sr;

  // Now create the first peer context:
  auto peer1 = m_create->CreatePeer<PeerContextName1>();
  peer1->Initiate();
  ASSERT_TRUE(nullptr != peer1.get());

  // Create the _second_ peer context based on the first:
  auto peer2 = peer1->CreatePeer<PeerContextName2>();
  peer2->Initiate();
  ASSERT_TRUE(nullptr != peer2.get());

  // Fire the event here:
  CurrentContextPusher pshr(peer2);
  AutoFired<CallableInterface> ci;
  ci(&CallableInterface::OneArg)(25);

  // Verify that the event receiver in the base context managed to get the message:
  ASSERT_TRUE(sr->m_one) << "Simple receiver did not properly recieve an event from a transitively peered context";
  ASSERT_EQ(25, sr->m_oneArg) << "Simple receiver properly recieved a transitively peered context's event, but its argument was incorrect";
}

TEST_F(PeerContextTest, VerifyNoAutowiringLeakage) {
  // Accept Events
  AutoCurrentContext()->Initiate();
  
  // Insert a simple object in the base context
  AutoRequired<SimpleObject> obj1;

  // Create a peer context and make it current:
  auto peer = m_create->CreatePeer<PeerContextName1>();
  CurrentContextPusher pshr(peer);

  // Verify that, in this peer context, SimpleObject is not visible
  Autowired<SimpleObject> so;
  ASSERT_FALSE(so.IsAutowired()) << "An autowiring request incorrectly resolved against an object allocated in a peer context";

  AutoRequired<SimpleObject> obj1prime;

  ASSERT_NE(obj1, obj1prime) << "Autowired objects of the same type in peer contexts should be seperate instances";

}



<|MERGE_RESOLUTION|>--- conflicted
+++ resolved
@@ -10,7 +10,7 @@
 TEST_F(PeerContextTest, VerifySimplePeerage) {
   // Accept Events
   AutoCurrentContext()->Initiate();
-  
+
   // Insert a simple receiver first:
   AutoRequired<SimpleReceiver> sr;
 
@@ -18,10 +18,7 @@
     // Create an ordinary child anonymous context and try to fire.  This should
     // not cause anything to be picked up anywhere.
     AutoCreateContext child;
-<<<<<<< HEAD
-=======
     child->Initiate();
->>>>>>> 6ffc983a
 
     CurrentContextPusher pshr(child);
     AutoFired<CallableInterface> ci;
@@ -48,7 +45,7 @@
 
 TEST_F(PeerContextTest, VerifyPeerTransitivity) {
   AutoCurrentContext()->Initiate();
-  
+
   // Insert our simple receiver:
   AutoRequired<SimpleReceiver> sr;
 
@@ -75,7 +72,7 @@
 TEST_F(PeerContextTest, VerifyNoAutowiringLeakage) {
   // Accept Events
   AutoCurrentContext()->Initiate();
-  
+
   // Insert a simple object in the base context
   AutoRequired<SimpleObject> obj1;
 
