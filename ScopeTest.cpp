--- conflicted
+++ resolved
@@ -40,7 +40,6 @@
   EXPECT_TRUE(!autoB.get()) << "Autowired member wired from sub-context";
 }
 
-<<<<<<< HEAD
 struct NoSimpleConstructor:
   public ContextMember
 {
@@ -77,14 +76,14 @@
   
   EXPECT_TRUE(a.IsAutowired());
   EXPECT_TRUE(b.IsAutowired());
-=======
+}
 
 TEST_F(ScopeTest, VerifyAutowireSpecifiedContext){
   AutoCurrentContext ctxt;
 
   AutoCreateContext subCtxt;
 
-  subCtxt->Add<A>();
+  subCtxt->Inject<A>();
 
   Autowired<A> aWired(subCtxt);
   EXPECT_TRUE(aWired) << "Autowired member not wired from the passed context";
@@ -105,5 +104,4 @@
 TEST_F(ScopeTest, AutowiringHeapMangle){
   AutoRequired<A> creator;
   Autowired<A> reference;
->>>>>>> f5956001
 }