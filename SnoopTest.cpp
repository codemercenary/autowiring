// Copyright (c) 2010 - 2013 Leap Motion. All rights reserved. Proprietary and confidential.
#include "stdafx.h"
#include "SnoopTest.h"

class UpBroadcastListener:
  public virtual EventReceiver
{
public:
  virtual void SimpleCall(void) {}
};

class SnoopTestBase:
  public UpBroadcastListener
{
public:
  SnoopTestBase(void):
    m_simpleCall(false),
    m_callCount(0)
  {}

  bool m_simpleCall;
  int m_callCount;

  void SimpleCall(void) override {
    m_simpleCall = true;
    m_callCount++;
  }
};

class ChildMember:
  public SnoopTestBase
{};

class ParentMember:
  public SnoopTestBase
{
};

class IgnoredParentMember:
  public SnoopTestBase
{
};


class SimpleEvent:
public virtual EventReceiver
{
public:
  virtual void ZeroArgs(void) {}
};

class RemovesSelf:
public SimpleEvent,
public std::enable_shared_from_this<RemovesSelf>
{
  virtual void ZeroArgs(void){
    AutoCurrentContext ctxt;
    ctxt->Unsnoop(shared_from_this());
  }
};

TEST_F(SnoopTest, VerifySimpleSnoop) {
  // Create the parent listener:
  AutoRequired<ParentMember> parentMember;

  // This listener instance shouldn't get any messages:
  AutoRequired<IgnoredParentMember> ignored;

  {
    // Create the child context and insert the child member:
    AutoCreateContext child;
    CurrentContextPusher pshr(child);
    AutoRequired<ChildMember> childMember;

    // Snoop
    child->Snoop(parentMember);

    // Now fire an event from the child:
    AutoFired<UpBroadcastListener> firer;
    firer(&UpBroadcastListener::SimpleCall)();

    // Verify that the child itself got the message:
    EXPECT_TRUE(childMember->m_simpleCall) << "Message not received by another member of the same context";
  }

  // Verify that the parent got the message:
  EXPECT_TRUE(parentMember->m_simpleCall) << "Parent context snooper didn't receive a message broadcast by the child context";

  // Verify that the OTHER member got nothing:
  EXPECT_FALSE(ignored->m_simpleCall) << "A member in a parent context received a child-context message even though it didn't request to snoop that context";
}

TEST_F(SnoopTest, VerifyUnsnoop) {
  // Create a child context to snoop:
  AutoCreateContext snoopy;
  AutoRequired<ParentMember> parentMember;

  // Add a member to be snooped:
  {
    CurrentContextPusher pshr(snoopy);
    AutoRequired<ChildMember> childMember;

    // Snoop, unsnoop:
    snoopy->Snoop(parentMember);
    snoopy->Unsnoop(parentMember);

    // Fire one event:
    AutoFired<UpBroadcastListener> firer;
    firer(&UpBroadcastListener::SimpleCall)();

    // The local listener should have gotten something
    EXPECT_TRUE(childMember->m_simpleCall) << "Message not received by a local listener after Unsnoop call";
  }

  EXPECT_FALSE(parentMember->m_simpleCall) << "ParentMember snooper received an event, even after an Unsnoop call was made";
}

TEST_F(SnoopTest, AmbiguousReciept) {
  AutoRequired<ParentMember> parent;

  // Fire and verify that disallow still receives the event:
  AutoFired<UpBroadcastListener> ubl;
  ASSERT_TRUE(ubl.HasListeners()) << "Expected at least one listener--the ParentMember instance";

  // Membership double-check:
  ASSERT_TRUE(m_create->IsMember(parent)) << "Could not find a just-autowired instance in the current context";

  {
    AutoCreateContext subCtxt;
    subCtxt->Snoop(parent);

    // Verify that simple firing _here_ causes transmission as expected:
    AutoFired<UpBroadcastListener> ubl;
    ubl(&UpBroadcastListener::SimpleCall)();
    ASSERT_TRUE(parent->m_simpleCall) << "Snooped parent trivially failed to receive an event";

    // Reset the flag:
    parent->m_simpleCall = false;
  }

  // Should still be listeners at this point:
  ASSERT_TRUE(ubl.HasListeners()) << "Apparently no listeners exist after subcontext destruction";

  ubl(&UpBroadcastListener::SimpleCall)();
  EXPECT_TRUE(parent->m_simpleCall) << "Snooped parent did not receive an event as expected when snooped context was destroyed";
}

<<<<<<< HEAD
TEST_F(SnoopTest, AntiCyclicRemoval) {
  AutoRequired<RemovesSelf> removeself;
  
  AutoCreateContext snoopy;
  CurrentContextPusher pshr(snoopy);
  
  snoopy->Snoop(removeself);
  
  AutoFired<SimpleEvent> ubl;
  ubl(&SimpleEvent::ZeroArgs)();
  
=======
TEST_F(SnoopTest, AvoidDoubleReciept) {
  // Create the parent listener:
  AutoRequired<ParentMember> parentMember;
  {
    // Create the child context and insert the child member:
    std::shared_ptr<ChildMember> childMember(new ChildMember());
    AutoCreateContext child;
    {
      CurrentContextPusher pshr(child);
      child->Add(childMember);

      // Snoop
      child->Snoop(parentMember);
    }

    // Now fire an event from the parent:
    AutoFired<UpBroadcastListener> firer;
    firer(&UpBroadcastListener::SimpleCall)();

    // Verify that the child itself got the message
    EXPECT_EQ(1, childMember->m_callCount) << "Message not received by another member of the same context";
  }

  // Verify that the parent got the message only once:
  EXPECT_EQ(1, parentMember->m_callCount) << "Parent context snooper didn't receive a message broadcast by the child context";
>>>>>>> 8b2fb1c7
}<|MERGE_RESOLUTION|>--- conflicted
+++ resolved
@@ -145,19 +145,6 @@
   EXPECT_TRUE(parent->m_simpleCall) << "Snooped parent did not receive an event as expected when snooped context was destroyed";
 }
 
-<<<<<<< HEAD
-TEST_F(SnoopTest, AntiCyclicRemoval) {
-  AutoRequired<RemovesSelf> removeself;
-  
-  AutoCreateContext snoopy;
-  CurrentContextPusher pshr(snoopy);
-  
-  snoopy->Snoop(removeself);
-  
-  AutoFired<SimpleEvent> ubl;
-  ubl(&SimpleEvent::ZeroArgs)();
-  
-=======
 TEST_F(SnoopTest, AvoidDoubleReciept) {
   // Create the parent listener:
   AutoRequired<ParentMember> parentMember;
@@ -183,5 +170,17 @@
 
   // Verify that the parent got the message only once:
   EXPECT_EQ(1, parentMember->m_callCount) << "Parent context snooper didn't receive a message broadcast by the child context";
->>>>>>> 8b2fb1c7
+}
+
+TEST_F(SnoopTest, AntiCyclicRemoval) {
+  AutoRequired<RemovesSelf> removeself;
+  
+  AutoCreateContext snoopy;
+  CurrentContextPusher pshr(snoopy);
+  
+  snoopy->Snoop(removeself);
+  
+  AutoFired<SimpleEvent> ubl;
+  ubl(&SimpleEvent::ZeroArgs)();
+  
 }