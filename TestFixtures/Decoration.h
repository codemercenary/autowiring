--- conflicted
+++ resolved
@@ -26,30 +26,19 @@
   bool m_called;
   Decoration<0> m_zero;
   Decoration<1> m_one;
-  Decoration<2> m_two;
 };
 
 class FilterA:
   public FilterRoot
 {
 public:
-<<<<<<< HEAD
-  FilterA(void) :
-    m_hitCount(0)
-  {}
-
-=======
   FilterA() {printf("debug");}
   virtual ~FilterA() { printf("debug"); }
->>>>>>> dd1a9fbc
   void AutoFilter(Decoration<0> zero, Decoration<1> one) {
     m_called = true;
     m_zero = zero;
     m_one = one;
-    m_hitCount++;
   }
-
-  size_t m_hitCount;
 };
 static_assert(has_autofilter<FilterA>::value, "Expected the filter to have an AutoFilter method");
 
@@ -135,23 +124,4 @@
   void AutoFilter(const Decoration<0>& dec) {
     m_called = true;
   }
-};
-
-class FilterG:
-  public FilterRoot
-{
-public:
-  FilterG(void) :
-    m_hitCount(0)
-  {}
-
-  void AutoFilter(Decoration<0> zero, Decoration<1> one, Decoration<2> two) {
-    m_called = true;
-    m_zero = zero;
-    m_one = one;
-    m_two = two;
-    m_hitCount++;
-  }
-
-  size_t m_hitCount;
 };