// Copyright (C) 2012-2015 Leap Motion, Inc. All rights reserved.
#pragma once
#include "AnySharedPointer.h"
#include "at_exit.h"
#include "auto_id.h"
#include "DecorationDisposition.h"
#include "demangle.h"
#include "is_any.h"
#include "is_shared_ptr.h"
#include "TeardownNotifier.h"
#include <list>
#include <typeinfo>
#include CHRONO_HEADER
#include MEMORY_HEADER
#include TYPE_INDEX_HEADER
#include STL_UNORDERED_MAP
#include MUTEX_HEADER

class AutoPacket;
class AutoPacketInternal;
class AutoPacketFactory;
class AutoPacketProfiler;
struct AutoFilterDescriptor;

namespace AutoArgType {
enum AutoArgType : int {
  In     = 1 << 0,
  Out    = 1 << 1,
  Multi  = 1 << 2,
  Shared = 1 << 3
};
}

/// <summary>
/// A decorator-style processing packet
/// </summary>
/// <remarks>
/// A processing packet may be decorated with additional types as desired by the user.
/// The pipeline packet is not a type of context; querying the packet for an element of
/// a particular type will look for an element of precisely that type, not an inherited
/// type or a related interface.
///
/// Consumers who wish to advertise a particular field under multiple types must do so
/// manually with the Advertise function.
/// </remarks>
class AutoPacket:
  public std::enable_shared_from_this<AutoPacket>,
  public TeardownNotifier
{
private:
  AutoPacket(const AutoPacket& rhs) = delete;
  AutoPacket(AutoPacket&&) = delete;

public:
  // Must hold the lock to 'factory' when calling this constructor
  AutoPacket(AutoPacketFactory& factory, std::shared_ptr<void>&& outstanding);
  ~AutoPacket();

  struct Recipient {
    // The iterator pointing to the location where the satisfaction counter was inserted
    std::list<SatCounter>::iterator position;
  };

protected:
  // A pointer back to the factory that created us. Used for recording lifetime statistics.
  const std::shared_ptr<AutoPacketFactory> m_parentFactory;

  // The successor to this packet
  std::shared_ptr<AutoPacketInternal> m_successor;

  // Hold the time point at which this packet was last initalized.
  std::chrono::high_resolution_clock::time_point m_initTime;

  // Outstanding count local and remote holds:
  const std::shared_ptr<void> m_outstanding;

  // Saturation counters, constructed when the packet is created and reset each time thereafter
  std::list<SatCounter> m_satCounters;

  // The set of decorations currently attached to this object, and the associated lock:
  // Decorations are indexed first by type and second by pipe terminating type, if any.
  // NOTE: This is a disambiguation of function reference assignment, and avoids use of constexp.
  typedef std::unordered_map<DecorationKey, DecorationDisposition> t_decorationMap;
  t_decorationMap m_decorations;

  mutable std::mutex m_lock;

  /// <summary>
  /// Checks out the decoration named by the specified type information and attaches the specified immediate pointer to it
  /// </summary>
  /// <remarks>
  /// An immediate checkout differs from a standard checkout in that the internally held decoration is only temporarily
  /// available.  Thus, callers are either satisfied at the point of decoration, or will not be satisfied for that
  /// type.
  /// </remarks>
  DecorationDisposition& DecorateImmediateUnsafe(const DecorationKey& key, const void* pvImmed);

  /// <summary>
  /// Adds all AutoFilter argument information for a recipient
  /// </summary>
  void AddSatCounter(SatCounter& satCounter);

  /// <summary>
  /// Removes all AutoFilter argument information for a recipient
  /// </summary>
  void RemoveSatCounter(const SatCounter& satCounter);

  /// <summary>
  /// Marks the specified entry as being unsatisfiable
  /// </summary>
  void MarkUnsatisfiable(const DecorationKey& key);
  
  /// <summary>
  /// Marks timeshifted decorations on successor packets as unsatisfiable
  /// </summary>
  void MarkSuccessorsUnsatisfiable(DecorationKey type);

  /// <summary>
  /// Updates subscriber statuses given that the specified type information has been satisfied
  /// </summary>
  /// <param name="info">The decoration which was just added to this packet</param>
  /// <remarks>
  /// This method results in a call to the AutoFilter method on any subscribers which are
  /// satisfied by this decoration.
  /// </remarks>
  void UpdateSatisfaction(const DecorationKey& info);

  /// <summary>
  /// Performs a "satisfaction pulse", which will avoid notifying any deferred filters
  /// </summary>
  /// <remarks>
  /// A satisfaction pulse will call any AutoFilter instances which are satisfied by the
  /// decoration of the passed decoration types.  Such filters will be called even if
  /// some optional inputs remain outstanding.
  /// </remarks>
  void PulseSatisfaction(DecorationDisposition* pTypeSubs[], size_t nInfos);

  /// <summary>Unsynchronized runtime counterpart to Has</summary>
  bool HasUnsafe(const DecorationKey& key) const;

  /// <summary>
  /// Performs a decoration operation but does not attach priors to successors.
  /// </summary>
  void DecorateUnsafeNoPriors(const AnySharedPointer& ptr, const DecorationKey& key);

  /// <summary>Runtime counterpart to Decorate</summary>
  void Decorate(const AnySharedPointer& ptr, DecorationKey key);

  /// <summary>
  /// Invoked from a checkout when a checkout has completed
  /// </summary>
  void UnsafeComplete(const DecorationKey& data);

  /// <summary>
  /// The portion of Successor that must run under a lock
  /// </summary>
  std::shared_ptr<AutoPacket> SuccessorUnsafe(void);

  /// <summary>
  /// Retrieves the decoration disposition corresponding to some type
  /// </summary>
  /// <returns>The disposition, if the decoration exists and is satisfied, otherwise nullptr</returns>
  const DecorationDisposition* GetDisposition(const DecorationKey& ti) const;

  /// <returns>True if the indicated type has been requested for use by some consumer</returns>
  bool HasSubscribers(const DecorationKey& key) const;

  /// <returns>A reference to the satisfaction counter for the specified type</returns>
  /// <remarks>
  /// If the type is not a subscriber GetSatisfaction().GetType() == nullptr will be true
  /// </remarks>
  const SatCounter& GetSatisfaction(const std::type_info& subscriber) const;

  /// <returns>All subscribers to the specified data</returns>
  std::list<SatCounter> GetSubscribers(const DecorationKey& key) const;

  /// <returns>All decoration dispositions associated with the data type</returns>
  /// <remarks>
  /// This method is useful for determining whether flow conditions (broadcast, pipes
  /// immediate decorations) resulted in missed data.
  /// </remarks>
  std::list<DecorationDisposition> GetDispositions(const DecorationKey& key) const;

  /// <summary>
  /// Throws a formatted runtime error corresponding to the case where an absent decoration was demanded
  /// </summary>
  static void ThrowNotDecoratedException(const DecorationKey& key);

public:
  /// <returns>
  /// True if this packet posesses a decoration of the specified type
  /// </returns>
  /// <remarks>
  /// Although "AutoPacket &" and "const AutoPacket&" argument types will be
  /// satisfied, the AutoPacket does not "have" these types.
  /// </remarks>
  template<class T>
  bool Has(int tshift=0) const {
    std::lock_guard<std::mutex> lk(m_lock);
    return HasUnsafe(DecorationKey(auto_id<T>::key(), tshift));
  }

  /// <summary>
  /// Detects the desired type, or throws an exception if such a type cannot be found
  /// </summary>
  template<class T>
  const T& Get(int tshift=0) const {
    static_assert(!std::is_same<T, AnySharedPointer>::value, "Oops!");

    const T* retVal;
    if (!Get(retVal, tshift))
      ThrowNotDecoratedException(DecorationKey(auto_id<T>::key(), tshift));
    return *retVal;
  }

  /// <summary>
  /// Determines whether this pipeline packet contains an entry of the specified type
  /// </summary>
  /// <remarks>
  /// This method is also used by DecorateImmediate to extract pointers to data that is
  /// valid ONLY during recursive satisfaction calls.
  /// </remarks>
  template<class T>
  bool Get(const T*& out, int tshift=0) const {
    const DecorationDisposition* pDisposition = GetDisposition(DecorationKey(auto_id<T>::key(), tshift));
    if (pDisposition) {
      if (pDisposition->m_decorations.size() == 1) {
        out = static_cast<const T*>(pDisposition->m_decorations[0]->ptr());
        return true;
      }

      // Second-chance satisfaction with an immediate
      if (pDisposition->m_pImmediate) {
        out = (T*) pDisposition->m_pImmediate;
        return true;
      }
    }

    out = nullptr;
    return false;
  }

  template<class T>
  bool DEPRECATED(Get(const std::shared_ptr<T>*& out) const, "This version of Get is deprecated due to the dangers it implies, do not use");

  /// <summary>
  /// Shared pointer specialization of const T*&, used to obtain the underlying shared pointer for some type T
  /// </summary>
  /// <param name="tshift">The number back to retrieve</param>
  /// <remarks>
  /// This specialization cannot be used to obtain a decoration which has been attached to this packet via
  /// DecorateImmediate.
  /// </remarks>
  template<class T>
  bool Get(const std::shared_ptr<const T>*& out, int tshift=0) const {
    // Decoration must be present and the shared pointer itself must also be present
    const DecorationDisposition* pDisposition = GetDisposition(DecorationKey(auto_id<T>::key(), tshift));
    if (!pDisposition || pDisposition->m_decorations.size() != 1) {
      out = nullptr;
      return false;
    }

    out = &pDisposition->m_decorations[0]->as_unsafe<const T>();
    return true;
  }

  /// <summary>
  /// Shared pointer specialization, used to obtain the underlying shared pointer for some type T
  /// </summary>
  /// <remarks>
  /// This method can return an argument of DecorateImmediate as a shared_ptr<T> without a deleter.
  /// PROBLEM: This use case implies that holding shared_ptr references to decorations is NOT SAFE.
  /// </remarks>
  template<class T>
  bool Get(std::shared_ptr<const T>& out, int tshift = 0) const {
    std::lock_guard<std::mutex> lk(m_lock);
    auto deco = m_decorations.find(DecorationKey(auto_id<T>::key(), tshift));
    if(deco != m_decorations.end() && deco->second.m_state == DispositionState::Satisfied) {
      auto& disposition = deco->second;
      if(disposition.m_decorations.size() == 1) {
        out = disposition.m_decorations[0]->as_unsafe<T>();
        return true;
      }
    }
    out.reset();
    return false;
  }

  template<class T>
  const std::shared_ptr<const T>& GetShared(void) const {
    const std::shared_ptr<const T>* retVal;
    Get(retVal);
    return *retVal;
  }

<<<<<<< HEAD
  /// <summary>
  /// Returns a vector with a pointer to each decoration of type T, adding a nullptr to the end.
  /// </summary>
  template<class T>
  std::vector<const T*> GetAll(int tshift = 0) {
    std::vector<const T*> retval;
    auto deco = m_decorations.find(DecorationKey(auto_id<T>::key(), tshift));
    for (auto& dispo : deco->second.m_decorations) {
      retval.push_back(dispo.as<T>().get().get());
    }
    retval.push_back(nullptr);
    return retval;
  }

  /// <summary>
  /// De-templated placement method
  /// </summary>
  void Put(const DecorationKey& key, SharedPointerSlot&& in);

  /// <summary>
  /// Transfers ownership of argument to AutoPacket
  /// </summary>
  /// <remarks>
  /// This method may throw an exception.  Ownership is unconditionally transferred to this class
  /// even in the event an exception is thrown, thus the passed pointer is guaranteed to be cleaned
  /// up properly in all cases.
  /// </remarks>
  template<class T>
  void Put(T* in) {
    Put(auto_id<T>::key(), SharedPointerSlotT<T, false>(std::shared_ptr<T>(in)));
  }

  /// <summary>
  /// Shares ownership of argument with AutoPacket
  /// </summary>
  /// <remarks>
  /// This can be used to:
  /// - place data on the AutoPack from an ObjectPool
  /// - move data from one AutoPacket to another without copying
  /// - alias the type of a decoration on AutoPacket
  /// </remarks>
  template<class T>
  void Put(std::shared_ptr<T> in) {
    Put(DecorationKey(auto_id<T>::key()), SharedPointerSlotT<T, false>(std::move(in)));
  }

=======
>>>>>>> 09bd0a33
  /// <summary>Shares all broadcast data from this packet with the recipient packet</summary>
  /// <remarks>
  /// This method should ONLY be called during the final-call sequence.
  /// This method is expected to be used to bridge data to a sibling context.
  /// Therefore, only broadcast data will be shared, since pipes between sibling
  /// contexts cannot be defined.
  /// Furthermore, types that are unsatisfied in this context will not be marked as
  /// unsatisfied in the recipient - only present data will be provided.
  /// </remarks>
  void ForwardAll(std::shared_ptr<AutoPacket> recipient) const;

  /// <summary>
  /// Marks the named decoration as unsatisfiable
  /// </summary>
  /// <remarks>
  /// Marking a decoration as unsatisfiable immediately causes any filters with an optional
  /// input on this type to be called, if the remainder of their inputs are available.
  /// </remarks>
  template<class T>
  void Unsatisfiable(void) {
    DecorationKey key(auto_id<T>::key());
    {
      // Insert a null entry at this location:
      std::lock_guard<std::mutex> lk(m_lock);
      auto& entry = m_decorations[key];
      entry.SetKey(key); // Ensure correct type if instantiated here
      if(entry.m_state == DispositionState::PartlySatisfied ||
         entry.m_state == DispositionState::Satisfied)
        throw std::runtime_error("Cannot mark a decoration as unsatisfiable when that decoration is already present on this packet");

      // Mark the entry as permanently checked-out
      entry.m_state = DispositionState::Unsatisfiable;
    }

    // Now trigger a rescan:
    MarkUnsatisfiable(key);
  }

  /// <summary>
  /// Decorates this packet with a particular type
  /// </summary>
  /// <returns>A reference to the internally persisted object</returns>
  /// <remarks>
  /// The Decorate method is unconditional and will install the passed
  /// value regardless of whether any subscribers exist.
  /// </remarks>
  template<class T>
  const T& Decorate(T t) {
    return Decorate(std::make_shared<T>(std::forward<T>(t)));
  }

  /// <summary>
  /// Decoration method specialized for shared pointer types
  /// </summary>
  /// <remarks>
  /// This decoration method has the additional benefit that it will make direct use of the passed
  /// shared pointer.
  /// </remarks>
  template<class T>
  const T& Decorate(std::shared_ptr<T> ptr) {
    DecorationKey key(auto_id<T>::key());
    
    /// Injunction to prevent existential loops:
    static_assert(!std::is_same<T, AutoPacket>::value, "Cannot decorate a packet with another packet");
    
    if(!ptr)
      throw std::runtime_error("Cannot checkout with shared_ptr == nullptr");
    
    // This allows us to install correct entries for decorated input requests
    Decorate(AnySharedPointer(ptr), key);
    return *ptr;
  }

  /// <summary>
  /// Subscribers respond to the decoration arguments immediately or never for this packet.
  /// Optional argument resolution is forced for any subscriber requiring at least one
  /// argument of this method
  /// </summary>
  /// <remarks>
  /// Unlike Decorate, the arguments of DecorateImmediate are not copied.
  /// Each decoration is only valid for AutoFilters which are valid during this call.
  /// If multiple values are specified, all will be simultaneously made valid and
  /// then invalidated.
  /// </remarks>
  template<class T, class... Ts>
  void DecorateImmediate(const T& immed, const Ts&... immeds) {
    // None of the inputs may be shared pointers--if any of the inputs are shared pointers, they must be attached
    // to this packet via Decorate, or else dereferenced and used that way.
    static_assert(
      !is_any<is_shared_ptr<T>::value, is_shared_ptr<Ts>::value...>::value,
      "DecorateImmediate must not be used to attach a shared pointer, use Decorate on such a decoration instead"
    );

    // Perform standard decoration with a short initialization:
    std::unique_lock<std::mutex> lk(m_lock);
    DecorationDisposition* pTypeSubs[1 + sizeof...(Ts)] = {
      &DecorateImmediateUnsafe(DecorationKey(auto_id<T>::key()), &immed),
      &DecorateImmediateUnsafe(DecorationKey(auto_id<Ts>::key()), &immeds)...
    };
    lk.unlock();


    // Pulse satisfaction:
    MakeAtExit([this, &pTypeSubs] {
      // Mark entries as unsatisfiable:
      // IMPORTANT: isCheckedOut = true prevents subsequent decorations of this type
      for(DecorationDisposition*  pEntry : pTypeSubs) {
        pEntry->m_pImmediate = nullptr;
        pEntry->m_state = DispositionState::Unsatisfiable;
      }

      // Now trigger a rescan to hit any deferred, unsatisfiable entries:
#if autowiring_USE_LIBCXX
      for (const std::type_info* ti : {&auto_id<T>::key(), &auto_id<Ts>::key()...})
        MarkUnsatisfiable(DecorationKey(*ti));
#else
      bool dummy[] = {
        (MarkUnsatisfiable(DecorationKey(auto_id<T>::key())), false),
        (MarkUnsatisfiable(DecorationKey(auto_id<Ts>::key())), false)...
      };
      (void)dummy;
#endif
    }),
    PulseSatisfaction(pTypeSubs, 1 + sizeof...(Ts));
  }

  /// <summary>
  /// Adds a recipient for data associated only with this issuance of the packet.
  /// </summary>
  /// <remarks>
  /// This method is not idempotent.  The returned Recipient structure may be used to remove
  /// the recipient safely at any point.  The caller MUST NOT attempt 
  /// </remarks>
  Recipient AddRecipient(const AutoFilterDescriptor& descriptor);

  /// <summary>
  /// Removes a previously added packet recipient
  /// </summary>
  void RemoveRecipient(Recipient&& recipient);

  /// <summary>
  /// Convenience overload, identical in behavior to AddRecipient
  /// </summary>
  template<class Fx>
  Recipient operator+=(Fx&& fx) {
    return AddRecipient(AutoFilterDescriptor(std::forward<Fx&&>(fx)));
  }

  /// <summary>
  /// Convenience overload, provided to allow the attachment of receive-only filters to a const AutoPacket
  /// </summary>
  template<class Fx>
  const AutoPacket& operator+=(Fx&& fx) const;

  /// <returns>A reference to the satisfaction counter for the specified type</returns>
  /// <remarks>
  /// If the type is not a subscriber GetSatisfaction().GetType() == nullptr will be true
  /// </remarks>
  template<class T>
  inline const SatCounter& GetSatisfaction(void) const { return GetSatisfaction(auto_id<T>::key()); }

  /// <returns>All subscribers to the specified data</returns>
  template<class T>
  inline std::list<SatCounter> GetSubscribers(void) const {
    return GetSubscribers(DecorationKey(auto_id<T>::key()));
  }

  /// <returns>All decoration dispositions</returns>
  /// <remarks>
  /// This method is useful for getting a picture of the entire disposition graph
  /// </remarks>
  std::list<DecorationDisposition> GetDispositions() const;

  /// <returns>All decoration dispositions associated with the data type</returns>
  /// <remarks>
  /// This method is useful for determining whether flow conditions (broadcast, pipes
  /// immediate decorations) resulted in missed data.
  /// </remarks>
  template<class T>
  inline std::list<DecorationDisposition> GetDispositions(void) const {
    return GetDispositions(DecorationKey(auto_id<T>::key()));
  }

  /// <summary>
  /// Returns the next packet that will be issued by the packet factory in this context relative to this context
  /// </summary>
  std::shared_ptr<AutoPacket> Successor(void);

  /// <returns>True if the indicated type has been requested for use by some consumer</returns>
  template<class T>
  bool HasSubscribers(void) const {
    return HasSubscribers(DecorationKey(auto_id<T>::key()));
  }
};

#include "CallExtractor.h"

template<class Fx>
const AutoPacket& AutoPacket::operator+=(Fx&& fx) const
{
  static_assert(
    !CallExtractor<decltype(&Fx::operator())>::has_outputs,
    "Cannot add an AutoFilter to a const AutoPacket if any of its arguments are output types"
  );
  *const_cast<AutoPacket*>(this) += std::forward<Fx&&>(fx);
  return *this;
}

template<class T>
bool AutoPacket::Get(const std::shared_ptr<T>*& out) const {
  static_assert(!std::is_const<T>::value, "Overload resolution selected an incorrect version of Get");

  const DecorationDisposition* pDisposition = GetDisposition(DecorationKey(auto_id<T>::key()));
  if (!pDisposition || pDisposition->m_decorations.size() != 1) {
    out = nullptr;
    return false;
  }

  out = &pDisposition->m_decorations[0]->as_unsafe<T>();
  return true;
}<|MERGE_RESOLUTION|>--- conflicted
+++ resolved
@@ -293,7 +293,6 @@
     return *retVal;
   }
 
-<<<<<<< HEAD
   /// <summary>
   /// Returns a vector with a pointer to each decoration of type T, adding a nullptr to the end.
   /// </summary>
@@ -308,40 +307,6 @@
     return retval;
   }
 
-  /// <summary>
-  /// De-templated placement method
-  /// </summary>
-  void Put(const DecorationKey& key, SharedPointerSlot&& in);
-
-  /// <summary>
-  /// Transfers ownership of argument to AutoPacket
-  /// </summary>
-  /// <remarks>
-  /// This method may throw an exception.  Ownership is unconditionally transferred to this class
-  /// even in the event an exception is thrown, thus the passed pointer is guaranteed to be cleaned
-  /// up properly in all cases.
-  /// </remarks>
-  template<class T>
-  void Put(T* in) {
-    Put(auto_id<T>::key(), SharedPointerSlotT<T, false>(std::shared_ptr<T>(in)));
-  }
-
-  /// <summary>
-  /// Shares ownership of argument with AutoPacket
-  /// </summary>
-  /// <remarks>
-  /// This can be used to:
-  /// - place data on the AutoPack from an ObjectPool
-  /// - move data from one AutoPacket to another without copying
-  /// - alias the type of a decoration on AutoPacket
-  /// </remarks>
-  template<class T>
-  void Put(std::shared_ptr<T> in) {
-    Put(DecorationKey(auto_id<T>::key()), SharedPointerSlotT<T, false>(std::move(in)));
-  }
-
-=======
->>>>>>> 09bd0a33
   /// <summary>Shares all broadcast data from this packet with the recipient packet</summary>
   /// <remarks>
   /// This method should ONLY be called during the final-call sequence.
