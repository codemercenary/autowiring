--- conflicted
+++ resolved
@@ -521,20 +521,16 @@
     return GetDispositions(typeid(auto_id<T>));
   }
 
+  /// <summary>
+  /// Returns the next packet that will be issued by the packet factory in this context relative to this context
+  /// </summary>
+  std::shared_ptr<AutoPacket> Successor(void);
+  
   /// <returns>True if the indicated type has been requested for use by some consumer</returns>
-<<<<<<< HEAD
-  bool HasSubscribers(const std::type_info& data) const;
-
-  /// <summary>
-  /// Returns the next packet that will be issued by the packet factory in this context relative to this context
-  /// </summary>
-  std::shared_ptr<AutoPacket> Successor(void);
-=======
   template<class T>
   bool HasSubscribers(void) const {
     return HasSubscribers(typeid(auto_id<T>));
   }
->>>>>>> 3fcd43c1
 };
 
 #include "CallExtractor.h"
