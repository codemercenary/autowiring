// Copyright (C) 2012-2014 Leap Motion, Inc. All rights reserved.
#pragma once
#include "AnySharedPointer.h"
#include "at_exit.h"
#include "auto_id.h"
#include "AutoCheckout.h"
#include "DecorationDisposition.h"
#include "demangle.h"
#include "hash_tuple.h"
#include "is_any.h"
#include "is_shared_ptr.h"
#include "MicroAutoFilter.h"
#include "ObjectPool.h"
#include "TeardownNotifier.h"
#include <list>
#include <sstream>
#include <typeinfo>
#include CHRONO_HEADER
#include MEMORY_HEADER
#include TYPE_INDEX_HEADER
#include STL_UNORDERED_MAP
#include EXCEPTION_PTR_HEADER

class AutoPacket;
class AutoPacketFactory;
class AutoPacketProfiler;
struct AutoFilterDescriptor;

/// <summary>
/// A decorator-style processing packet
/// </summary>
/// <remarks>
/// A processing packet may be decorated with additional types as desired by the user.
/// The pipeline packet is not a type of context; querying the packet for an element of
/// a particular type will look for an element of precisely that type, not an inherited
/// type or a related interface.
///
/// Consumers who wish to advertise a particular field under multiple types must do so
/// manually with the Advertise function.
/// </remarks>
class AutoPacket:
  public std::enable_shared_from_this<AutoPacket>,
  public TeardownNotifier
{
private:
  AutoPacket(const AutoPacket& rhs) = delete;
  AutoPacket(AutoPacket&&) = delete;

public:
  AutoPacket(AutoPacketFactory& factory, std::shared_ptr<void>&& outstanding);
  ~AutoPacket();

  struct Recipient {
    // The iterator pointing to the location where the satisfaction counter was inserted
    std::list<SatCounter>::iterator position;
  };

protected:
  // A pointer back to the factory that created us. Used for recording lifetime statistics.
  const std::shared_ptr<AutoPacketFactory> m_parentFactory;

  // Hold the time point at which this packet was last initalized.
  const std::chrono::high_resolution_clock::time_point m_initTime;

  // Outstanding count local and remote holds:
  const std::shared_ptr<void> m_outstanding;

  // Saturation counters, constructed when the packet is created and reset each time thereafter
  std::list<SatCounter> m_satCounters;

  // The set of decorations currently attached to this object, and the associated lock:
  // Decorations are indexed first by type and second by pipe terminating type, if any.
  // NOTE: This is a disambiguation of function reference assignment, and avoids use of constexp.
  typedef std::unordered_map<std::type_index, DecorationDisposition> t_decorationMap;
  t_decorationMap m_decorations;
  mutable std::mutex m_lock;

  /// <summary>
  /// Checks out the decoration named by the specified type information and attaches the specified immediate pointer to it
  /// </summary>
  /// <remarks>
  /// An immediate checkout differs from a standard checkout in that the internally held decoration is only temporarily
  /// available.  Thus, callers are either satisfied at the point of decoration, or will not be satisfied for that
  /// type.
  /// </remarks>
  DecorationDisposition& CheckoutImmediateUnsafe(const std::type_info& ti, const void* pvImmed);

  /// <summary>
  /// Adds all AutoFilter argument information for a recipient
  /// </summary>
  void AddSatCounter(SatCounter& satCounter);

  /// <summary>
  /// Removes all AutoFilter argument information for a recipient
  /// </summary>
  void RemoveSatCounter(const SatCounter& satCounter);

  /// <summary>
  /// Marks the specified entry as being unsatisfiable
  /// </summary>
  void MarkUnsatisfiable(const std::type_info& info);

  /// <summary>
  /// Updates subscriber statuses given that the specified type information has been satisfied
  /// </summary>
  /// <param name="info">The decoration which was just added to this packet</param>
  /// <remarks>
  /// This method results in a call to the AutoFilter method on any subscribers which are
  /// satisfied by this decoration.
  /// </remarks>
  void UpdateSatisfaction(const std::type_info& info);

  /// <summary>
  /// Performs a "satisfaction pulse", which will avoid notifying any deferred filters
  /// </summary>
  /// <remarks>
  /// A satisfaction pulse will call any AutoFilter instances which are satisfied by the
  /// decoration of the passed decoration types.  Such filters will be called even if
  /// some optional inputs remain outstanding.
  /// </remarks>
  void PulseSatisfaction(DecorationDisposition* pTypeSubs[], size_t nInfos);

  /// <summary>Un-templated & locked component of Has</summary>
  bool UnsafeHas(const std::type_info& data) const;

  /// <summary>Un-templated & locked component of Checkout</summary>
  void UnsafeCheckout(AnySharedPointer* ptr, const std::type_info& data);

  /// <summary>Un-templated & locked component of CompleteCheckout</summary>
  void UnsafeComplete(bool ready, const std::type_info& ti, DecorationDisposition*& entry);

  /// <summary>
  /// Invoked from a checkout when a checkout has completed
  /// <param name="ready">Ready flag, set to false if the decoration should be marked unsatisfiable</param>
  void CompleteCheckout(bool ready, const std::type_info& data);

  /// <summary>
  /// Retrieves the decoration disposition corresponding to some type
  /// </summary>
  /// <returns>The disposition, if the decoration exists and is satisfied, otherwise nullptr</returns>
  const DecorationDisposition* GetDisposition(const std::type_info& ti) const;

  /// <summary>
  /// Retrieves the decoration disposition corresponding to some type
  /// </summary>
  /// <returns>The disposition, if the decoration exists and is satisfied, otherwise nullptr</returns>
  /// <remarks>
  /// This method also does type aliasing in order to avoid attempted references to undefined types
  /// </remarks>
  template<class T>
  const DecorationDisposition* GetDisposition(void) const {
    return GetDisposition(typeid(auto_id<T>));
  }

  /// <returns>True if the indicated type has been requested for use by some consumer</returns>
  bool HasSubscribers(const std::type_info& ti) const;

  /// <returns>A reference to the satisfaction counter for the specified type</returns>
  /// <remarks>
  /// If the type is not a subscriber GetSatisfaction().GetType() == nullptr will be true
  /// </remarks>
  const SatCounter& GetSatisfaction(const std::type_info& subscriber) const;

  /// <returns>All subscribers to the specified data</returns>
  std::list<SatCounter> GetSubscribers(const std::type_info& data) const;

  /// <returns>All decoration dispositions associated with the data type</returns>
  /// <remarks>
  /// This method is useful for determining whether flow conditions (broadcast, pipes
  /// immediate decorations) resulted in missed data.
  /// </remarks>
  std::list<DecorationDisposition> GetDispositions(const std::type_info& ti) const;

public:
  /// <returns>
  /// True if this packet posesses a decoration of the specified type
  /// </returns>
  /// <remarks>
  /// Although "AutoPacket &" and "const AutoPacket&" argument types will be
  /// satisfied, the AutoPacket does not "have" these types.
  /// </remarks>
  template<class T>
  bool Has(void) const {
    std::lock_guard<std::mutex> lk(m_lock);
    return UnsafeHas(typeid(auto_id<T>));
  }

  /// <summary>
  /// Detects the desired type, or throws an exception if such a type cannot be found
  /// </summary>
  template<class T>
  const T& Get(void) const {
    static_assert(!std::is_same<T, AnySharedPointer>::value, "Oops!");

    const T* retVal;
    if(!Get(retVal)) {
      std::stringstream ss;
      ss << "Attempted to obtain a type " << autowiring::demangle(retVal)
         << " which was not decorated on this packet";
      throw std::runtime_error(ss.str());
    }
    return *retVal;
  }

  /// <summary>
  /// Determines whether this pipeline packet contains an entry of the specified type
  /// </summary>
  /// <remarks>
  /// This method is also used by DecorateImmediate to extract pointers to data that is
  /// valid ONLY during recursive satisfaction calls.
  /// </remarks>
  template<class T>
  bool Get(const T*& out) const {
    const DecorationDisposition* pDisposition = GetDisposition<T>();
    if (pDisposition) {
      if (pDisposition->m_decoration) {
        out = static_cast<const T*>(pDisposition->m_decoration->ptr());
        return true;
      }

      // Second-chance satisfaction with an immediate
      if (pDisposition->m_pImmediate) {
        out = (T*) pDisposition->m_pImmediate;
        return true;
      }
    }

    out = nullptr;
    return false;
  }

  template<class T>
  bool DEPRECATED(Get(const std::shared_ptr<T>*& out) const, "This version of Get is deprecated due to the dangers it implies, do not use") {
    static_assert(!std::is_const<T>::value, "Overload resolution selected an incorrect version of Get");

    const DecorationDisposition* pDisposition = GetDisposition<T>();
    if (!pDisposition || !pDisposition->m_decoration) {
      out = nullptr;
      return false;
    }

    out = &pDisposition->m_decoration->as_unsafe<T>();
    return true;
  }

  /// <summary>
  /// Shared pointer specialization of const T*&, used to obtain the underlying shared pointer for some type T
  /// </summary>
  /// <remarks>
  /// This specialization cannot be used to obtain a decoration which has been attached to this packet via
  /// DecorateImmediate.
  /// </remarks>
  template<class T>
  bool Get(const std::shared_ptr<const T>*& out) const {
    // Decoration must be present and the shared pointer itself must also be present
    const DecorationDisposition* pDisposition = GetDisposition<T>();
    if (!pDisposition || !pDisposition->m_decoration) {
      out = nullptr;
      return false;
    }

    out = &pDisposition->m_decoration->as_unsafe<const T>();
    return true;
  }

  /// <summary>
  /// Shared pointer specialization, used to obtain the underlying shared pointer for some type T
  /// </summary>
  /// <remarks>
  /// This method can return an argument of DecorateImmediate as a shared_ptr<T> without a deleter.
  /// PROBLEM: This use case implies that holding shared_ptr references to decorations is NOT SAFE.
  /// </remarks>
  template<class T>
  bool Get(std::shared_ptr<const T>& out) const {
    std::lock_guard<std::mutex> lk(m_lock);
    auto deco = m_decorations.find(typeid(auto_id<T>));
    if(deco != m_decorations.end() && deco->second.satisfied) {
      auto& disposition = deco->second;
      if(disposition.m_decoration) {
        out = disposition.m_decoration->as_unsafe<T>();
        return true;
      }
    }
    out.reset();
    return false;
  }

  template<class T>
  const std::shared_ptr<const T>& GetShared(void) const {
    const std::shared_ptr<const T>* retVal;
    Get(retVal);
    return *retVal;
  }

  /// <summary>
  /// De-templated placement method
  /// </summary>
  void Put(const std::type_info& ti, SharedPointerSlot&& in);

  /// <summary>
  /// Transfers ownership of argument to AutoPacket
  /// </summary>
  /// <remarks>
  /// This method may throw an exception.  Ownership is unconditionally transferred to this class
  /// even in the event an exception is thrown, thus the passed pointer is guaranteed to be cleaned
  /// up properly in all cases.
  /// </remarks>
  template<class T>
  void Put(T* in) {
    Put(typeid(auto_id<T>), SharedPointerSlotT<T, false>(std::shared_ptr<T>(in)));
  }

  /// <summary>
  /// Shares ownership of argument with AutoPacket
  /// </summary>
  /// <remarks>
  /// This can be used to:
  /// - place data on the AutoPack from an ObjectPool
  /// - move data from one AutoPacket to another without copying
  /// - alias the type of a decoration on AutoPacket
  /// </remarks>
  template<class T>
  void Put(std::shared_ptr<T> in) {
    Put(typeid(auto_id<T>), SharedPointerSlotT<T, false>(std::move(in)));
  }

  /// <summary>Shares all broadcast data from this packet with the recipient packet</summary>
  /// <remarks>
  /// This method should ONLY be called during the final-call sequence.
  /// This method is expected to be used to bridge data to a sibling context.
  /// Therefore, only broadcast data will be shared, since pipes between sibling
  /// contexts cannot be defined.
  /// Furthermore, types that are unsatisfied in this context will not be marked as
  /// unsatisfied in the recipient - only present data will be provided.
  /// </remarks>
  void ForwardAll(std::shared_ptr<AutoPacket> recipient) const;

  /// <summary>
  /// Checks out the specified type, providing it to the caller to be filled in
  /// </summary>
  /// <param name="ptr">If set, the initial value that will be held by the checkout</param>
  /// <remarks>
  /// The caller must call Ready on the returned value before it falls out of scope in order
  /// to ensure that the checkout is eventually committed.  The checkout will be committed
  /// when it falls out of scope if so marked.
  /// </remarks>
  template<class T>
  AutoCheckout<T> Checkout(std::shared_ptr<T> ptr) {
    const std::type_info& data = typeid(auto_id<T>);

    /// Injunction to prevent existential loops:
    static_assert(!std::is_same<T, AutoPacket>::value, "Cannot decorate a packet with another packet");

    if(!ptr)
      throw std::runtime_error("Cannot checkout with shared_ptr == nullptr");

    // This allows us to install correct entries for decorated input requests
    AnySharedPointer any_ptr(ptr);
    {
      std::lock_guard<std::mutex> guard(m_lock);
      UnsafeCheckout(&any_ptr, data);
    }
    return AutoCheckout<T>(
      *this,
      ptr,
      &AutoPacket::CompleteCheckout
    );
  }

  template<class T>
  AutoCheckout<T> Checkout(void) {
    return Checkout(std::make_shared<T>());
  }

  /// <summary>
  /// Marks the named decoration as unsatisfiable
  /// </summary>
  /// <remarks>
  /// Marking a decoration as unsatisfiable immediately causes any filters with an optional
  /// input on this type to be called, if the remainder of their inputs are available.
  /// </remarks>
  template<class T>
  void Unsatisfiable(void) {
    {
      // Insert a null entry at this location:
      std::lock_guard<std::mutex> lk(m_lock);
      auto& entry = m_decorations[typeid(auto_id<T>)];
      entry.m_type = &typeid(auto_id<T>); // Ensure correct type if instantiated here
      if(entry.satisfied ||
         entry.isCheckedOut)
        throw std::runtime_error("Cannot mark a decoration as unsatisfiable when that decoration is already present on this packet");

      // Mark the entry as permanently checked-out
      entry.isCheckedOut = true;
    }

    // Now trigger a rescan:
    MarkUnsatisfiable(typeid(auto_id<T>));
  }

  /// <summary>
  /// Decorates this packet with a particular type
  /// </summary>
  /// <returns>A reference to the internally persisted object</returns>
  /// <remarks>
  /// The Decorate method is unconditional and will install the passed
  /// value regardless of whether any subscribers exist.
  /// </remarks>
  template<class T>
  const T& Decorate(T t) {
    return Decorate(std::make_shared<T>(std::forward<T>(t)));
  }

  /// <summary>
  /// Decoration method specialized for shared pointer types
  /// </summary>
  /// <remarks>
  /// This decoration method has the additional benefit that it will make direct use of the passed
  /// shared pointer.
  /// </remarks>
  template<class T>
  const T& Decorate(std::shared_ptr<T> t) {
    Checkout<T>(t).Ready();
    return *t;
  }

  /// <summary>
  /// Subscribers respond to the decoration arguments immediately or never for this packet.
  /// Optional argument resolution is forced for any subscriber requiring at least one
  /// argument of this method
  /// </summary>
  /// <remarks>
  /// Unlike Decorate, the arguments of DecorateImmediate are not copied.
  /// Each decoration is only valid for AutoFilters which are valid during this call.
  /// If multiple values are specified, all will be simultaneously made valid and
  /// then invalidated.
  /// </remarks>
  template<class T, class... Ts>
  void DecorateImmediate(const T& immed, const Ts&... immeds) {
    // None of the inputs may be shared pointers--if any of the inputs are shared pointers, they must be attached
    // to this packet via Decorate, or else dereferenced and used that way.
    static_assert(
      !is_any<is_shared_ptr<T>::value, is_shared_ptr<Ts>::value...>::value,
      "DecorateImmediate must not be used to attach a shared pointer, use Decorate on such a decoration instead"
    );
<<<<<<< HEAD
    
    // These are the things we're going to be working with while we perform immediate decoration:
    static const std::type_info* s_argTypes [] = {&typeid(auto_id<T>), &typeid(auto_id<Ts>)...};
    static const size_t s_arity = 1 + sizeof...(Ts);
    const void* pvImmeds [] = {&immed, &immeds...};
    DecorationDisposition* pTypeSubs[s_arity];
=======
>>>>>>> 392b2aae

    // Perform standard decoration with a short initialization:
    std::unique_lock<std::mutex> lk(m_lock);
    DecorationDisposition* pTypeSubs[1 + sizeof...(Ts)] = {
      &CheckoutImmediateUnsafe(typeid(T), &immed),
      &CheckoutImmediateUnsafe(typeid(Ts), &immeds)...
    };
    lk.unlock();


    // Pulse satisfaction:
    MakeAtExit([this, &pTypeSubs] {
      // Mark entries as unsatisfiable:
      // IMPORTANT: isCheckedOut = true prevents subsequent decorations of this type
      for(DecorationDisposition*  pEntry : pTypeSubs) {
        pEntry->m_pImmediate = nullptr;
        pEntry->satisfied = false;
      }

      // Now trigger a rescan to hit any deferred, unsatisfiable entries:
      for(const std::type_info* ti : {&typeid(T), &typeid(Ts)...})
        MarkUnsatisfiable(*ti);
    }),
    PulseSatisfaction(pTypeSubs, 1 + sizeof...(Ts));
  }

  /// <summary>
  /// Adds a recipient for data associated only with this issuance of the packet.
  /// </summary>
  /// <remarks>
  /// This method is not idempotent.  The returned Recipient structure may be used to remove
  /// the recipient safely at any point.  The caller MUST NOT attempt 
  /// </remarks>
  Recipient AddRecipient(const AutoFilterDescriptor& descriptor);

  /// <summary>
  /// Removes a previously added packet recipient
  /// </summary>
  void RemoveRecipient(Recipient&& recipient);

  /// <summary>
  /// Convenience overload, identical in behavior to AddRecipient
  /// </summary>
  template<class Fx>
  Recipient operator+=(Fx&& fx) {
    return AddRecipient(AutoFilterDescriptor(std::forward<Fx&&>(fx)));
  }

  /// <summary>
  /// Convenience overload, provided to allow the attachment of receive-only filters to a const AutoPacket
  /// </summary>
  template<class Fx>
  const AutoPacket& operator+=(Fx&& fx) const;

  /// <returns>A reference to the satisfaction counter for the specified type</returns>
  /// <remarks>
  /// If the type is not a subscriber GetSatisfaction().GetType() == nullptr will be true
  /// </remarks>
  template<class T>
  inline const SatCounter& GetSatisfaction(void) const { return GetSatisfaction(typeid(auto_id<T>)); }

  /// <returns>All subscribers to the specified data</returns>
  template<class T>
  inline std::list<SatCounter> GetSubscribers(void) const {
    return GetSubscribers(typeid(auto_id<T>));
  }

  /// <returns>All decoration dispositions associated with the data type</returns>
  /// <remarks>
  /// This method is useful for determining whether flow conditions (broadcast, pipes
  /// immediate decorations) resulted in missed data.
  /// </remarks>
  template<class T>
  inline std::list<DecorationDisposition> GetDispositions(void) const {
    return GetDispositions(typeid(auto_id<T>));
  }

  /// <returns>True if the indicated type has been requested for use by some consumer</returns>
  template<class T>
  bool HasSubscribers(void) const {
    return HasSubscribers(typeid(auto_id<T>));
  }
};

#include "CallExtractor.h"

template<class Fx>
const AutoPacket& AutoPacket::operator+=(Fx&& fx) const
{
  static_assert(
    !CallExtractor<decltype(&Fx::operator())>::has_outputs,
    "Cannot add an AutoFilter to a const AutoPacket if any of its arguments are output types"
  );
  *const_cast<AutoPacket*>(this) += std::forward<Fx&&>(fx);
  return *this;
}<|MERGE_RESOLUTION|>--- conflicted
+++ resolved
@@ -443,21 +443,12 @@
       !is_any<is_shared_ptr<T>::value, is_shared_ptr<Ts>::value...>::value,
       "DecorateImmediate must not be used to attach a shared pointer, use Decorate on such a decoration instead"
     );
-<<<<<<< HEAD
-    
-    // These are the things we're going to be working with while we perform immediate decoration:
-    static const std::type_info* s_argTypes [] = {&typeid(auto_id<T>), &typeid(auto_id<Ts>)...};
-    static const size_t s_arity = 1 + sizeof...(Ts);
-    const void* pvImmeds [] = {&immed, &immeds...};
-    DecorationDisposition* pTypeSubs[s_arity];
-=======
->>>>>>> 392b2aae
 
     // Perform standard decoration with a short initialization:
     std::unique_lock<std::mutex> lk(m_lock);
     DecorationDisposition* pTypeSubs[1 + sizeof...(Ts)] = {
-      &CheckoutImmediateUnsafe(typeid(T), &immed),
-      &CheckoutImmediateUnsafe(typeid(Ts), &immeds)...
+      &CheckoutImmediateUnsafe(typeid(auto_id<T>), &immed),
+      &CheckoutImmediateUnsafe(typeid(auto_id<Ts>), &immeds)...
     };
     lk.unlock();
 
@@ -472,7 +463,7 @@
       }
 
       // Now trigger a rescan to hit any deferred, unsatisfiable entries:
-      for(const std::type_info* ti : {&typeid(T), &typeid(Ts)...})
+      for (const std::type_info* ti : {&typeid(auto_id<T>), &typeid(auto_id<Ts>)...})
         MarkUnsatisfiable(*ti);
     }),
     PulseSatisfaction(pTypeSubs, 1 + sizeof...(Ts));
