// Copyright (C) 2012-2014 Leap Motion, Inc. All rights reserved.
#pragma once
#include "AutoConfig.h"
#include "has_validate.h"

/// <summary>
/// Register an AutoParameter with "AutoParam" namespace in AutoConfigManager.
/// In addition to being the lookup string, the Key also implements:
///   - static constexpr T Default()
///   - (optional) static bool Validate(const T&)
///
/// AutoParameter uses AutoConfig under the hood and will use "AutoParam" as
/// its namespace
/// </summary>
struct AutoParam{};

template<class T, class TKey>
class AutoParameter:
  public AutoConfig<T, struct AutoParam, TKey>
{
public:
  AutoParameter() :
    AutoConfig<T, struct AutoParam, TKey>(),
    m_default(TKey::Default())
  {
    if (!isValid(m_default)) {
      throw autowiring_error("invalid default value for key: " + this->m_key);
    }
<<<<<<< HEAD
=======

    if (this->IsConfigured() && !isValid(**this)) {
      throw autowiring_error("currently configured value is invalid for key: " + this->m_key);
    }
    
    this->m_manager->AddValidator(this->m_key, [this](const AnySharedPointer& val) -> bool {
      return isValid(*val.template as<T>().get());
    });
>>>>>>> ada316d0
  }
  
  const T& operator*() const {
    return
      this->IsConfigured() ?
      AutoConfig<T, struct AutoParam, TKey>::operator*() :
      m_default;
  }
  
  const T* operator->(void) const {
    return this->IsConfigured() ?
      this->template AutoConfig<T, struct AutoParam, TKey>::operator->() :
      &m_default;
  }
  
  bool Set(const T& value) {
    if (!isValid(value)) {
      return false;
    }
    
    this->m_manager->Set(this->m_key, value);
    return true;
  }
  
protected:
  const T m_default;
  
  bool isValid(const T& value) const {
    return CallValidate<T, TKey>(value, typename has_validate<TKey>::has_valid());
  }
};<|MERGE_RESOLUTION|>--- conflicted
+++ resolved
@@ -26,17 +26,6 @@
     if (!isValid(m_default)) {
       throw autowiring_error("invalid default value for key: " + this->m_key);
     }
-<<<<<<< HEAD
-=======
-
-    if (this->IsConfigured() && !isValid(**this)) {
-      throw autowiring_error("currently configured value is invalid for key: " + this->m_key);
-    }
-    
-    this->m_manager->AddValidator(this->m_key, [this](const AnySharedPointer& val) -> bool {
-      return isValid(*val.template as<T>().get());
-    });
->>>>>>> ada316d0
   }
   
   const T& operator*() const {
