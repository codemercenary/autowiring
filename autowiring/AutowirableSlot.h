--- conflicted
+++ resolved
@@ -87,19 +87,11 @@
   }
 
   /// <returns>
-<<<<<<< HEAD
-=======
   /// True if the underlying field is autowired
   /// </returns>
   bool IsAutowired(void) const { return !!m_ptr.ptr(); }
 
   /// <returns>
-  /// The context corresponding to this slot, if it hasn't already expired
-  /// </returns>
-  std::shared_ptr<CoreContext> GetContext(void) const { return m_context.lock(); }
-
-  /// <returns>
->>>>>>> 7c259fe2
   /// The type on which this deferred slot is bound
   /// </returns>
   auto_id GetType(void) const {
