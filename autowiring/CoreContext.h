--- conflicted
+++ resolved
@@ -707,24 +707,9 @@
   /// </remarks>
   std::vector<std::shared_ptr<BasicThread>> CopyBasicThreadList(void) const;
 
-<<<<<<< HEAD
-  /// <summary>
-  /// True, if the CoreRunnable instances in this context should begin teardown operations.
-  /// </summary>
-  bool IsShutdown(void) const {return m_isShutdown;}
-
-  /// <summary>
-  /// True, if the Initiate() function has been called.
-  /// </summary>
-  bool IsInitiated(void) const {return m_initiated;}
-
-  /// <summary>
-  /// True, if this context was ever started.
-  /// </summary>
-=======
-  /// <returns>
-  /// True if the context has been initiated
-  /// </returns>
+  /// <summary>
+  /// True, if the context has been initiated.
+  /// </summary>
   /// <remarks>
   /// This method will return true even if the context is currently shut down.  Once the context is
   /// shut down, the return value of this method is guaranteed to not change.
@@ -740,10 +725,9 @@
     }
   }
 
-  /// <returns>
-  /// True if the context is presently running
-  /// </returns>
->>>>>>> 125fed57
+  /// <summary>
+  /// True, if the context is presently running.
+  /// </summary>
   /// <remarks>
   /// This method may return false even if IsInitiated returns true if the parent context has not
   /// yet been initiated.
@@ -764,18 +748,13 @@
   }
 
   /// <summary>
-<<<<<<< HEAD
+  /// Alias of the IsInitiated method
+  /// </summary>
+  bool WasStarted(void) const { return IsInitiated(); }
+
+  /// <summary>
   /// Reports whether the specified context is an ancestor of this context.
   /// </summary>
-=======
-  /// Alias of the IsInitiated method
-  /// </summary>
-  bool WasStarted(void) const { return IsInitiated(); }
-
-  /// <returns>
-  /// True if this context is an ancestor of the specified context
-  /// </returns>
->>>>>>> 125fed57
   /// <remarks>
   /// This method will also return true if this == child.
   /// </remarks>
