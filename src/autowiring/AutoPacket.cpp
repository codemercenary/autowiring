// Copyright (C) 2012-2014 Leap Motion, Inc. All rights reserved.
#include "stdafx.h"
#include "AutoPacket.h"
#include "Autowired.h"
#include "AutoPacketFactory.h"
#include "AutoPacketProfiler.h"
#include "AutoFilterDescriptor.h"
#include "ContextEnumerator.h"
#include "SatCounter.h"
#include <algorithm>

using namespace autowiring;

AutoPacket::AutoPacket(AutoPacketFactory& factory, std::shared_ptr<void>&& outstanding):
  m_parentFactory(std::static_pointer_cast<AutoPacketFactory>(factory.shared_from_this())),
  m_initTime(std::chrono::high_resolution_clock::now()),
  m_outstanding(std::move(outstanding))
{
  // Add filters from our factory. We're holding the lock for this factory, so use unsafe
  factory.AppendAutoFiltersToUnsafe(m_satCounters);
  
  // Traverse all descendant contexts, adding their packet subscriber vectors one at a time:
  for(const auto& curContext : ContextEnumerator(factory.GetContext()->FirstChild())) {
    AutowiredFast<AutoPacketFactory> curFactory(curContext);
    if(curFactory)
      // Only insert if this context actually has a packet factory
      curFactory->AppendAutoFiltersTo(m_satCounters);
  }

  // Sort, eliminate duplicates
  m_satCounters.sort();
  m_satCounters.erase(std::unique(m_satCounters.begin(), m_satCounters.end()), m_satCounters.end());

  // Prime the satisfaction graph for each element:
  for(auto& satCounter : m_satCounters)
    AddSatCounter(satCounter);

  // Initialize all counters:
  for (auto& satCounter : m_satCounters)
    satCounter.Reset();

  // Clear all references:
  for (auto& decoration : m_decorations)
    decoration.second.Reset();
}

AutoPacket::~AutoPacket(void) {
  m_parentFactory->RecordPacketDuration(
    std::chrono::duration_cast<std::chrono::nanoseconds>(
      std::chrono::high_resolution_clock::now() - m_initTime
    )
  );
  
  // Needed for the AutoPacketGraph
  NotifyTeardownListeners();
}

DecorationDisposition& AutoPacket::CheckoutImmediateUnsafe(const std::type_info& ti, const void* pvImmed)
{
  // Obtain the decoration disposition of the entry we will be returning
  DecorationDisposition& dec = m_decorations[ti];

  // Ensure correct type if instantiated here
  dec.m_type = &ti;

  if (dec.satisfied || dec.isCheckedOut) {
    std::stringstream ss;
    ss << "Cannot perform immediate decoration with type " << autowiring::demangle(ti)
       << ", the requested decoration already exists";
    throw std::runtime_error(ss.str());
  }

  // Mark the entry as appropriate:
  dec.isCheckedOut = true;
  dec.satisfied = true;
  dec.m_pImmediate = pvImmed;
  return dec;
}

void AutoPacket::AddSatCounter(SatCounter& satCounter) {
  for(auto pCur = satCounter.GetAutoFilterInput(); *pCur; pCur++) {
    const std::type_info& dataType = *pCur->ti;
    DecorationDisposition* entry = &m_decorations[dataType];
    entry->m_type = &dataType;

    // Decide what to do with this entry:
    if (pCur->is_input) {
      entry->m_subscribers.push_back(&satCounter);
      if (entry->satisfied)
        satCounter.Decrement(dataType);
    }
    if (pCur->is_output) {
      if(entry->m_publisher) {
        std::stringstream ss;
        ss << "Added identical data broadcasts of type " << autowiring::demangle(pCur->ti);
        throw std::runtime_error(ss.str());
      }
      entry->m_publisher = &satCounter;
    }
  }
}

void AutoPacket::RemoveSatCounter(const SatCounter& satCounter) {
  for(auto pCur = satCounter.GetAutoFilterInput(); *pCur; pCur++) {
    const std::type_info& dataType = *pCur->ti;

    DecorationDisposition* entry = &m_decorations[dataType];

    // Decide what to do with this entry:
    if (pCur->is_input) {
      assert(!entry->m_subscribers.empty());
      assert(&satCounter == entry->m_subscribers.back());
      entry->m_subscribers.pop_back();
    }
    if (pCur->is_output) {
      assert(&satCounter == entry->m_publisher);
      entry->m_publisher = nullptr;
    }
  }
}

void AutoPacket::MarkUnsatisfiable(const std::type_info& info) {
  // TODO:
  // Add an anti-present decoration
}

void AutoPacket::UpdateSatisfaction(const std::type_info& info) {
  std::list<SatCounter*> callQueue;
  {
    std::lock_guard<std::mutex> lk(m_lock);

    auto dFind = m_decorations.find(info);
    if(dFind == m_decorations.end())
      // Trivial return, there's no subscriber to this decoration and so we have nothing to do
      return;

    // Update satisfaction inside of lock
    DecorationDisposition* decoration = &dFind->second;
    for(const auto& satCounter : decoration->m_subscribers)
      if(satCounter->Decrement(info))
        callQueue.push_back(satCounter);
  }

  // Make calls outside of lock, to avoid deadlock from decorations in methods
  for (SatCounter* call : callQueue)
    call->CallAutoFilter(*this);
}

void AutoPacket::PulseSatisfaction(DecorationDisposition* pTypeSubs[], size_t nInfos) {
  std::list<SatCounter*> callQueue;
  // First pass, decrement what we can:
  {
    std::lock_guard<std::mutex> lk(m_lock);
    for(size_t i = nInfos; i--;) {
      for(SatCounter*& cur : pTypeSubs[i]->m_subscribers) {
        if(
          // We only care about sat counters that aren't deferred--skip everyone else
          // Deferred calls will be too late.
          !cur->IsDeferred() &&

          // We cannot satisfy shared_ptr arguments, since the implied existence
          // guarantee of shared_ptr is violated
          !cur->GetArgumentType(pTypeSubs[i]->m_type)->is_shared &&

          // Now do the decrementation and proceed even if optional > 0,
          // since this is the only opportunity to fulfill the arguments
          (cur->Decrement(*pTypeSubs[i]->m_type) ||
           cur->remaining == 0)
        )
          // Finally, queue a call for this type
          callQueue.push_back(cur);
      }
    }
  }

  // Make calls outside of lock, to avoid deadlock from decorations in methods
  for (SatCounter* call : callQueue)
    call->CallAutoFilter(*this);

  // Reset all counters
  // since data in this call will not be available subsequently
  {
    std::lock_guard<std::mutex> lk(m_lock);
    for(size_t i = nInfos; i--;)
      for(const auto& cur : pTypeSubs[i]->m_subscribers)
          cur->Increment(*pTypeSubs[i]->m_type);
  }
}

bool AutoPacket::UnsafeHas(const std::type_info& data) const {
  auto q = m_decorations.find(data);
  if(q == m_decorations.end())
    return false;
  return q->second.satisfied;
}

void AutoPacket::UnsafeCheckout(AnySharedPointer* ptr, const std::type_info& data) {
  auto& entry = m_decorations[data];
  entry.m_type = &data; // Ensure correct type if instantiated here

  if (entry.satisfied) {
    std::stringstream ss;
    ss << "Cannot decorate this packet with type " << autowiring::demangle(*ptr)
    << ", the requested decoration already exists";
    throw std::runtime_error(ss.str());
  }
  if(entry.isCheckedOut) {
    std::stringstream ss;
    ss << "Cannot check out decoration of type " << autowiring::demangle(*ptr)
    << ", it is already checked out elsewhere";
    throw std::runtime_error(ss.str());
  }
  entry.isCheckedOut = true;
  entry.m_decoration = *ptr;
}

void AutoPacket::UnsafeComplete(bool ready, const std::type_info& ti, DecorationDisposition*& entry) {
  entry = &m_decorations[ti];

  assert(entry->m_type != nullptr); // CompleteCheckout must be for an initialized DecorationDisposition
  assert(entry->isCheckedOut); // CompleteCheckout must follow Checkout

  if(!ready)
    // Memory must be released, the checkout was cancelled
    entry->m_decoration->reset();

  // Reset the checkout flag before releasing the lock:
  entry->isCheckedOut = false;
  entry->satisfied = true;
}

void AutoPacket::CompleteCheckout(bool ready, const std::type_info& ti) {
  DecorationDisposition* entry = nullptr;
  {
    // This allows us to retrieve correct entries for decorated input requests
    std::lock_guard<std::mutex> guard(m_lock);
    UnsafeComplete(ready, ti, entry);
  }
  
  if (entry) {
    if (ready)
      UpdateSatisfaction(ti);
    else
      MarkUnsatisfiable(ti);
  }
}

const DecorationDisposition* AutoPacket::GetDisposition(const std::type_info& ti) const {
  std::lock_guard<std::mutex> lk(m_lock);

  auto q = m_decorations.find(ti);
  if (q != m_decorations.end() && q->second.satisfied)
    return &q->second;

  return nullptr;
}

bool AutoPacket::HasSubscribers(const std::type_info& ti) const {
  std::lock_guard<std::mutex> lk(m_lock);
  return m_decorations.count(ti) != 0;
}

const SatCounter& AutoPacket::GetSatisfaction(const std::type_info& subscriber) const {
  std::lock_guard<std::mutex> lk(m_lock);
  for (auto& sat : m_satCounters)
    if (sat.GetType() == &subscriber)
      return sat;
  throw autowiring_error("Attempted to get the satisfaction counter for an unavailable subscriber");
}

std::list<SatCounter> AutoPacket::GetSubscribers(const std::type_info& ti) const {
  std::lock_guard<std::mutex> lk(m_lock);
  std::list<SatCounter> subscribers;
  t_decorationMap::const_iterator decoration = m_decorations.find(ti);
  if (decoration != m_decorations.end())
    for (auto& subscriber : decoration->second.m_subscribers)
      subscribers.push_back(*subscriber);
  return subscribers;
}

std::list<DecorationDisposition> AutoPacket::GetDispositions(const std::type_info& ti) const {
  std::lock_guard<std::mutex> lk(m_lock);
  std::list<DecorationDisposition> dispositions;
  for (auto& disposition : m_decorations)
    if (disposition.second.m_type == &ti)
      dispositions.push_back(disposition.second);
  return dispositions;
}

void AutoPacket::Put(const std::type_info& ti, SharedPointerSlot&& in) {
  auto& entry = m_decorations[ti];
  if(entry.satisfied || entry.isCheckedOut) {
    std::stringstream ss;
    ss << "Cannot put type " << autowiring::demangle(in.type())
      << " on AutoPacket, the requested type already exists";
    throw std::runtime_error(ss.str());
  }

  entry.m_decoration = std::move(in);
  entry.m_type = &ti;
  entry.satisfied = true;
  entry.isCheckedOut = false;

  UpdateSatisfaction(ti);
}

void AutoPacket::ForwardAll(std::shared_ptr<AutoPacket> recipient) const {
  std::list<DecorationDisposition*> decoQueue;
  {
    // Use memory well-ordering to establish a lock heirarchy
    if(this < recipient.get()) {
      m_lock.lock();
      recipient->m_lock.lock();
    }
    else {
      recipient->m_lock.lock();
      m_lock.lock();
    }

    for (auto& decoration : m_decorations) {
      // Only existing data is propagated
      // Unsatisfiable quilifiers are NOT propagated
      // ASSERT: AutoPacket types are never marked "satisfied"
      if (!decoration.second.satisfied)
        continue;

      const std::type_info& data = *decoration.second.m_type;

      // Quietly drop data that is already present on recipient
      if (recipient->UnsafeHas(data))
        continue;

      AnySharedPointer any_ptr(decoration.second.m_decoration);
      recipient->UnsafeCheckout(&any_ptr, data);

      DecorationDisposition* entry = nullptr;
      recipient->UnsafeComplete(true, data, entry);
      decoQueue.push_back(entry);
    }

    m_lock.unlock();
    recipient->m_lock.unlock();
  }

  // Recipient satisfaction is updated outside of lock
  for (DecorationDisposition* broadDeco : decoQueue) {
    // Satisfy the base declaration first and then the shared pointer:
    recipient->UpdateSatisfaction(broadDeco->m_decoration->type());
  }
}

AutoPacket::Recipient AutoPacket::AddRecipient(const AutoFilterDescriptor& descriptor) {
  Recipient retVal;
  SatCounter* recipient;

  {
    std::lock_guard<std::mutex> lk(m_lock);

    // (1) Append & Initialize new satisfaction counter
    m_satCounters.push_front(descriptor);
    retVal.position = m_satCounters.begin();
    recipient = &m_satCounters.front();
    recipient->Reset();

    // (2) Update satisfaction & Append types from subscriber
    AddSatCounter(*recipient);

    // (3) Short-circuit if we don't need to call
    if(!*recipient)
      return retVal;
  }

  // (4) All types are satisfied, call AutoFilter now.
  recipient->CallAutoFilter(*this);
  return retVal;
}

void AutoPacket::RemoveRecipient(Recipient&& recipient) {
  // Copy out the iterator, and eliminate the iterator from the source structure
  auto q = recipient.position;
  recipient.position = m_satCounters.end();

  // Remove the recipient from our list
  std::lock_guard<std::mutex> lk(m_lock);
  RemoveSatCounter(*q);
  m_satCounters.erase(q);
}

<<<<<<< HEAD
std::list<DecorationDisposition> AutoPacket::GetDispositions() const {
  std::lock_guard<std::mutex> lk(m_lock);
  std::list<DecorationDisposition> dispositions;
  for (auto& disposition : m_decorations)
    dispositions.push_back(disposition.second);
  return dispositions;
=======
std::shared_ptr<AutoPacket> AutoPacket::Successor(void) {
  std::lock_guard<std::mutex> lk(m_lock);
  
  // If successor doesn't already exists, create it
  if (!m_successor){
    m_successor = m_parentFactory->ConstructPacket();
  }
  
  return m_successor;
>>>>>>> 899943b0
}<|MERGE_RESOLUTION|>--- conflicted
+++ resolved
@@ -386,14 +386,14 @@
   m_satCounters.erase(q);
 }
 
-<<<<<<< HEAD
 std::list<DecorationDisposition> AutoPacket::GetDispositions() const {
   std::lock_guard<std::mutex> lk(m_lock);
   std::list<DecorationDisposition> dispositions;
   for (auto& disposition : m_decorations)
     dispositions.push_back(disposition.second);
   return dispositions;
-=======
+}
+
 std::shared_ptr<AutoPacket> AutoPacket::Successor(void) {
   std::lock_guard<std::mutex> lk(m_lock);
   
@@ -403,5 +403,4 @@
   }
   
   return m_successor;
->>>>>>> 899943b0
 }