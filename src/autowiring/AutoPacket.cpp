// Copyright (C) 2012-2014 Leap Motion, Inc. All rights reserved.
#include "stdafx.h"
#include "AutoPacket.h"
#include "Autowired.h"
#include "AutoPacketFactory.h"
#include "AutoPacketProfiler.h"
#include "AutoFilterDescriptor.h"
#include "ContextEnumerator.h"
#include "SatCounter.h"
#include <algorithm>

using namespace autowiring;

AutoPacket::AutoPacket(AutoPacketFactory& factory, std::shared_ptr<void>&& outstanding):
  m_parentFactory(std::static_pointer_cast<AutoPacketFactory>(factory.shared_from_this())),
  m_initTime(std::chrono::high_resolution_clock::now()),
  m_outstanding(std::move(outstanding))
{
  // Add filters from our factory. We're holding the lock for this factory, so use unsafe
  factory.AppendAutoFiltersToUnsafe(m_satCounters);
  
  // Traverse all descendant contexts, adding their packet subscriber vectors one at a time:
  for(const auto& curContext : ContextEnumerator(factory.GetContext()->FirstChild())) {
    AutowiredFast<AutoPacketFactory> curFactory(curContext);
    if(curFactory)
      // Only insert if this context actually has a packet factory
      curFactory->AppendAutoFiltersTo(m_satCounters);
  }

  // Sort, eliminate duplicates
  m_satCounters.sort();
  m_satCounters.erase(std::unique(m_satCounters.begin(), m_satCounters.end()), m_satCounters.end());

  // Prime the satisfaction graph for each element:
  for(auto& satCounter : m_satCounters)
    AddSatCounter(satCounter);

  // Initialize all counters:
  for (auto& satCounter : m_satCounters)
    satCounter.Reset();

  // Clear all references:
  for (auto& decoration : m_decorations)
    decoration.second.Reset();
}

AutoPacket::~AutoPacket(void) {
  m_parentFactory->RecordPacketDuration(
    std::chrono::duration_cast<std::chrono::nanoseconds>(
      std::chrono::high_resolution_clock::now() - m_initTime
    )
  );
}

DecorationDisposition& AutoPacket::CheckoutImmediateUnsafe(const std::type_info& ti, const void* pvImmed)
{
  // Obtain the decoration disposition of the entry we will be returning
  DecorationDisposition& dec = m_decorations[ti];

  // Ensure correct type if instantiated here
  dec.m_type = &ti;

  if (dec.satisfied || dec.isCheckedOut) {
    std::stringstream ss;
    ss << "Cannot perform immediate decoration with type " << autowiring::demangle(ti)
       << ", the requested decoration already exists";
    throw std::runtime_error(ss.str());
  }

  // Mark the entry as appropriate:
  dec.isCheckedOut = true;
  dec.satisfied = true;
  dec.m_pImmediate = pvImmed;
  return dec;
}

void AutoPacket::AddSatCounter(SatCounter& satCounter) {
  for(auto pCur = satCounter.GetAutoFilterInput(); *pCur; pCur++) {
    const std::type_info& dataType = *pCur->ti;
    DecorationDisposition* entry = &m_decorations[dataType];
    entry->m_type = &dataType;

    // Decide what to do with this entry:
    if (pCur->is_input) {
      entry->m_subscribers.push_back(&satCounter);
      if (entry->satisfied)
        satCounter.Decrement(dataType);
    }
    if (pCur->is_output) {
      if(entry->m_publisher) {
        std::stringstream ss;
        ss << "Added identical data broadcasts of type " << autowiring::demangle(pCur->ti);
        throw std::runtime_error(ss.str());
      }
      entry->m_publisher = &satCounter;
    }
  }
}

void AutoPacket::RemoveSatCounter(const SatCounter& satCounter) {
  for(auto pCur = satCounter.GetAutoFilterInput(); *pCur; pCur++) {
    const std::type_info& dataType = *pCur->ti;

    DecorationDisposition* entry = &m_decorations[dataType];

    // Decide what to do with this entry:
    if (pCur->is_input) {
      assert(!entry->m_subscribers.empty());
      assert(&satCounter == entry->m_subscribers.back());
      entry->m_subscribers.pop_back();
    }
    if (pCur->is_output) {
      assert(&satCounter == entry->m_publisher);
      entry->m_publisher = nullptr;
    }
  }
}

void AutoPacket::MarkUnsatisfiable(const std::type_info& info) {
  // TODO:
  // Add an anti-present decoration
}

void AutoPacket::UpdateSatisfaction(const std::type_info& info) {
  std::list<SatCounter*> callQueue;
  {
    std::lock_guard<std::mutex> lk(m_lock);

    auto dFind = m_decorations.find(info);
    if(dFind == m_decorations.end())
      // Trivial return, there's no subscriber to this decoration and so we have nothing to do
      return;

    // Update satisfaction inside of lock
    DecorationDisposition* decoration = &dFind->second;
    for(const auto& satCounter : decoration->m_subscribers)
      if(satCounter->Decrement(info))
        callQueue.push_back(satCounter);
  }

  // Make calls outside of lock, to avoid deadlock from decorations in methods
  for (SatCounter* call : callQueue)
    call->CallAutoFilter(*this);
}

void AutoPacket::PulseSatisfaction(DecorationDisposition* pTypeSubs[], size_t nInfos) {
  std::list<SatCounter*> callQueue;
  // First pass, decrement what we can:
  {
    std::lock_guard<std::mutex> lk(m_lock);
    for(size_t i = nInfos; i--;) {
      for(SatCounter*& cur : pTypeSubs[i]->m_subscribers) {
        if(
          // We only care about sat counters that aren't deferred--skip everyone else
          // Deferred calls will be too late.
          !cur->IsDeferred() &&

          // We cannot satisfy shared_ptr arguments, since the implied existence
          // guarantee of shared_ptr is violated
          !cur->GetArgumentType(pTypeSubs[i]->m_type)->is_shared &&

          // Now do the decrementation and proceed even if optional > 0,
          // since this is the only opportunity to fulfill the arguments
          (cur->Decrement(*pTypeSubs[i]->m_type) ||
           cur->remaining == 0)
        )
          // Finally, queue a call for this type
          callQueue.push_back(cur);
      }
    }
  }

  // Make calls outside of lock, to avoid deadlock from decorations in methods
  for (SatCounter* call : callQueue)
    call->CallAutoFilter(*this);

  // Reset all counters
  // since data in this call will not be available subsequently
  {
    std::lock_guard<std::mutex> lk(m_lock);
    for(size_t i = nInfos; i--;)
      for(const auto& cur : pTypeSubs[i]->m_subscribers)
          cur->Increment(*pTypeSubs[i]->m_type);
  }
}

bool AutoPacket::UnsafeHas(const std::type_info& data) const {
  auto q = m_decorations.find(data);
  if(q == m_decorations.end())
    return false;
  return q->second.satisfied;
}

void AutoPacket::UnsafeCheckout(AnySharedPointer* ptr, const std::type_info& data) {
  auto& entry = m_decorations[data];
  entry.m_type = &data; // Ensure correct type if instantiated here

  if (entry.satisfied) {
    std::stringstream ss;
    ss << "Cannot decorate this packet with type " << autowiring::demangle(*ptr)
    << ", the requested decoration already exists";
    throw std::runtime_error(ss.str());
  }
  if(entry.isCheckedOut) {
    std::stringstream ss;
    ss << "Cannot check out decoration of type " << autowiring::demangle(*ptr)
    << ", it is already checked out elsewhere";
    throw std::runtime_error(ss.str());
  }
  entry.isCheckedOut = true;
  entry.m_decoration = *ptr;
}

void AutoPacket::UnsafeComplete(bool ready, const std::type_info& ti, DecorationDisposition*& entry) {
  entry = &m_decorations[ti];

  assert(entry->m_type != nullptr); // CompleteCheckout must be for an initialized DecorationDisposition
  assert(entry->isCheckedOut); // CompleteCheckout must follow Checkout

  if(!ready)
    // Memory must be released, the checkout was cancelled
    entry->m_decoration->reset();

  // Reset the checkout flag before releasing the lock:
  entry->isCheckedOut = false;
  entry->satisfied = true;
}

void AutoPacket::CompleteCheckout(bool ready, const std::type_info& ti) {
  DecorationDisposition* entry = nullptr;
  {
    // This allows us to retrieve correct entries for decorated input requests
    std::lock_guard<std::mutex> guard(m_lock);
    UnsafeComplete(ready, ti, entry);
  }
  
  if (entry) {
    if (ready)
      UpdateSatisfaction(ti);
    else
      MarkUnsatisfiable(ti);
  }
}

const DecorationDisposition* AutoPacket::GetDisposition(const std::type_info& ti) const {
  std::lock_guard<std::mutex> lk(m_lock);

  auto q = m_decorations.find(ti);
  if (q != m_decorations.end() && q->second.satisfied)
    return &q->second;

  return nullptr;
}

bool AutoPacket::HasSubscribers(const std::type_info& ti) const {
  std::lock_guard<std::mutex> lk(m_lock);
  return m_decorations.count(ti) != 0;
}

const SatCounter& AutoPacket::GetSatisfaction(const std::type_info& subscriber) const {
  std::lock_guard<std::mutex> lk(m_lock);
  for (auto& sat : m_satCounters)
    if (sat.GetType() == &subscriber)
      return sat;
  throw autowiring_error("Attempted to get the satisfaction counter for an unavailable subscriber");
}

std::list<SatCounter> AutoPacket::GetSubscribers(const std::type_info& ti) const {
  std::lock_guard<std::mutex> lk(m_lock);
  std::list<SatCounter> subscribers;
  t_decorationMap::const_iterator decoration = m_decorations.find(ti);
  if (decoration != m_decorations.end())
    for (auto& subscriber : decoration->second.m_subscribers)
      subscribers.push_back(*subscriber);
  return subscribers;
}

std::list<DecorationDisposition> AutoPacket::GetDispositions(const std::type_info& ti) const {
  std::lock_guard<std::mutex> lk(m_lock);
  std::list<DecorationDisposition> dispositions;
  for (auto& disposition : m_decorations)
    if (disposition.second.m_type == &ti)
      dispositions.push_back(disposition.second);
  return dispositions;
}

void AutoPacket::Put(const std::type_info& ti, SharedPointerSlot&& in) {
  auto& entry = m_decorations[ti];
  if(entry.satisfied || entry.isCheckedOut) {
    std::stringstream ss;
    ss << "Cannot put type " << autowiring::demangle(in.type())
      << " on AutoPacket, the requested type already exists";
    throw std::runtime_error(ss.str());
  }

  entry.m_decoration = std::move(in);
  entry.m_type = &ti;
  entry.satisfied = true;
  entry.isCheckedOut = false;

  UpdateSatisfaction(ti);
}

void AutoPacket::ForwardAll(std::shared_ptr<AutoPacket> recipient) const {
  std::list<DecorationDisposition*> decoQueue;
  {
    // Use memory well-ordering to establish a lock heirarchy
    if(this < recipient.get()) {
      m_lock.lock();
      recipient->m_lock.lock();
    }
    else {
      recipient->m_lock.lock();
      m_lock.lock();
    }

    for (auto& decoration : m_decorations) {
      // Only existing data is propagated
      // Unsatisfiable quilifiers are NOT propagated
      // ASSERT: AutoPacket types are never marked "satisfied"
      if (!decoration.second.satisfied)
        continue;

      const std::type_info& data = *decoration.second.m_type;

      // Quietly drop data that is already present on recipient
      if (recipient->UnsafeHas(data))
        continue;

      AnySharedPointer any_ptr(decoration.second.m_decoration);
      recipient->UnsafeCheckout(&any_ptr, data);

      DecorationDisposition* entry = nullptr;
      recipient->UnsafeComplete(true, data, entry);
      decoQueue.push_back(entry);
    }

    m_lock.unlock();
    recipient->m_lock.unlock();
  }

  // Recipient satisfaction is updated outside of lock
  for (DecorationDisposition* broadDeco : decoQueue) {
    // Satisfy the base declaration first and then the shared pointer:
    recipient->UpdateSatisfaction(broadDeco->m_decoration->type());
  }
}

AutoPacket::Recipient AutoPacket::AddRecipient(const AutoFilterDescriptor& descriptor) {
  Recipient retVal;
  SatCounter* recipient;

  {
    std::lock_guard<std::mutex> lk(m_lock);

    // (1) Append & Initialize new satisfaction counter
    m_satCounters.push_front(descriptor);
    retVal.position = m_satCounters.begin();
    recipient = &m_satCounters.front();
    recipient->Reset();

    // (2) Update satisfaction & Append types from subscriber
    AddSatCounter(*recipient);

    // (3) Short-circuit if we don't need to call
    if(!*recipient)
      return retVal;
  }

  // (4) All types are satisfied, call AutoFilter now.
  recipient->CallAutoFilter(*this);
  return retVal;
}

void AutoPacket::RemoveRecipient(Recipient&& recipient) {
  // Copy out the iterator, and eliminate the iterator from the source structure
  auto q = recipient.position;
  recipient.position = m_satCounters.end();

  // Remove the recipient from our list
  std::lock_guard<std::mutex> lk(m_lock);
  RemoveSatCounter(*q);
  m_satCounters.erase(q);
<<<<<<< HEAD
}

SatCounter AutoPacket::GetSatisfaction(const std::type_info& subscriber) const {
  std::lock_guard<std::mutex> lk(m_lock);
  for (auto& sat : m_satCounters)
    if (sat.GetType() == &subscriber)
      return sat;
  return SatCounter();
}

std::list<SatCounter> AutoPacket::GetSubscribers(const std::type_info& data) const {
  std::lock_guard<std::mutex> lk(m_lock);
  std::list<SatCounter> subscribers;
  t_decorationMap::const_iterator decoration = m_decorations.find(data);
  if (decoration != m_decorations.end())
    for (auto& subscriber : decoration->second.m_subscribers)
      subscribers.push_back(*subscriber);
  return subscribers;
}

std::list<DecorationDisposition> AutoPacket::GetDispositions(const std::type_info& data) const {
  std::lock_guard<std::mutex> lk(m_lock);
  std::list<DecorationDisposition> dispositions;
  for (auto& disposition : m_decorations)
    if (disposition.second.m_type == &data)
      dispositions.push_back(disposition.second);
  return dispositions;
}

bool AutoPacket::HasSubscribers(const std::type_info& data) const {
  std::lock_guard<std::mutex> lk(m_lock);
  return m_decorations.count(data) != 0;
}

std::shared_ptr<AutoPacket> AutoPacket::Successor(void) {
  std::lock_guard<std::mutex> lk(m_lock);
  
  // If successor doesn't already exists, create it
  if (!m_successor){
    m_successor = m_parentFactory->ConstructPacket();
  }
  
  return m_successor;
=======
>>>>>>> 3fcd43c1
}<|MERGE_RESOLUTION|>--- conflicted
+++ resolved
@@ -381,39 +381,6 @@
   std::lock_guard<std::mutex> lk(m_lock);
   RemoveSatCounter(*q);
   m_satCounters.erase(q);
-<<<<<<< HEAD
-}
-
-SatCounter AutoPacket::GetSatisfaction(const std::type_info& subscriber) const {
-  std::lock_guard<std::mutex> lk(m_lock);
-  for (auto& sat : m_satCounters)
-    if (sat.GetType() == &subscriber)
-      return sat;
-  return SatCounter();
-}
-
-std::list<SatCounter> AutoPacket::GetSubscribers(const std::type_info& data) const {
-  std::lock_guard<std::mutex> lk(m_lock);
-  std::list<SatCounter> subscribers;
-  t_decorationMap::const_iterator decoration = m_decorations.find(data);
-  if (decoration != m_decorations.end())
-    for (auto& subscriber : decoration->second.m_subscribers)
-      subscribers.push_back(*subscriber);
-  return subscribers;
-}
-
-std::list<DecorationDisposition> AutoPacket::GetDispositions(const std::type_info& data) const {
-  std::lock_guard<std::mutex> lk(m_lock);
-  std::list<DecorationDisposition> dispositions;
-  for (auto& disposition : m_decorations)
-    if (disposition.second.m_type == &data)
-      dispositions.push_back(disposition.second);
-  return dispositions;
-}
-
-bool AutoPacket::HasSubscribers(const std::type_info& data) const {
-  std::lock_guard<std::mutex> lk(m_lock);
-  return m_decorations.count(data) != 0;
 }
 
 std::shared_ptr<AutoPacket> AutoPacket::Successor(void) {
@@ -425,6 +392,4 @@
   }
   
   return m_successor;
-=======
->>>>>>> 3fcd43c1
 }