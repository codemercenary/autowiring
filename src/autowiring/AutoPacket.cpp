// Copyright (C) 2012-2014 Leap Motion, Inc. All rights reserved.
#include "stdafx.h"
#include "AutoPacket.h"
#include "Autowired.h"
#include "AutoPacketFactory.h"
#include "AutoPacketInternal.hpp"
#include "AutoPacketProfiler.h"
#include "AutoFilterDescriptor.h"
#include "ContextEnumerator.h"
#include "SatCounter.h"
#include <algorithm>

using namespace autowiring;

AutoPacket::AutoPacket(AutoPacketFactory& factory, std::shared_ptr<void>&& outstanding):
  m_parentFactory(std::static_pointer_cast<AutoPacketFactory>(factory.shared_from_this())),
  m_outstanding(std::move(outstanding))
{}

AutoPacket::~AutoPacket(void) {
  m_parentFactory->RecordPacketDuration(
    std::chrono::duration_cast<std::chrono::nanoseconds>(
      std::chrono::high_resolution_clock::now() - m_initTime
    )
  );
  
<<<<<<< HEAD
  // Needed for the AutoPacketGraph
  NotifyTeardownListeners();
=======
  // Create vector of all successor packets that will be destroyed
  // This prevents recursive AutoPacket destructor calls
  std::vector<std::shared_ptr<AutoPacket>> packets;  
  
  // Recurse through unique successors, storing them in our vector
  for (AutoPacket* current = this; current->m_successor.unique();) {
    packets.push_back(current->m_successor);
    
    // Reset and continue to next successor
    AutoPacket* prev_current = current;
    current = current->m_successor.get();
    prev_current->m_successor.reset();
  }
>>>>>>> bf255b4d
}

DecorationDisposition& AutoPacket::CheckoutImmediateUnsafe(const std::type_info& ti, const void* pvImmed)
{
  // Obtain the decoration disposition of the entry we will be returning
  DecorationDisposition& dec = m_decorations[ti];

  // Ensure correct type if instantiated here
  dec.m_type = &ti;

  if (dec.satisfied || dec.isCheckedOut) {
    std::stringstream ss;
    ss << "Cannot perform immediate decoration with type " << autowiring::demangle(ti)
       << ", the requested decoration already exists";
    throw std::runtime_error(ss.str());
  }

  // Mark the entry as appropriate:
  dec.isCheckedOut = true;
  dec.satisfied = true;
  dec.m_pImmediate = pvImmed;
  return dec;
}

void AutoPacket::AddSatCounter(SatCounter& satCounter) {
  for(auto pCur = satCounter.GetAutoFilterInput(); *pCur; pCur++) {
    const std::type_info& dataType = *pCur->ti;
    DecorationDisposition* entry = &m_decorations[dataType];
    entry->m_type = &dataType;

    // Decide what to do with this entry:
    if (pCur->is_input) {
      entry->m_subscribers.push_back(&satCounter);
      if (entry->satisfied)
        satCounter.Decrement(dataType);
    }
    if (pCur->is_output) {
      if(entry->m_publisher) {
        std::stringstream ss;
        ss << "Added identical data broadcasts of type " << autowiring::demangle(pCur->ti);
        throw std::runtime_error(ss.str());
      }
      entry->m_publisher = &satCounter;
    }
  }
}

void AutoPacket::RemoveSatCounter(const SatCounter& satCounter) {
  for(auto pCur = satCounter.GetAutoFilterInput(); *pCur; pCur++) {
    const std::type_info& dataType = *pCur->ti;

    DecorationDisposition* entry = &m_decorations[dataType];

    // Decide what to do with this entry:
    if (pCur->is_input) {
      assert(!entry->m_subscribers.empty());
      assert(&satCounter == entry->m_subscribers.back());
      entry->m_subscribers.pop_back();
    }
    if (pCur->is_output) {
      assert(&satCounter == entry->m_publisher);
      entry->m_publisher = nullptr;
    }
  }
}

void AutoPacket::MarkUnsatisfiable(const std::type_info& info) {
  // TODO:
  // Add an anti-present decoration
}

void AutoPacket::UpdateSatisfaction(const std::type_info& info) {
  std::list<SatCounter*> callQueue;
  {
    std::lock_guard<std::mutex> lk(m_lock);

    auto dFind = m_decorations.find(info);
    if(dFind == m_decorations.end())
      // Trivial return, there's no subscriber to this decoration and so we have nothing to do
      return;

    // Update satisfaction inside of lock
    DecorationDisposition* decoration = &dFind->second;
    for(const auto& satCounter : decoration->m_subscribers)
      if(satCounter->Decrement(info))
        callQueue.push_back(satCounter);
  }

  // Make calls outside of lock, to avoid deadlock from decorations in methods
  for (SatCounter* call : callQueue)
    call->CallAutoFilter(*this);
}

void AutoPacket::PulseSatisfaction(DecorationDisposition* pTypeSubs[], size_t nInfos) {
  std::list<SatCounter*> callQueue;
  // First pass, decrement what we can:
  {
    std::lock_guard<std::mutex> lk(m_lock);
    for(size_t i = nInfos; i--;) {
      for(SatCounter*& cur : pTypeSubs[i]->m_subscribers) {
        if(
          // We only care about sat counters that aren't deferred--skip everyone else
          // Deferred calls will be too late.
          !cur->IsDeferred() &&

          // We cannot satisfy shared_ptr arguments, since the implied existence
          // guarantee of shared_ptr is violated
          !cur->GetArgumentType(pTypeSubs[i]->m_type)->is_shared &&

          // Now do the decrementation and proceed even if optional > 0,
          // since this is the only opportunity to fulfill the arguments
          (cur->Decrement(*pTypeSubs[i]->m_type) ||
           cur->remaining == 0)
        )
          // Finally, queue a call for this type
          callQueue.push_back(cur);
      }
    }
  }

  // Make calls outside of lock, to avoid deadlock from decorations in methods
  for (SatCounter* call : callQueue)
    call->CallAutoFilter(*this);

  // Reset all counters
  // since data in this call will not be available subsequently
  {
    std::lock_guard<std::mutex> lk(m_lock);
    for(size_t i = nInfos; i--;)
      for(const auto& cur : pTypeSubs[i]->m_subscribers)
          cur->Increment(*pTypeSubs[i]->m_type);
  }
}

bool AutoPacket::UnsafeHas(const std::type_info& data) const {
  auto q = m_decorations.find(data);
  if(q == m_decorations.end())
    return false;
  return q->second.satisfied;
}

void AutoPacket::UnsafeCheckout(AnySharedPointer* ptr, const std::type_info& data) {
  auto& entry = m_decorations[data];
  entry.m_type = &data; // Ensure correct type if instantiated here

  if (entry.satisfied) {
    std::stringstream ss;
    ss << "Cannot decorate this packet with type " << autowiring::demangle(*ptr)
    << ", the requested decoration already exists";
    throw std::runtime_error(ss.str());
  }
  if(entry.isCheckedOut) {
    std::stringstream ss;
    ss << "Cannot check out decoration of type " << autowiring::demangle(*ptr)
    << ", it is already checked out elsewhere";
    throw std::runtime_error(ss.str());
  }
  entry.isCheckedOut = true;
  entry.m_decoration = *ptr;
}

void AutoPacket::UnsafeComplete(bool ready, const std::type_info& ti, DecorationDisposition*& entry) {
  entry = &m_decorations[ti];

  assert(entry->m_type != nullptr); // CompleteCheckout must be for an initialized DecorationDisposition
  assert(entry->isCheckedOut); // CompleteCheckout must follow Checkout

  if(!ready)
    // Memory must be released, the checkout was cancelled
    entry->m_decoration->reset();

  // Reset the checkout flag before releasing the lock:
  entry->isCheckedOut = false;
  entry->satisfied = true;
}

void AutoPacket::CompleteCheckout(bool ready, const std::type_info& ti) {
  DecorationDisposition* entry = nullptr;
  {
    // This allows us to retrieve correct entries for decorated input requests
    std::lock_guard<std::mutex> guard(m_lock);
    UnsafeComplete(ready, ti, entry);
  }
  
  if (entry) {
    if (ready)
      UpdateSatisfaction(ti);
    else
      MarkUnsatisfiable(ti);
  }
}

const DecorationDisposition* AutoPacket::GetDisposition(const std::type_info& ti) const {
  std::lock_guard<std::mutex> lk(m_lock);

  auto q = m_decorations.find(ti);
  if (q != m_decorations.end() && q->second.satisfied)
    return &q->second;

  return nullptr;
}

bool AutoPacket::HasSubscribers(const std::type_info& ti) const {
  std::lock_guard<std::mutex> lk(m_lock);
  return m_decorations.count(ti) != 0;
}

const SatCounter& AutoPacket::GetSatisfaction(const std::type_info& subscriber) const {
  std::lock_guard<std::mutex> lk(m_lock);
  for (auto& sat : m_satCounters)
    if (sat.GetType() == &subscriber)
      return sat;
  throw autowiring_error("Attempted to get the satisfaction counter for an unavailable subscriber");
}

std::list<SatCounter> AutoPacket::GetSubscribers(const std::type_info& ti) const {
  std::lock_guard<std::mutex> lk(m_lock);
  std::list<SatCounter> subscribers;
  t_decorationMap::const_iterator decoration = m_decorations.find(ti);
  if (decoration != m_decorations.end())
    for (auto& subscriber : decoration->second.m_subscribers)
      subscribers.push_back(*subscriber);
  return subscribers;
}

std::list<DecorationDisposition> AutoPacket::GetDispositions(const std::type_info& ti) const {
  std::lock_guard<std::mutex> lk(m_lock);
  std::list<DecorationDisposition> dispositions;
  for (auto& disposition : m_decorations)
    if (disposition.second.m_type == &ti)
      dispositions.push_back(disposition.second);
  return dispositions;
}

void AutoPacket::Put(const std::type_info& ti, SharedPointerSlot&& in) {
  auto& entry = m_decorations[ti];
  if(entry.satisfied || entry.isCheckedOut) {
    std::stringstream ss;
    ss << "Cannot put type " << autowiring::demangle(in.type())
      << " on AutoPacket, the requested type already exists";
    throw std::runtime_error(ss.str());
  }

  entry.m_decoration = std::move(in);
  entry.m_type = &ti;
  entry.satisfied = true;
  entry.isCheckedOut = false;

  UpdateSatisfaction(ti);
}

void AutoPacket::ForwardAll(std::shared_ptr<AutoPacket> recipient) const {
  std::list<DecorationDisposition*> decoQueue;
  {
    // Use memory well-ordering to establish a lock heirarchy
    if(this < recipient.get()) {
      m_lock.lock();
      recipient->m_lock.lock();
    }
    else {
      recipient->m_lock.lock();
      m_lock.lock();
    }

    for (auto& decoration : m_decorations) {
      // Only existing data is propagated
      // Unsatisfiable quilifiers are NOT propagated
      // ASSERT: AutoPacket types are never marked "satisfied"
      if (!decoration.second.satisfied)
        continue;

      const std::type_info& data = *decoration.second.m_type;

      // Quietly drop data that is already present on recipient
      if (recipient->UnsafeHas(data))
        continue;

      AnySharedPointer any_ptr(decoration.second.m_decoration);
      recipient->UnsafeCheckout(&any_ptr, data);

      DecorationDisposition* entry = nullptr;
      recipient->UnsafeComplete(true, data, entry);
      decoQueue.push_back(entry);
    }

    m_lock.unlock();
    recipient->m_lock.unlock();
  }

  // Recipient satisfaction is updated outside of lock
  for (DecorationDisposition* broadDeco : decoQueue) {
    // Satisfy the base declaration first and then the shared pointer:
    recipient->UpdateSatisfaction(broadDeco->m_decoration->type());
  }
}

AutoPacket::Recipient AutoPacket::AddRecipient(const AutoFilterDescriptor& descriptor) {
  Recipient retVal;
  SatCounter* recipient;

  {
    std::lock_guard<std::mutex> lk(m_lock);

    // (1) Append & Initialize new satisfaction counter
    m_satCounters.push_front(descriptor);
    retVal.position = m_satCounters.begin();
    recipient = &m_satCounters.front();
    recipient->Reset();

    // (2) Update satisfaction & Append types from subscriber
    AddSatCounter(*recipient);

    // (3) Short-circuit if we don't need to call
    if(!*recipient)
      return retVal;
  }

  // (4) All types are satisfied, call AutoFilter now.
  recipient->CallAutoFilter(*this);
  return retVal;
}

void AutoPacket::RemoveRecipient(Recipient&& recipient) {
  // Copy out the iterator, and eliminate the iterator from the source structure
  auto q = recipient.position;
  recipient.position = m_satCounters.end();

  // Remove the recipient from our list
  std::lock_guard<std::mutex> lk(m_lock);
  RemoveSatCounter(*q);
  m_satCounters.erase(q);
}

<<<<<<< HEAD
std::list<DecorationDisposition> AutoPacket::GetDispositions() const {
  std::lock_guard<std::mutex> lk(m_lock);
  std::list<DecorationDisposition> dispositions;
  for (auto& disposition : m_decorations)
    dispositions.push_back(disposition.second);
  return dispositions;
}

std::shared_ptr<AutoPacket> AutoPacket::Successor(void) {
=======
std::shared_ptr<AutoPacketInternal> AutoPacket::SuccessorInternal(void) {
>>>>>>> bf255b4d
  std::lock_guard<std::mutex> lk(m_lock);
  
  // If successor doesn't already exists, create it
  if (!m_successor){
    m_successor = m_parentFactory->ConstructPacket();
  }
  
  return m_successor;
}

std::shared_ptr<AutoPacket> AutoPacket::Successor(void) {
  return SuccessorInternal();
}<|MERGE_RESOLUTION|>--- conflicted
+++ resolved
@@ -24,10 +24,6 @@
     )
   );
   
-<<<<<<< HEAD
-  // Needed for the AutoPacketGraph
-  NotifyTeardownListeners();
-=======
   // Create vector of all successor packets that will be destroyed
   // This prevents recursive AutoPacket destructor calls
   std::vector<std::shared_ptr<AutoPacket>> packets;  
@@ -41,7 +37,9 @@
     current = current->m_successor.get();
     prev_current->m_successor.reset();
   }
->>>>>>> bf255b4d
+  
+  // Needed for the AutoPacketGraph
+  NotifyTeardownListeners();
 }
 
 DecorationDisposition& AutoPacket::CheckoutImmediateUnsafe(const std::type_info& ti, const void* pvImmed)
@@ -375,7 +373,6 @@
   m_satCounters.erase(q);
 }
 
-<<<<<<< HEAD
 std::list<DecorationDisposition> AutoPacket::GetDispositions() const {
   std::lock_guard<std::mutex> lk(m_lock);
   std::list<DecorationDisposition> dispositions;
@@ -384,10 +381,7 @@
   return dispositions;
 }
 
-std::shared_ptr<AutoPacket> AutoPacket::Successor(void) {
-=======
 std::shared_ptr<AutoPacketInternal> AutoPacket::SuccessorInternal(void) {
->>>>>>> bf255b4d
   std::lock_guard<std::mutex> lk(m_lock);
   
   // If successor doesn't already exists, create it
