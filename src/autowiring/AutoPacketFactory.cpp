--- conflicted
+++ resolved
@@ -73,15 +73,11 @@
   return retVal;
 }
 
-<<<<<<< HEAD
-bool AutoPacketFactory::DoStart(void) {
+bool AutoPacketFactory::OnStart(void) {
   // Initialize first packet
   m_nextPacket = ConstructPacket();
   
   // Wake us up. We're starting now
-=======
-bool AutoPacketFactory::OnStart(void) {
->>>>>>> 3ba4ad40
   m_stateCondition.notify_all();
   return true;
 }
@@ -157,14 +153,9 @@
   return AutoFilterDescriptor();
 }
 
-<<<<<<< HEAD
-size_t AutoPacketFactory::GetOutstanding(void) const {
+size_t AutoPacketFactory::GetOutstandingPacketCount(void) const {
   // Next packet is stored internally, don't count that packet
   return m_outstandingInternal.use_count() - 1;
-=======
-size_t AutoPacketFactory::GetOutstandingPacketCount(void) const {
-  return m_outstandingInternal.use_count();
->>>>>>> 3ba4ad40
 }
 
 void AutoPacketFactory::RecordPacketDuration(std::chrono::nanoseconds duration) {
