--- conflicted
+++ resolved
@@ -1028,6 +1028,20 @@
   }
 }
 
+TEST_F(AutoFilterTest, AutoSelfUpdateTwoContexts) {
+  AutoCreateContext contextA;
+  {
+    CurrentContextPusher pusher(contextA);
+    ASSERT_NO_THROW(AutoRequired<AutoSelfUpdate<Decoration<0>>>()) << "Failed to create AutoSelfUpdate in contextA";
+  }
+
+  AutoCreateContext contextB;
+  {
+    CurrentContextPusher pusher(contextB);
+    ASSERT_NO_THROW(AutoRequired<AutoSelfUpdate<Decoration<0>>>()) << "Failed to create AutoSelfUpdate in contextB";
+  }
+}
+
 TEST_F(AutoFilterTest, WaitWhilePacketOutstanding) {
   AutoRequired<AutoPacketFactory> factory;
   auto packet = factory->NewPacket();
@@ -1064,7 +1078,6 @@
   ASSERT_EQ(105, dec->i) << "Deferred decorate-only AutoFilter did not properly attach before context termination";
 }
 
-<<<<<<< HEAD
 typedef std::function<void(const Decoration<0>&, auto_out<Decoration<1>>)> FilterFunctionType;
 
 typedef std::function<void(void)> NonFilterFunctionType0;
@@ -1195,18 +1208,4 @@
   }));
   packet->Decorate(Decoration<1>());
   ASSERT_EQ(1, extType) << "Decoration type was not extracted";
-=======
-TEST_F(AutoFilterTest, AutoSelfUpdateTwoContexts) {
-  AutoCreateContext contextA;
-  {
-    CurrentContextPusher pusher(contextA);
-    ASSERT_NO_THROW(AutoRequired<AutoSelfUpdate<Decoration<0>>>()) << "Failed to create AutoSelfUpdate in contextA";
-  }
-
-  AutoCreateContext contextB;
-  {
-    CurrentContextPusher pusher(contextB);
-    ASSERT_NO_THROW(AutoRequired<AutoSelfUpdate<Decoration<0>>>()) << "Failed to create AutoSelfUpdate in contextB";
-  }
->>>>>>> 83d4d09d
 }