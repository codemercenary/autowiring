--- conflicted
+++ resolved
@@ -1026,7 +1026,6 @@
   // Trivial validation that we got something back
   ASSERT_EQ(1UL, d->m_called) << "Filter defined in base class in an Object-inheriting type was not called the expected number of times";
 }
-<<<<<<< HEAD
 
 TEST_F(AutoFilterTest, PacketTeardownNotificationCheck) {
   AutoRequired<AutoPacketFactory> factory;
@@ -1040,6 +1039,4 @@
 
   ASSERT_TRUE(*called) << "Teardown listener was not called after packet destruction";
   ASSERT_TRUE(called.unique()) << "Teardown listener lambda function was leaked";
-}
-=======
->>>>>>> a817c671
+}