// Copyright (C) 2012-2015 Leap Motion, Inc. All rights reserved.
#include "stdafx.h"
#include "TestFixtures/SimpleThreaded.hpp"
#include <autowiring/at_exit.h>
#include <autowiring/Autowired.h>
#include <algorithm>
#include THREAD_HEADER

class CoreThreadTest:
  public testing::Test
{};

static_assert(
  std::is_same<
    decltype(std::chrono::steady_clock::now() + std::chrono::seconds(1)),
    std::chrono::steady_clock::time_point
  >::value,
  "Incrementing a steady clock by a second duration did not result in the expected interval type"
);

static_assert(
  std::is_same<
    decltype(std::chrono::steady_clock::now() + std::chrono::microseconds(1)),
    std::chrono::steady_clock::time_point
  >::value,
  "Incrementing a steady clock by a microsecond duration did not result in the expected interval type"
);

class SpamguardTest:
  public CoreThread
{
public:
  SpamguardTest(void):
    m_hit(false),
    m_multiHit(false)
  {
  }

  bool m_hit;
  bool m_multiHit;

  void Run(void) override {
    if(m_hit) {
      m_multiHit = true;
      return;
    }

    m_hit = false;

    CoreThread::Run();
  }
};

TEST_F(CoreThreadTest, VerifyStartSpam) {
  AutoCurrentContext ctxt;

  // Create our thread class:
  AutoRequired<SpamguardTest> instance;

  ctxt->Initiate();

  // This shouldn't cause another thread to be created:
  instance->Start(std::shared_ptr<CoreObject>((CoreObject*) 1, [] (CoreObject*) {}));

  EXPECT_FALSE(instance->m_multiHit) << "Thread was run more than once unexpectedly";
}

class InvokesIndefiniteWait:
  public CoreThread
{
public:
  virtual void Run(void) override {

    // Wait for one event using an indefinite timeout, then quit:
    WaitForEvent(std::chrono::steady_clock::time_point::max());
  }
};

TEST_F(CoreThreadTest, VerifyIndefiniteDelay) {
  AutoCurrentContext ctxt;

  AutoRequired<InvokesIndefiniteWait> instance;
  ctxt->Initiate();

  // Verify that the instance does not quit until we pend something:
  ASSERT_FALSE(instance->WaitFor(std::chrono::milliseconds(10))) << "Thread instance exited prematurely, when it should have been waiting indefinitely";

  // Now we pend an arbitrary event and verify that we can wait:
  *instance += [] {};
  ASSERT_TRUE(instance->WaitFor(std::chrono::milliseconds(10))) << "Instance did not exit after an event was pended which should have woken up its dispatch loop";
}

TEST_F(CoreThreadTest, VerifyNestedTermination) {
  AutoCurrentContext ctxt;
  ctxt->Initiate();

  std::shared_ptr<SimpleThreaded> st;

  // Insert a thread into a second-order subcontext:
  {
    AutoCreateContext outer;
    CurrentContextPusher outerPshr(outer);
    AutoRequired<SimpleThreaded>();
    outer->Initiate();

    {
      AutoCreateContext ctxt;
      CurrentContextPusher pshr(ctxt);
      ctxt->Initiate();
      st = AutoRequired<SimpleThreaded>();
    }
  }

  // Everything should be running by now:
  ASSERT_TRUE(st->IsRunning()) << "Child thread was not running as expected";

  // Shut down the enclosing context:
  ctxt->SignalTerminate(true);

  // Verify that the child thread has stopped:
  ASSERT_FALSE(st->IsRunning()) << "Child thread was running even though the enclosing context was terminated";
}

class SleepEvent {
public:
  virtual void SleepFor(int seconds) = 0;
};

class ListenThread :
  public CoreThread,
  public SleepEvent
{
public:
  ListenThread() : CoreThread("ListenThread") {}

  void SleepFor(int seconds) override {
    *this += [this] {
      std::this_thread::sleep_for(std::chrono::milliseconds(1));
      if(ShouldStop())
        throw std::runtime_error("Execution aborted");
    };
  }
};

TEST_F(CoreThreadTest, AUTOTHROW_VerifyDispatchQueueShutdown) {
  AutoCreateContext ctxt;
  CurrentContextPusher pusher(ctxt);

  AutoRequired<ListenThread> listener;
  try
  {
    ctxt->Initiate();

    AutoFired<SleepEvent> evt;

    // Spam in a bunch of events:
    for(size_t i = 100; i--;)
      evt(&SleepEvent::SleepFor)(0);

    // Graceful termination then enclosing context shutdown:
    listener->Stop(true);
    ctxt->SignalShutdown(true);
  }
  catch (...) {}

}

TEST_F(CoreThreadTest, AUTOTHROW_VerifyNoLeakOnExecptions) {
  AutoCurrentContext ctxt;

  AutoRequired<ListenThread> listener;
  auto value = std::make_shared<std::string>("sentinal");

  std::weak_ptr<std::string> watcher(value);
  try
  {
    ctxt->Initiate();

    *listener += [value] { throw std::exception(); };
    value.reset();
    ctxt->SignalShutdown(true);
  }
  catch (...) {}

  ASSERT_TRUE(watcher.expired()) << "Leaked memory on exception in a dispatch event";
}

TEST_F(CoreThreadTest, VerifyDelayedDispatchQueueSimple) {
  AutoCurrentContext ctxt;

  // Run our threads immediately, no need to wait
  ctxt->Initiate();

  // Create a thread which we'll use just to pend dispatch events:
  AutoRequired<CoreThread> t;

  // Thread should be running by now:
  ASSERT_TRUE(t->IsRunning()) << "Thread added to a running context was not marked running";

  // Delay until the dispatch loop is actually running, then wait an additional 1ms to let the
  // WaitForEvent call catch on:
  std::this_thread::sleep_for(std::chrono::milliseconds(1));

  // These are flags--we'll set them to true as the test proceeds
  auto x = std::make_shared<bool>(false);
  auto y = std::make_shared<bool>(false);

  // Pend a delayed event first, and then an immediate event right afterwards:
  *t += std::chrono::hours(1), [x] { *x = true; };
  *t += [y] { *y = true; };

  // Verify that, after 100ms, the first event is called and the second event is NOT called:
  std::this_thread::sleep_for(std::chrono::milliseconds(100));
  ASSERT_TRUE(*y) << "A simple ready call was not dispatched within 100ms of being pended";
  ASSERT_FALSE(*x) << "An event which should not have been executed for an hour was executed early";
}

TEST_F(CoreThreadTest, VerifyNoDelayDoubleFree) {
  AutoCurrentContext ctxt;
  ctxt->Initiate();

  // We won't actually be referencing this, we just want to make sure it's not destroyed early
  auto x = std::make_shared<bool>();

  // This deferred pend will never actually be executed:
  AutoRequired<CoreThread> t;
  *t += std::chrono::hours(1), [x] {};

  // Verify that we have exactly one pended event at this point.
  ASSERT_EQ(1UL, t->GetDispatchQueueLength()) << "Dispatch queue had an unexpected number of pended events";

  // Verify that the shared pointer isn't unique at this point.  If it is, it's because our CoreThread deleted
  // the event even though it was supposed to have pended it.
  ASSERT_FALSE(x.unique()) << "A pended event was freed before it was called, and appears to be present in a dispatch queue";
}

TEST_F(CoreThreadTest, VerifyDoublePendedDispatchDelay) {
  AutoCurrentContext ctxt;

  // Immediately pend threads:
  ctxt->Initiate();

  // Some variables that we will set to true as the test proceeds:
  auto x = std::make_shared<bool>(false);
  auto y = std::make_shared<bool>(false);

  // Create a thread as before, and pend a few events.  The order, here, is important.  We intentionally
  // pend an event that won't happen for awhile, in order to trick the dispatch queue into waiting for
  // a lot longer than it should for the next event.
  AutoRequired<CoreThread> t;
  *t += std::chrono::hours(1), [x] { *x = true; };

  // Now pend an event that will be ready just about right away:
  *t += std::chrono::microseconds(1), [y] { *y = true; };

  // Delay for a short period of time, then check our variable states:
  std::this_thread::sleep_for(std::chrono::milliseconds(10));

  // This one shouldn't have been hit yet, it isn't scheduled to be hit for 1hr
  ASSERT_FALSE(*x) << "A delayed dispatch was invoked extremely early";

  // This one should become ready very fast, but we won't wait long for it:
  auto start = std::chrono::high_resolution_clock::now();
  while(std::chrono::high_resolution_clock::now() - start < std::chrono::seconds(1))
    if(*y)
      return;

  FAIL() << "An out-of-order delayed dispatch was not executed in time as expected";
}

TEST_F(CoreThreadTest, VerifyTimedSort) {
  AutoCurrentContext ctxt;
  ctxt->Initiate();
  AutoRequired<CoreThread> t;

  std::vector<size_t> v;

  // Pend a stack of lambdas.  Each lambda waits 3i milliseconds, and pushes the value
  // i to the back of a vector.  If the delay method is implemented correctly, the resulting
  // vector will always wind up sorted, no matter how we push elements to the queue.
  // To doubly verify this property, we don't trivially increment i from the minimum to the
  // maximum--rather, we use a simple PRNG called a linear congruential generator and hop around
  // the interval [1...12] instead.
  for(size_t i = 1; i != 0; i = (i * 5 + 1) % 16)
    *t += std::chrono::milliseconds(i * 3), [&v, i] { v.push_back(i); };

  // Delay 50ms for the thread to finish up.  Technically this is 11ms more than we need.
  std::this_thread::sleep_for(std::chrono::milliseconds(75));

  // Verify that the resulting vector is sorted.
  ASSERT_TRUE(std::is_sorted(v.begin(), v.end())) << "A timed sort implementation did not generate a sorted sequence as expected";
}

TEST_F(CoreThreadTest, VerifyPendByTimePoint) {
  AutoCurrentContext ctxt;
  ctxt->Initiate();
  AutoRequired<CoreThread> t;

  // Pend by an absolute time point, nothing really special here
  auto x = std::make_shared<bool>(false);
  *t += (std::chrono::steady_clock::now() + std::chrono::milliseconds(1)), [&t, x] {
    *x = true;
    t->Stop();
  };

  // Verify that this lambda does not run right away:
  ASSERT_FALSE(*x) << "A timepoint-based delayed dispatch was invoked early";

  // Verify that we hit this after one ms of delay
  ASSERT_TRUE(t->WaitFor(std::chrono::seconds(5))) << "A timepoint-based delayed dispatch was not invoked in a timely fashion";
}

class WaitsALongTimeThenQuits:
  public CoreThread
{
public:
  WaitsALongTimeThenQuits(void):
    m_runExiting(false)
  {}

  bool m_runExiting;

  void Run(void) override {
    std::this_thread::sleep_for(std::chrono::milliseconds(100));
    m_runExiting = true;
  }
};

TEST_F(CoreThreadTest, NestedContextWait) {
  AutoCurrentContext ctxt;

  // Initiate the outer context:
  ctxt->Initiate();

  // Create a subcontext which has our delay thread in it:
  auto waitsAwhile = ctxt->Inject<WaitsALongTimeThenQuits>();
  ctxt->Initiate();

  // Stop and delay on the outer context:
  ctxt->SignalShutdown();
  ctxt->Wait();

  // Now we verify that our interior thread has actually quit:
  ASSERT_TRUE(!waitsAwhile->IsRunning()) << "Inner thread was marked running by CoreThread when outer context returned";
  ASSERT_TRUE(waitsAwhile->m_runExiting) << "Inner thread marked as stopped, but has not apparently quit";
}

TEST_F(CoreThreadTest, WaitBeforeInitiate) {
  AutoCurrentContext ctxt;

  // Wait for the outer context before it's actually initiated:
  ASSERT_FALSE(ctxt->Wait(std::chrono::seconds(0))) << "A wait operation on a context succeeded even though it was not yet started";

  // Stop the outer context without even starting it
  ctxt->SignalTerminate();

  // Try to add a thread to the context.  This should cause the thread to be immediately marked as "stopped" and should allow a Wait
  // operation on the thread to return right away.
  AutoRequired<CoreThread> ct;
  ASSERT_TRUE(!ct->IsRunning()) << "A thread added to an already-stopped context was incorrectly marked as running";
  ASSERT_TRUE(ct->ShouldStop()) << "A thread added to an already-stopped context did not report that it should be stopped";
  ASSERT_TRUE(ct->WaitFor(std::chrono::seconds(0))) << "A thread added to an already-stopped context did not correctly respond to a zero-duration wait";

  // Wait again.  This should suceed right away.
  ASSERT_TRUE(ctxt->Wait(std::chrono::seconds(0))) << "Failed to wait on a context which should have already been stopped";
}

TEST_F(CoreThreadTest, ReentrantStopOnTeardown) {
  AutoCurrentContext ctxt;
  std::shared_ptr<CoreThread> ct = AutoRequired<CoreThread>();

  // Our thread will try to stop itself on teardown, this will cause it to trivially deadlock if any locks
  // are held while it passes notification to listeners:
  ct->AddTeardownListener([ct] {
    ct->Stop();
  });

  // Kickoff and then delay:
  ctxt->Initiate();
  ctxt->SignalShutdown();
  ASSERT_TRUE(ctxt->Wait(std::chrono::seconds(1))) << "Thread deadlocked when attempting to stop itself from a teardown listener";
}

class VerifiesCurrentContextOnRundown:
  public CoreThread
{
public:
  VerifiesCurrentContextOnRundown(void):
    CoreThread("VerifiesCurrentContextOnRundown")
  {
    *this += [] { AutoCurrentContext()->SignalShutdown(); };
    *this += [this] { m_ctxt = AutoCurrentContext(); };
  }

  std::shared_ptr<CoreContext> m_ctxt;
};

TEST_F(CoreThreadTest, EnsureContextCurrencyInRundown) {
  AutoCurrentContext ctxt;

  // Create our tester class, and then shut down the context.  This should cause a full rundown
  // on the dispatch queue.
  AutoRequired<VerifiesCurrentContextOnRundown> tester;
  ctxt->Initiate();
  ASSERT_TRUE(ctxt->Wait(std::chrono::seconds(5))) << "Context did not tear down in a timely fashion";
  ASSERT_EQ(ctxt, tester->m_ctxt) << "Current context was not preserved while a CoreThread was being run down";
}

TEST_F(CoreThreadTest, AbandonedDispatchers) {
  auto v = std::make_shared<bool>(false);
  AutoRequired<CoreThread> ct;
  *ct += [v] { *v = true; };

  // Graceful shutdown on our enclosing context without starting it:
  AutoCurrentContext()->SignalShutdown(true);

  // Verify that all lambdas on the CoreThread got called as expected:
  ASSERT_FALSE(*v) << "Lambdas attached to a CoreThread should not be executed when the enclosing context is terminated without being started";
}

TEST_F(CoreThreadTest, PendAfterShutdown) {
  auto v = std::make_shared<bool>(false);

  // Create a CoreThread and pend a lambda to it after terminating the enclosing context.  This will let us track
  // what happens to the destructor operations on the lambda.
  AutoCurrentContext()->SignalShutdown(true);

  // We should still be able to inject into a terminated context--the thread just won't start
  AutoRequired<CoreThread> ct;
  *ct += [v] {};

  // The dispatch queue length can't have increased as a result of the above.  Again, the CoreThread is supposed
  // to be terminated by this point and not even running; any dispatchers pended at this point are going to get
  // leaked until the enclosing context is destroyed.  It would be a different story if the CoreContext were in
  // rundown mode right now and the thread is still running but wrapping up, but that's definitely not the case
  // here.
  ASSERT_EQ(0UL, ct->GetDispatchQueueLength()) << "A dispatcher was incorrectly pended to a CoreThread that was not running";

  // Verify that the lambda was destroyed more or less right away
  ASSERT_TRUE(v.unique()) << "Shared pointer in a lambda closure appears to have been leaked";
}

class BTOverridesOnStopHandler:
  public BasicThread
{
public:
  BTOverridesOnStopHandler(void) : got_stopped(false) {}
  bool got_stopped;

  void Run(void) override {}

  void OnStop(void) override { got_stopped = true; }
};

class CTOverridesOnStopHandler:
  public CoreThread
{
public:
  CTOverridesOnStopHandler(void) : got_stopped(false) {}
  bool got_stopped;
  void OnStop(void) override { got_stopped = true; }
};

TEST_F(CoreThreadTest, VerifyThreadGetsOnStop) {
  AutoRequired<BTOverridesOnStopHandler> bsoosh;
  AutoRequired<CTOverridesOnStopHandler> ctoosh;

  AutoCurrentContext ctxt;
  ctxt->Initiate();
  ctxt->SignalShutdown();
  ctxt->Wait();

  EXPECT_TRUE(bsoosh->got_stopped) << "BasicThread instance did not receive an OnStop notification as expected";
  EXPECT_TRUE(ctoosh->got_stopped) << "CoreThread instance did not receive an OnStop notification as expected";
}

class MakesPassiveCallInOnStop:
  public CoreThread
{
public:
  // Run operation is left empty, we want our thread to stop right after it starts
  void Run(void) override {}

  bool bStartExcepted = false;
  bool bStopExcepted = false;

  bool OnStart(void) override {
    try {
      std::lock_guard<std::mutex> lk(GetLock());
    }
    catch (...) {
      bStartExcepted = true;
    }
    return CoreThread::OnStart();
  }

  void OnStop(void) override {
    try {
      // Causes an already-obtained exception if we are in rundown
      std::lock_guard<std::mutex> lk(GetLock());
    }
    catch (...) {
      bStopExcepted = true;
    }
  }
};

TEST_F(CoreThreadTest, LightsOutPassiveCall) {
  AutoCurrentContext ctxt;
  AutoRequired<MakesPassiveCallInOnStop> mpc;
  ctxt->Initiate();
  
  // Wait for bad things to happen
  ASSERT_TRUE(mpc->WaitFor(std::chrono::seconds(5))) << "Passive call thread took too long to quit";

  // Verify no bad things happened:
  ASSERT_FALSE(mpc->bStartExcepted) << "Exception occurred during an attempt to elevate to synchronized level from CoreThread::OnStart";
  ASSERT_FALSE(mpc->bStopExcepted) << "Exception occurred during an attempt to elevate to synchronized level from CoreThread::OnStop";
}

class CoreThreadExtraction:
  public CoreThread
{
public:
  using CoreThread::m_queueUpdated;
};

TEST_F(CoreThreadTest, SpuriousWakeupTest) {
  AutoCurrentContext()->Initiate();
  AutoRequired<CoreThreadExtraction> extraction;

  std::mutex lock;
  std::condition_variable cv;
  bool ready = false;

  auto wakeFn = [&] {
    std::lock_guard<std::mutex> lk(lock);
    ready = true;
    cv.notify_all();
  };

  // Add a delayed lambda that we know won't launch and another one that should launch right away
  *extraction += wakeFn;
  *extraction += std::chrono::hours(1), [] {};

  // Delay until the extraction lambda has run:
  std::unique_lock<std::mutex> lk(lock);
  ASSERT_TRUE(cv.wait_for(lk, std::chrono::seconds(5), [&] { return ready; }));

  // Now force a spurious wakeup--this shouldn't technically be a problem
  extraction->m_queueUpdated.notify_all();
  
  // Delayed wake function, block for this to happen:
  ready = false;
  *extraction += std::chrono::milliseconds(1), wakeFn;
  ASSERT_TRUE(cv.wait_for(lk, std::chrono::seconds(5), [&] { return ready; }));

  ASSERT_EQ(1UL, extraction->GetDispatchQueueLength()) << "Dispatch queue changed size under a spurious wakeup condition";
}
<<<<<<< HEAD
class BlocksInOnStop:
  public CoreThread
{
public:
  bool is_waiting = false;
  bool signal = false;

  void Run(void) {
    // Let the run loop return.  This triggers cleanup operations and ultimately causes OnStop
    // to get called in our own thread context.
  }

  bool Block(std::chrono::nanoseconds timeout) {
    std::unique_lock<std::mutex> lk(m_lock);
    return m_cv.wait_for(lk, timeout, [this] {return is_waiting; });
  }

  void Continue(void) {
    std::lock_guard<std::mutex> lk(m_lock);
    signal = true;
    m_cv.notify_all();
  }

  void OnStop(void) override {
    std::unique_lock<std::mutex> lk(this->m_lock);
    is_waiting = true;
    m_cv.notify_all();
    m_cv.wait_for(lk, std::chrono::seconds(5), [this] { return signal; });
  }
};

TEST_F(CoreThreadTest, ContextWaitTimesOutInOnStop) {
  AutoCurrentContext ctxt;
  AutoRequired<BlocksInOnStop> bios;
  ctxt->Initiate();

  // Wait for our pathological case to be waiting before we try shutting down the context
  ASSERT_TRUE(bios->Block(std::chrono::seconds(5))) << "Blocking class failed to enter a blocked condition as expected";

  ctxt->SignalShutdown();
  ASSERT_FALSE(bios->WaitFor(std::chrono::milliseconds(1))) << "Timed wait on a misbehaving CoreThread did not time out as expected";
  ASSERT_FALSE(ctxt->Wait(std::chrono::milliseconds(1))) << "Context wait routine did not timeout as expected";

  // Let BIOS back out now:
  bios->Continue();
=======

TEST_F(CoreThreadTest, WaitForTimesOut) {
  AutoCurrentContext ctxt;
  ctxt->Initiate();

  AutoCreateContext sub;
  CurrentContextPusher pshr(sub);
  AutoRequired<CoreThread> ct;
  ASSERT_FALSE(ct->WaitFor(std::chrono::microseconds(1))) << "A wait on a thread succeeded where it should have blocked indefinitely";

  // Terminate outer context, thread should stop (eventually)
  ctxt->SignalShutdown();
  ASSERT_TRUE(ct->WaitFor(std::chrono::seconds(5))) << "Outer scope termination did not correctly propagate to a child thread";
>>>>>>> 9e554d7c
}<|MERGE_RESOLUTION|>--- conflicted
+++ resolved
@@ -557,7 +557,7 @@
 
   ASSERT_EQ(1UL, extraction->GetDispatchQueueLength()) << "Dispatch queue changed size under a spurious wakeup condition";
 }
-<<<<<<< HEAD
+
 class BlocksInOnStop:
   public CoreThread
 {
@@ -603,19 +603,4 @@
 
   // Let BIOS back out now:
   bios->Continue();
-=======
-
-TEST_F(CoreThreadTest, WaitForTimesOut) {
-  AutoCurrentContext ctxt;
-  ctxt->Initiate();
-
-  AutoCreateContext sub;
-  CurrentContextPusher pshr(sub);
-  AutoRequired<CoreThread> ct;
-  ASSERT_FALSE(ct->WaitFor(std::chrono::microseconds(1))) << "A wait on a thread succeeded where it should have blocked indefinitely";
-
-  // Terminate outer context, thread should stop (eventually)
-  ctxt->SignalShutdown();
-  ASSERT_TRUE(ct->WaitFor(std::chrono::seconds(5))) << "Outer scope termination did not correctly propagate to a child thread";
->>>>>>> 9e554d7c
 }