--- conflicted
+++ resolved
@@ -1,9 +1,5 @@
 // Copyright (C) 2012-2015 Leap Motion, Inc. All rights reserved.
 #include "stdafx.h"
-<<<<<<< HEAD
-#include <autowiring/autowiring.h>
-=======
->>>>>>> 38e401d9
 #include <autowiring/demangle.h>
 
 class DemangleTest:
