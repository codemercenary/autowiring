// Copyright (C) 2012-2015 Leap Motion, Inc. All rights reserved.
#include "stdafx.h"
#include "TestFixtures/SimpleObject.hpp"
#include "test/HasForwardOnlyType.hpp"
#include <autowiring/Autowired.h>
#include <autowiring/ContextMember.h>
#include THREAD_HEADER

class PostConstructTest:
  public testing::Test
{};

using namespace std;

// Two classes to make up the cyclic dependency:
class A:
  public ContextMember
{
public:
  int m_value = 2;

  int GetValue(void) const {return m_value;}
};

// For testing NotifyWhenAutowired with heirarchies
class Interface
{
public:
  virtual int GetValue() = 0;
};

class Implementation :
  public ContextMember,
  public Interface
{
public:
  virtual int GetValue() override { return 2; }
};

class Naive:
  public ContextMember
{
public:
  Naive(void) {
    if(!m_a)
      throw exception();
  }

  Autowired<A> m_a;
};

class Smarter:
  public ContextMember
{
public:
  Smarter(void)
  {
    m_a.NotifyWhenAutowired([this] () {
      this->value = m_a->GetValue();
    });
  }

  int value = 1;
  Autowired<A> m_a;
};

class SmarterInterface
{
public:
  SmarterInterface(void)
  {
    m_interface.NotifyWhenAutowired([this] () {
      this->value = m_interface->GetValue();
    });
  }

  int value = 1;
  Autowired<Interface> m_interface;
};

class FailedAutowiringInstance {
};

TEST_F(PostConstructTest, VerifyNaiveBehavior) {
  // Create a context and add just the naive class, to verify the problematic behavior:
  AutoCurrentContext ctxt;
  ASSERT_THROW(ctxt->Inject<Naive>(), std::exception) << "Naive class didn't throw an exception as expected";
}

TEST_F(PostConstructTest, VerifySmartBehavior) {
  AutoCurrentContext ctxt;

  // Add the smart class, which has a member that autowired type A
  ctxt->Inject<Smarter>();

  // Check that we can get the item we just injected
  Autowired<Smarter> smarter;
  ASSERT_TRUE(smarter.IsAutowired()) << "Slot was not satisfied as expected";
  ASSERT_EQ(1, smarter->value) << "Unexpected initial value of SmarterA instance";

  // Now inject A, and see if delayed autowiring has taken place:
  ctxt->Inject<A>();
  ASSERT_FALSE(!smarter->m_a.get()) << "Autowired member was not wired as expected";

  // Verify the value was updated by the notification routine
  ASSERT_EQ(2, smarter->value) << "Post-construction notification routine wasn't invoked as expected";
}

TEST_F(PostConstructTest, VerifySmartBehaviorWithInheritance) {
  AutoCurrentContext ctxt;

  // Add the smart classes, which should succeed
  ctxt->Inject<SmarterInterface>();

  //Initially value should be one, which is the default
  Autowired<SmarterInterface> smarterI;
  ASSERT_EQ(1, smarterI->value) << "Unexpected initial value of SmarterA instance";

  //Now add Implementation and check the wiring
  ctxt->Inject<Implementation>();
  ASSERT_FALSE(!smarterI->m_interface.get()) << "Autowired subclass was not wired as expected";

  ASSERT_EQ(2, smarterI->value) << "Post-construction notification routine wasn't invoked on subclass";
}

TEST_F(PostConstructTest, VerifyLoopingFailedAutowiring) {
  for(size_t i = 10; i--;) {
    Autowired<FailedAutowiringInstance> ignored;
    ASSERT_FALSE(ignored.IsAutowired()) << "Successfully autowired an instance that should not have been autowirable";
  }
}

TEST_F(PostConstructTest, VerifyTrivialNotifyWhenAutowired) {
  // Inject a type first:
  AutoRequired<SimpleObject>();

  // Now autowire, and add a registration:
  bool called = false;
  Autowired<SimpleObject> so;
  so.NotifyWhenAutowired([&called] { called = true; });

  ASSERT_TRUE(called) << "An autowiring notification was not invoked on an already-satisfied field as expected";
}

TEST_F(PostConstructTest, MultiNotifyWhenAutowired) {
  // Add multiple notifications on the same space:
  int field = 0;
  Autowired<SimpleObject> so;
  for(size_t i = 10; i--;)
    so.NotifyWhenAutowired([&field] { field++; });

  // Inject the type to trigger the autowiring
  AutoRequired<SimpleObject>();

  // Verify that the notification got hit ten times:
  ASSERT_EQ(10, field) << "Autowiring lambdas did not run the expected number of times";
}

TEST_F(PostConstructTest, NotificationTeardownRace) {
  std::shared_ptr<CoreContext> pContext;

  auto quit = false;
  auto shouldQuit = MakeAtExit([&quit] { quit = true; });
  std::atomic<size_t> counter{0};

  // This thread sets up the race pathology:
  std::thread t([&] {
    while(!quit) {
      // Barrier until setup time:
      while(counter != 1)
        std::this_thread::yield();

      if(!pContext)
        break;

      // Set the context current, then try to autowire:
      CurrentContextPusher pshr(pContext);
      Autowired<SimpleObject> sobj;
      sobj.NotifyWhenAutowired([] {});

      // Now barrier, and then we will try to race against the context
      // for teardown.
      counter++;
    }
  });

  for(size_t i = 0; i < 200; i++) {
    // Make a new context:
    AutoCreateContext ctxt;
    pContext = ctxt;

    // Wake up the other thread, let it set a notify-when-autowired:
    counter++;
    while(counter != 2)
      std::this_thread::yield();

    // Counter goes back to zero before we make the next loop iteration:
    counter = 0;

    // Now we reset our pContext pointer, and then tell the thread
    // to race with us against context teardown:
    pContext.reset();
  }

  // All done, wait for the thread to back out:
  quit = true;
  counter = 1;
  t.join();
}

TEST_F(PostConstructTest, VerifyAllInstancesSatisfied) {
  // Create all of our slots and bind to them:
  const size_t ct = 3;
  Autowired<SimpleObject> aw[ct];
  bool hit[ct] = {};

  for(size_t i = ct; i--;)
    aw[i].NotifyWhenAutowired([&hit, i] { hit[i] = true; });

  // Now we inject our simple object:
  AutoRequired<SimpleObject>();

  // Verify that everything got hit:
  for(size_t i = 0; i < ct; i++) {
    ASSERT_TRUE(aw[i]) << "Autowired slot " << i << " was not post-bound correctly";
    ASSERT_TRUE(hit[i]) << "Autowired slot " << i << " did not fire all of its post-construct notifiers as expected";
  }
}

TEST_F(PostConstructTest, ContextNotifyWhenAutowired) {
  auto called = std::make_shared<bool>(false);
  AutoCurrentContext ctxt;
  
  // Now we'd like to be notified when SimpleObject gets added:
  ctxt->NotifyWhenAutowired<SimpleObject>(
    [called] {
      *called = true;
    }
  );

  // Should only be two uses, at this point, of the capture of the above lambda:
  ASSERT_EQ(2L, called.use_count()) << "Unexpected number of references held in a capture lambda";

  // Create another entry that will add another slot to the deferred list:
  Autowired<SimpleObject> sobj;

  // Insert the SimpleObject, see if the lambda got hit:
  AutoRequired<SimpleObject>();
  ASSERT_TRUE(*called) << "Context-wide autowiring notification was not hit as expected when a matching type was injected into a context";

  // Our shared pointer should be unique by this point, because the lambda should have been destroyed
  ASSERT_TRUE(called.unique()) << "Autowiring notification lambda was not properly cleaned up";
}

TEST_F(PostConstructTest, ContextNotifyWhenAutowiredPostConstruct) {
  auto called = std::make_shared<bool>(false);
  AutoCurrentContext ctxt;

  // Create an object that will satisfy subsequent notification call:
  AutoRequired<SimpleObject> sobj;

  // Notification should be immediate:
  ctxt->NotifyWhenAutowired<SimpleObject>(
    [called] {
      *called = true;
    }
  );

  // Insert the SimpleObject, see if the lambda got hit:
  ASSERT_TRUE(*called) << "Context-wide autowiring notification was not hit as expected when a matching type was injected into a context";

  // Our shared pointer should be unique by this point, because the lambda should have been destroyed
  ASSERT_TRUE(called.unique()) << "Autowiring notification lambda was not properly cleaned up";
}

class OtherObject : public SimpleObject {};

TEST_F(PostConstructTest, RecursiveNotificationPreConstruction) {
  auto called = std::make_shared<bool>(false);
  AutoCurrentContext ctxt;

  // Ensure that nested calls do not created deadlock
  // Notification should be deferred:
  ctxt->NotifyWhenAutowired<SimpleObject>(
  [called] {
    AutoCurrentContext()->NotifyWhenAutowired<OtherObject>(
    [called] {
      *called = true;
    });
  });

  // Create an object that will satisfy subsequent notification call:
  AutoRequired<SimpleObject> sobj;
  AutoRequired<OtherObject> oobj;

  // Insert the SimpleObject, see if the lambda got hit:
  ASSERT_TRUE(*called) << "Context-wide autowiring notification was not hit as expected when a matching type was injected into a context";

  // Our shared pointer should be unique by this point, because the lambda should have been destroyed
  ASSERT_TRUE(called.unique()) << "Autowiring notification lambda was not properly cleaned up";
}

TEST_F(PostConstructTest, RecursiveNotificationPostConstruction) {
  auto called = std::make_shared<bool>(false);
  AutoCurrentContext ctxt;

  // Create an object that will satisfy subsequent notification call:
  AutoRequired<SimpleObject> sobj;
  AutoRequired<OtherObject> oobj;

  // Ensure that nested calls do not created deadlock
  // Notification should be immediate:
  ctxt->NotifyWhenAutowired<SimpleObject>(
  [called] {
    AutoCurrentContext()->NotifyWhenAutowired<OtherObject>(
    [called] {
      *called = true;
    });
  });

  // Insert the SimpleObject, see if the lambda got hit:
  ASSERT_TRUE(*called) << "Context-wide autowiring notification was not hit as expected when a matching type was injected into a context";

  // Our shared pointer should be unique by this point, because the lambda should have been destroyed
  ASSERT_TRUE(called.unique()) << "Autowiring notification lambda was not properly cleaned up";
}

struct ClassWithAutoInit:
  std::enable_shared_from_this<ClassWithAutoInit>
{
  void AutoInit(void) {
    ASSERT_TRUE(m_constructed) << "A postconstruct routine was called BEFORE the corresponding constructor";
    m_postConstructed = true;

    auto myself = shared_from_this();
    ASSERT_EQ(this, myself.get()) << "Reflexive shared_from_this did not return a shared pointer to this as expected";
  }

  bool m_constructed = true;
  bool m_postConstructed = false;
};

static_assert(has_autoinit<ClassWithAutoInit>::value, "AutoInit-bearing class did not pass a static type check");

TEST_F(PostConstructTest, PostConstructGetsCalled) {
  AutoRequired<ClassWithAutoInit> cwai;
  ASSERT_TRUE(cwai->m_constructed) << "Trivial constructor call was not made as expected";
  ASSERT_TRUE(cwai->m_postConstructed) << "Auto-initialization routine was not called on an initializable type";
}

struct PostConstructThrowsException {
  void AutoInit(void) const {
    throw std::runtime_error("Autoinit crashing for no reason");
  }
};

TEST_F(PostConstructTest, PostConstructCanSafelyThrow) {
  ASSERT_ANY_THROW(AutoRequired<PostConstructThrowsException>()) << "AutoInit call threw an exception, but it was incorrectly eaten by Autowiring";

  Autowired<PostConstructThrowsException> pcte;
  ASSERT_FALSE(pcte.IsAutowired()) << "A context member which threw an exception post-construction was incorrectly introduced into a context";
}

namespace {
  class EmptyType : public CoreObject {};
}

TEST_F(PostConstructTest, StrictNotificationArrangement) {
  int call[7] = {-1, -1, -1, -1, -1, -1, -1};
  int callIdx = 1;

  AutoCurrentContext ctxt;
  Autowired<EmptyType> obj1;
  obj1.NotifyWhenAutowired([&] {
    call[0] = callIdx++;
  });
  ctxt->NotifyWhenAutowired<EmptyType>([&] {
    call[1] = callIdx++;
  });
  obj1.NotifyWhenAutowired([&] {
    call[2] = callIdx++;
  });
  ctxt->NotifyWhenAutowired<EmptyType>([&] {
    call[3] = callIdx++;
  });
  Autowired<EmptyType> obj2;
  obj2.NotifyWhenAutowired([&] {
    call[4] = callIdx++;
  });
  obj1.NotifyWhenAutowired([&] {
    call[5] = callIdx++;
  });
  obj2.NotifyWhenAutowired([&] {
    call[6] = callIdx++;
  });

  ctxt->Inject<EmptyType>();

  for (int i = 0; i < 7; i++)
    ASSERT_EQ(i + 1, call[i]) << "Registered autowired handler was not called in the correct order";
}

<<<<<<< HEAD
TEST_F(PostConstructTest, CorrectContextAssignment) {
  AutoCreateContext child;
  std::shared_ptr<CoreContext> currentCtxt;
  child->Inject<SimpleObject>();
  child->NotifyWhenAutowired<SimpleObject>([&] {
    currentCtxt = AutoCurrentContext();
  });

  ASSERT_EQ(child, currentCtxt) << "Current context was not correctly assigned in a post-satisfied NotifyWhenAutowired handler";
=======
class ForwardedOnlyBaseType;

void InjectForwardOnlyType(CoreContext& ctxt);

TEST_F(PostConstructTest, ForwardOnlyBaseType) {
  AutoCurrentContext ctxt;
  InjectForwardOnlyType(*ctxt);

  bool called = false;
  ctxt->NotifyWhenAutowired<ForwardedOnlyBaseType>(
    [&called] {
      called = true;
    }
  );
  ASSERT_TRUE(called) << "Failed to find expected base type";
>>>>>>> 0cf51726
}<|MERGE_RESOLUTION|>--- conflicted
+++ resolved
@@ -400,17 +400,6 @@
     ASSERT_EQ(i + 1, call[i]) << "Registered autowired handler was not called in the correct order";
 }
 
-<<<<<<< HEAD
-TEST_F(PostConstructTest, CorrectContextAssignment) {
-  AutoCreateContext child;
-  std::shared_ptr<CoreContext> currentCtxt;
-  child->Inject<SimpleObject>();
-  child->NotifyWhenAutowired<SimpleObject>([&] {
-    currentCtxt = AutoCurrentContext();
-  });
-
-  ASSERT_EQ(child, currentCtxt) << "Current context was not correctly assigned in a post-satisfied NotifyWhenAutowired handler";
-=======
 class ForwardedOnlyBaseType;
 
 void InjectForwardOnlyType(CoreContext& ctxt);
@@ -426,5 +415,15 @@
     }
   );
   ASSERT_TRUE(called) << "Failed to find expected base type";
->>>>>>> 0cf51726
+}
+
+TEST_F(PostConstructTest, CorrectContextAssignment) {
+  AutoCreateContext child;
+  std::shared_ptr<CoreContext> currentCtxt;
+  child->Inject<SimpleObject>();
+  child->NotifyWhenAutowired<SimpleObject>([&] {
+    currentCtxt = AutoCurrentContext();
+  });
+
+  ASSERT_EQ(child, currentCtxt) << "Current context was not correctly assigned in a post-satisfied NotifyWhenAutowired handler";
 }