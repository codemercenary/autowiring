// Copyright (C) 2012-2014 Leap Motion, Inc. All rights reserved.
#include "stdafx.h"
#include "TestFixtures/Decoration.hpp"

<<<<<<< HEAD
class UpBroadcastListener {
=======
class SnoopTest:
  public testing::Test
{};

class UpBroadcastListener:
  public virtual EventReceiver
{
>>>>>>> 6b4117c0
public:
  virtual void SimpleCall(void) {}
};

class SnoopTestBase:
  public virtual UpBroadcastListener,
  public ContextMember
{
public:
  SnoopTestBase(void):
    m_simpleCall(false),
    m_callCount(0)
  {}

  bool m_simpleCall;
  int m_callCount;

  void SimpleCall(void) override {
    m_simpleCall = true;
    m_callCount++;
  }
};

class ChildMember:
  public SnoopTestBase
{};

class ParentMember:
  public SnoopTestBase
{};

class SiblingMember:
public SnoopTestBase
{};

class IgnoredParentMember:
  public SnoopTestBase
{};

class SimpleEvent {
public:
  virtual void ZeroArgs(void) {}
};

class RemovesSelf:
  public virtual SimpleEvent,
  public ContextMember
{
  virtual void ZeroArgs(void){
    counter++;
    AutoCurrentContext ctxt;
    ctxt->Unsnoop(GetSelf<RemovesSelf>());
  }
public:
  RemovesSelf():
    counter(0)
  {};
  int counter;
};

TEST_F(SnoopTest, VerifySimpleSnoop) {
  // Create the parent listener:
  AutoRequired<ParentMember> parentMember;

  // This listener instance shouldn't get any messages:
  AutoRequired<IgnoredParentMember> ignored;

  {
    // Create the child context and insert the child member:
    AutoCreateContext child;
    child->Initiate();
    CurrentContextPusher pshr(child);
    AutoRequired<ChildMember> childMember;

    // Snoop
    child->Snoop(parentMember);

    // Now fire an event from the child:
    AutoFired<UpBroadcastListener> firer;
    firer(&UpBroadcastListener::SimpleCall)();

    // Verify that the child itself got the message:
    EXPECT_TRUE(childMember->m_simpleCall) << "Message not received by another member of the same context";
  }

  // Verify that the parent got the message:
  EXPECT_TRUE(parentMember->m_simpleCall) << "Parent context snooper didn't receive a message broadcast by the child context";

  // Verify that the OTHER member got nothing:
  EXPECT_FALSE(ignored->m_simpleCall) << "A member in a parent context received a child-context message even though it didn't request to snoop that context";
}

TEST_F(SnoopTest, VerifyUnsnoop) {
  // Create a child context to snoop:
  AutoCreateContext snoopy;
  AutoRequired<ParentMember> parentMember;

  // Add a member to be snooped:
  {
    CurrentContextPusher pshr(snoopy);
    AutoRequired<ChildMember> childMember;

    // Snoop, unsnoop:
    snoopy->Snoop(parentMember);
    snoopy->Unsnoop(parentMember);
    snoopy->Initiate();

    // Fire one event:
    AutoFired<UpBroadcastListener> firer;
    firer(&UpBroadcastListener::SimpleCall)();

    // The local listener should have gotten something
    EXPECT_TRUE(childMember->m_simpleCall) << "Message not received by a local listener after Unsnoop call";
  }

  EXPECT_FALSE(parentMember->m_simpleCall) << "ParentMember snooper received an event, even after an Unsnoop call was made";
}

TEST_F(SnoopTest, AmbiguousReciept) {
  AutoCurrentContext()->Initiate();
  AutoRequired<ParentMember> parent;

  // Fire and verify that disallow still receives the event:
  AutoFired<UpBroadcastListener> ubl;
  ASSERT_TRUE(ubl.HasListeners()) << "Expected at least one listener--the ParentMember instance";

  {
    AutoCreateContext subCtxt;
    subCtxt->Snoop(parent);
    subCtxt->Initiate();

    // Verify that simple firing _here_ causes transmission as expected:
    AutoFired<UpBroadcastListener> ubl;
    ubl(&UpBroadcastListener::SimpleCall)();
    ASSERT_TRUE(parent->m_simpleCall) << "Snooped parent trivially failed to receive an event";

    // Reset the flag:
    parent->m_simpleCall = false;
  }

  // Should still be listeners at this point:
  ASSERT_TRUE(ubl.HasListeners()) << "Apparently no listeners exist after subcontext destruction";

  ubl(&UpBroadcastListener::SimpleCall)();
  EXPECT_TRUE(parent->m_simpleCall) << "Snooped parent did not receive an event as expected when snooped context was destroyed";
}

TEST_F(SnoopTest, AvoidDoubleReciept) {
  AutoCreateContext sibCtxt;
  
  AutoCreateContext parentCtxt;
  CurrentContextPusher parentPshr(parentCtxt);
  
  // Create the parent listener:
  AutoRequired<ParentMember> parentMember;
  {
    // Create the child context and insert the child member:
    std::shared_ptr<ChildMember> childMember;
    AutoCreateContext child;
    child->Initiate();
    {
      CurrentContextPusher pshr(child);
      childMember = child->Inject<ChildMember>();

      // Snoop
      child->Snoop(parentMember);
    }

    // Now fire an event from the parent:
    AutoFired<UpBroadcastListener> firer;
    firer(&UpBroadcastListener::SimpleCall)();

    // Verify that the child and parent got the message once
    EXPECT_EQ(1, childMember->m_callCount) << "Message not received by another member of the same context";
    EXPECT_EQ(1, parentMember->m_callCount) << "Parent context snooper didn't receive a message broadcast by the child context";
    
    
    // Test sibling context
    AutoRequired<SiblingMember> sibMember(sibCtxt);
    AutoRequired<SiblingMember> alsoInParent;
    child->Snoop(sibMember);
    
    firer(&UpBroadcastListener::SimpleCall)();
    
    EXPECT_EQ(2, childMember->m_callCount) << "Message not received by another member of the same context";
    EXPECT_EQ(2, parentMember->m_callCount) << "Parent context snooper didn't receive a message broadcast by the child context";
    EXPECT_EQ(1, alsoInParent->m_callCount) << "Parent context member didn't receive message";
    EXPECT_EQ(1, sibMember->m_callCount) << "Sibling context member didn't receive message";
    
    // Make sure unsnoop cleans up everything
    child->Unsnoop(sibMember);
    firer(&UpBroadcastListener::SimpleCall)();
    
    EXPECT_EQ(3, childMember->m_callCount) << "Message not received by another member of the same context";
    EXPECT_EQ(3, parentMember->m_callCount) << "Parent context snooper didn't receive a message broadcast by the child context";
    EXPECT_EQ(2, alsoInParent->m_callCount) << "Parent context member didn't receive message";
    EXPECT_EQ(1, sibMember->m_callCount) << "Sibling context member didn't unsnoop";
  }
}

TEST_F(SnoopTest, MultiSnoop) {
  AutoCurrentContext base;
  auto ctxt1 = base->Create<int>();
  auto ctxt2 = ctxt1->Create<double>();

  AutoRequired<ParentMember> member(base);
  AutoRequired<ParentMember> member1(ctxt1);
  AutoRequired<ParentMember> member2(ctxt2);
  ASSERT_EQ(0, member->m_callCount);
  
  ctxt2->Initiate();
  
  // No Snoopers
  base->Invoke(&UpBroadcastListener::SimpleCall)();
  ctxt1->Invoke(&UpBroadcastListener::SimpleCall)();
  ctxt2->Invoke(&UpBroadcastListener::SimpleCall)();
  
  EXPECT_EQ(1, member->m_callCount) << "Received events from child contexts";
  
  // Snoop both
  ctxt1->Snoop(member);
  ctxt2->Snoop(member);
  base->Invoke(&UpBroadcastListener::SimpleCall)();
  ctxt1->Invoke(&UpBroadcastListener::SimpleCall)();
  ctxt2->Invoke(&UpBroadcastListener::SimpleCall)();
  
  EXPECT_EQ(4, member->m_callCount) << "Didn't receive all events";
  
  // Unsnoop one
  ctxt2->Unsnoop(member);
  base->Invoke(&UpBroadcastListener::SimpleCall)();
  ctxt1->Invoke(&UpBroadcastListener::SimpleCall)();
  ctxt2->Invoke(&UpBroadcastListener::SimpleCall)();
  
  EXPECT_EQ(6, member->m_callCount) << "Unsnooped both!";
  EXPECT_EQ(6, member1->m_callCount) << "Native context member didn't receive correct number of events";
  EXPECT_EQ(9, member2->m_callCount) << "Native context member didn't receive correct number of events";
}

TEST_F(SnoopTest, AntiCyclicRemoval) {
  AutoRequired<RemovesSelf> removeself;
  
  AutoCreateContext snoopy;
  CurrentContextPusher pshr(snoopy);
  snoopy->Initiate();
  
  snoopy->Snoop(removeself);
  
  ASSERT_EQ(0, removeself->counter);
  
  AutoFired<SimpleEvent> ubl;
  ubl(&SimpleEvent::ZeroArgs)();
  EXPECT_EQ(1, removeself->counter) << "Received event";
  
  ubl(&SimpleEvent::ZeroArgs)();
  EXPECT_EQ(1, removeself->counter) << "Received event even though unsnooped";
}


TEST_F(SnoopTest, SimplePackets) {
  AutoCreateContext Pipeline;
  AutoCreateContext Tracking;
  Pipeline->Initiate();
  Tracking->Initiate();
  
  // Add filter to tracking
  AutoRequired<FilterA> filter(Tracking);
  AutoRequired<FilterF> detachedFilter(Tracking);
  Pipeline->Snoop(filter);
  ASSERT_FALSE(!!filter->m_called) << "Filter called prematurely";
  ASSERT_FALSE(detachedFilter->m_called) << "Filter called prematurely";
  
  // Add factory to pipeline
  AutoRequired<AutoPacketFactory> factory(Pipeline);
  auto packet = factory->NewPacket();
  
  packet->Decorate(Decoration<0>());
  ASSERT_FALSE(!!filter->m_called) << "Filter called prematurely";
  
  // Now compleletly satisfy filter. Should snoop across contexts
  packet->Decorate(Decoration<1>());
  EXPECT_TRUE(!!filter->m_called) << "A snooper did not receive an AutoPacket originating in a snooped context";
  EXPECT_FALSE(detachedFilter->m_called) << "Received a packet from a different context";
  
  //reset
  filter->m_called = false;
  
  Pipeline->Unsnoop(filter);
  auto packet2 = factory->NewPacket();
  packet2->Decorate(Decoration<0>());
  packet2->Decorate(Decoration<1>());
  EXPECT_FALSE(!!filter->m_called) << "Unsnoop didn't work";
}<|MERGE_RESOLUTION|>--- conflicted
+++ resolved
@@ -2,17 +2,11 @@
 #include "stdafx.h"
 #include "TestFixtures/Decoration.hpp"
 
-<<<<<<< HEAD
-class UpBroadcastListener {
-=======
 class SnoopTest:
   public testing::Test
 {};
 
-class UpBroadcastListener:
-  public virtual EventReceiver
-{
->>>>>>> 6b4117c0
+class UpBroadcastListener {
 public:
   virtual void SimpleCall(void) {}
 };
